--- conflicted
+++ resolved
@@ -301,12 +301,7 @@
 .options-content {
     overflow: hidden;
     display: block;
-<<<<<<< HEAD
     position: absolute;
-=======
-    /*position: absolute;*/
-/*     backdrop-filter: blur(10px); */          /* removed because we can't have both this and the input bar blurring*/
->>>>>>> 66fd7123
     background-color: var(--black100);
     border: 1px solid #666;
     border-radius: 15px;
