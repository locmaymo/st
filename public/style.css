@charset "UTF-8";

@import url(css/animations.css);
@import url(css/popup.css);
@import url(css/promptmanager.css);
@import url(css/loader.css);
@import url(css/character-group-overlay.css);
@import url(css/file-form.css);
@import url(css/logprobs.css);
@import url(css/accounts.css);
@import url(css/tags.css);
@import url(css/scrollable-button.css);

:root {
    --doc-height: 100%;
    --transparent: rgba(0, 0, 0, 0);

    --black30a: rgba(0, 0, 0, 0.3);
    --black50a: rgba(0, 0, 0, 0.5);
    --black60a: rgba(0, 0, 0, 0.6);
    --black70a: rgba(0, 0, 0, 0.7);
    --black90a: rgba(0, 0, 0, 0.9);
    --black100: rgba(0, 0, 0, 1);

    --white20a: rgba(255, 255, 255, 0.2);
    --white30a: rgba(255, 255, 255, 0.3);
    --white50a: rgba(255, 255, 255, 0.5);
    --white60a: rgba(255, 255, 255, 0.6);
    --white70a: rgba(255, 255, 255, 0.7);
    --white100: rgba(255, 255, 255, 1);

    --grey10: rgb(25, 25, 25);
    --grey30: rgb(75, 75, 75);
    --grey50: rgb(125, 125, 125);
    --grey5020a: rgba(125, 125, 125, 0.2);
    --grey5050a: rgba(125, 125, 125, 0.5);
    --grey70: rgb(175, 175, 175);
    --grey75: rgb(190, 190, 190);

    --grey30a: rgba(50, 50, 50, 0.3);
    --grey7070a: rgba(175, 175, 175, 0.7);

    --fullred: rgba(255, 0, 0, 1);
    --crimson70a: rgba(100, 0, 0, 0.7);
    --crimson-hover: rgba(150, 50, 50, 0.5);
    --okGreen70a: rgba(0, 100, 0, 0.7);
    --cobalt30a: rgba(100, 100, 255, 0.3);
    --greyCAIbg: rgb(36, 36, 37);
    --ivory: rgb(220, 220, 210);
    --golden: rgb(248, 211, 0);
    --warning: rgba(255, 0, 0, 0.9);
    --active: rgb(88, 182, 0);
    --preferred: rgb(244, 67, 54);

    --interactable-outline-color: var(--white100);
    --interactable-outline-color-faint: var(--white20a);


    /*Default Theme, will be changed by ToolCool Color Picker*/
    --SmartThemeBodyColor: rgb(220, 220, 210);
    --SmartThemeEmColor: rgb(145, 145, 145);
    --SmartThemeUnderlineColor: rgb(188, 231, 207);
    --SmartThemeQuoteColor: rgb(225, 138, 36);
    /* --SmartThemeFastUIBGColor: rgba(0, 0, 0, 0.9); */
    --SmartThemeBlurTintColor: rgba(23, 23, 23, 1);
    --SmartThemeChatTintColor: rgba(23, 23, 23, 1);
    --SmartThemeUserMesBlurTintColor: rgba(0, 0, 0, 0.3);
    --SmartThemeBotMesBlurTintColor: rgba(60, 60, 60, 0.3);
    --SmartThemeBlurStrength: calc(var(--blurStrength) * 1px);
    --SmartThemeShadowColor: rgba(0, 0, 0, 0.5);
    --SmartThemeBorderColor: rgba(0, 0, 0, 0.5);
    --SmartThemeCheckboxBgColorR: 220;
    --SmartThemeCheckboxBgColorG: 220;
    --SmartThemeCheckboxBgColorB: 210;
    --SmartThemeCheckboxTickColorValue: calc(((((var(--SmartThemeCheckboxBgColorR) * 299) + (var(--SmartThemeCheckboxBgColorG) * 587) + (var(--SmartThemeCheckboxBgColorB) * 114)) / 1000) - 128) * -1000);
    --SmartThemeCheckboxTickColor: rgb(var(--SmartThemeCheckboxTickColorValue),
            var(--SmartThemeCheckboxTickColorValue),
            var(--SmartThemeCheckboxTickColorValue));


    --sheldWidth: 50vw;
    /* 800px; */
    /*base variable calculated in rems*/
    --fontScale: 1;
    --mainFontSize: calc(var(--fontScale) * 15px);
    --mainFontFamily: "Noto Sans", sans-serif;
    --monoFontFamily: 'Noto Sans Mono', 'Courier New', Consolas, monospace;

    /* base variable for blur strength slider calculations */
    --blurStrength: 10;

    /* base variable for shadow width slider calculations */
    --shadowWidth: 2;

    /* Send form variables */
    --bottomFormBlockPadding: calc(var(--mainFontSize) / 2.5);
    --bottomFormIconSize: calc(var(--mainFontSize) * 1.9);
    --bottomFormBlockSize: calc(var(--bottomFormIconSize) + var(--bottomFormBlockPadding));

    /*Top Bar Scaling Variables*/
    --topBarIconSize: calc(var(--mainFontSize) * 2);
    --topBarBlockSize: calc(var(--topBarIconSize) + var(--topBarBlockPadding));
    --topBarBlockPadding: calc(var(--mainFontSize) / 3);

    /*styles for the color picker*/
    --tool-cool-color-picker-btn-bg: transparent;
    --tool-cool-color-picker-btn-border-color: transparent;

    --avatar-base-height: 50px;
    --avatar-base-width: 50px;
    --avatar-base-border-radius: 2px;
    --avatar-base-border-radius-round: 50%;
    --inline-avatar-small-factor: 0.6;

    --animation-duration: 125ms;
    --animation-duration-slow: calc(var(--animation-duration) * 3);
}

* {
    box-sizing: border-box;
    -webkit-font-smoothing: antialiased;
    -moz-osx-font-smoothing: grayscale;
    text-shadow: 0px 0px calc(var(--shadowWidth) * 1px) var(--SmartThemeShadowColor);
}

html {
    /*fix for chrome flickering on blurred divs*/
    -webkit-transform: translateZ(0);
    -webkit-backface-visibility: hidden;
    -webkit-perspective: 1000;
}

body {
    margin: 0;
    padding: 0;
    width: 100%;
    /*fallback for JS load*/
    height: 100vh;
    height: 100dvh;
    /*defaults as 100%, then reassigned via JS as pixels, will work on PC and Android*/
    /*height: calc(var(--doc-height) - 1px);*/
    background-color: var(--SmartThemeBlurTintColor);
    background-repeat: no-repeat;
    background-attachment: fixed;
    background-size: cover;
    font-family: var(--mainFontFamily);
    font-size: var(--mainFontSize);
    color: var(--SmartThemeBodyColor);
    overflow: hidden;
    color-scheme: only light;
}

::-webkit-scrollbar {
    width: 10px;
    height: 10px;
    scrollbar-gutter: stable;
}

.scrollY {
    overflow-y: auto !important;
}

::-webkit-scrollbar-thumb:vertical {
    background-color: var(--grey7070a);
    box-shadow: inset 0 0 0 1px var(--black50a);
    border-radius: 10px;
    background-clip: content-box;
    border: 2px solid transparent;
    min-height: 40px;
}

body.movingUI ::-webkit-scrollbar-thumb:vertical {
    border-top: 20px solid transparent;
}

::-webkit-scrollbar-thumb:horizontal {
    background-color: var(--grey7070a);
    box-shadow: inset 0 0 0 1px var(--black50a);
    border-radius: 10px;
    background-clip: content-box;
    border: 2px solid transparent;
    min-width: 40px;
}

::-webkit-scrollbar-corner {
    background-color: transparent;
}

table.responsiveTable {
    width: 100%;
    margin: 10px 0;
}

.responsiveTable tr {
    display: flex;
}

.responsiveTable,
.responsiveTable th,
.responsiveTable td {
    flex: 1;
    border: 1px solid;
    border-collapse: collapse;
    word-break: break-all;
    padding: 5px;
}

.hidden,
.hiddenByScroll {
    visibility: hidden !important;
}

.animated {
    -webkit-animation-duration: var(--animation-duration, 3s) !important;
    animation-duration: var(--animation-duration, 3s) !important;
    -webkit-animation-fill-mode: both !important;
    animation-fill-mode: both !important;
    box-shadow: inset 0 0 5px var(--SmartThemeQuoteColor);
}

.flash {
    animation-name: flash;
}

/* Keyboard/focus navigation styling */
/* Mimic the outline of keyboard navigation for most most focusable controls */
.interactable {
    border-radius: 5px;
}

/* Outline for "normal" buttons should only be when actual keyboard navigation is used */
.interactable:focus-visible {
    outline: 1px solid var(--interactable-outline-color);
}

/* The specific input controls can always have a faint outline, even on mouse interaction, to give a better hint */
select:focus-visible,
input:focus-visible,
textarea:focus-visible {
    outline: 1px solid var(--interactable-outline-color-faint);
}

input[type='checkbox']:focus-visible {
    outline: 1px solid var(--interactable-outline-color);
}

/* General dragover styling */
.dragover {
    filter: brightness(1.1) saturate(1.0);
    outline: 3px dashed var(--SmartThemeBorderColor);
    animation: pulse 0.5s infinite alternate;
}

.dragover.no_animation {
    animation: none;
}

.tokenItemizingSubclass {
    font-size: calc(var(--mainFontSize) * 0.8);
    color: var(--SmartThemeEmColor);
}

.tokenGraph {
    border-radius: 10px;
    border: 1px solid var(--SmartThemeBorderColor);
    max-height: 100%;
    overflow: hidden;
}

.fa-solid::before,
.fa-regular::before {
    vertical-align: middle;
    text-align: center;
}

.fa-lock.right_menu_button,
.fa-unlock.right_menu_button {
    padding: 2px 4px;
}

.text_muted {
    font-size: calc(var(--mainFontSize) - 0.2rem);
    color: var(--white50a);
}

.mes[is_system="true"][ch_name="SillyTavern System"] .mes_text br {
    display: none;
}

.mes[is_system="true"] .avatar {
    opacity: 0.9;
    filter: grayscale(25%);
}

.mes_text table {
    border-spacing: 0;
    border-collapse: collapse;
    margin-bottom: 10px;
}

.mes_text td,
.mes_text th {
    border: 1px solid;
    border-collapse: collapse;
    padding: 0.25em;
}

.mes_text p {
    margin-top: 0;
    margin-bottom: 10px;
}

.mes_text li tt {
    display: inline-block;
}

.mes_text ol,
.mes_text ul {
    margin-top: 5px;
    margin-bottom: 5px;
}

.mes_text br,
.mes_bias br {
    content: ' ';
}

.mes_bias {
    display: block;
    font-size: calc(var(--mainFontSize) - 0.1rem);
    font-weight: 500;
    color: var(--SmartThemeQuoteColor);
}

.mes_text i,
.mes_text em {
    color: var(--SmartThemeEmColor);
}

.mes_text u {
    color: var(--SmartThemeUnderlineColor);
}

.mes_text q {
    color: var(--SmartThemeQuoteColor);
}

.mes_text font[color] em,
.mes_text font[color] i {
    color: inherit;
}

.mes_text font[color] q {
    color: inherit;
}

.mes_text rp {
    display: block;
}

.mes_text blockquote {
    border-left: 3px solid var(--SmartThemeQuoteColor);
    padding-left: 10px;
    background-color: var(--black30a);
    margin: 0;
}

.mes_text strong em,
.mes_text strong,
.mes_text h2,
.mes_text h1 {
    font-weight: bold;
}

.mes_text pre code {
    position: relative;
    display: block;
    overflow-x: auto;
    padding: 1em;
}

.mes_text img:not(.mes_img) {
    max-width: 100%;
    max-height: var(--doc-height);
}

.mes .mes_timer,
.mes .mesIDDisplay,
.mes .tokenCounterDisplay {
    cursor: default;
    opacity: 0.7;
    font-size: calc(var(--mainFontSize) * 0.9);
    font-weight: 600;
    text-align: center;
}

.mes_translate,
.sd_message_gen,
.mes_ghost,
.mes_narrate {
    display: none;
}

.mes[is_system="true"] .mes_hide {
    display: none;
}

.mes[is_system="false"] .mes_unhide {
    display: none;
}

.mes[is_system="true"] .mes_ghost {
    display: flex;
}

small {
    color: var(--SmartThemeBodyColor);
    opacity: 0.7;
}

.mes.smallSysMes {
    padding: 5px !important;
    font-size: calc(var(--mainFontSize)* 0.9);
    text-align: center;
}

.mes.smallSysMes pre {
    text-align: initial;
    word-break: break-all;
    margin-top: 5px;
}

.mes.smallSysMes summary {
    cursor: pointer;
}

.mes.smallSysMes .mes_text p:last-child {
    margin: 0;
}

.mes.smallSysMes .swipe_right,
.mes.smallSysMes .swipe_left {
    display: none !important;
}

.mes.smallSysMes .mes_text {
    padding: 0 !important;
    text-align: center;
}

.mes.smallSysMes .mes_block {
    margin-right: unset !important;
}

.mes.smallSysMes .ch_name {
    display: none;
}

.mes.smallSysMes .mesAvatarWrapper {
    display: none;
    height: unset;
    min-height: unset;
}

code {
    font-family: var(--monoFontFamily);
    white-space: pre-wrap;
    /* word-wrap: break-word; */
    border: 1px solid var(--SmartThemeBorderColor);
    border-radius: 5px;
    background-color: var(--black70a);
    padding: 0 3px;
    /* max-width: calc(100dvw - 95px); */
    line-height: var(--mainFontSize);
    color: var(--white70a);
}

kbd {
    display: inline-block;
    padding: 2px 4px;
    font-family: var(--monoFontFamily);
    white-space: nowrap;
    /* background-color: #eeeeee; */
    background-color: rgba(255, 255, 255, 0.9);
    color: #333;
    border: 1px solid #b4b4b4;
    border-radius: 3px;
    box-shadow: 0 1px 1px rgba(0, 0, 0, 0.2), 0 2px 0 0 rgba(255, 255, 255, 0.7) inset;
    font-size: 90%;
    line-height: 1;
}

samp {
    display: block;
    font-family: var(--monoFontFamily);
    white-space: pre-wrap;
    text-align: start;
    justify-content: left;
}

hr {
    background-image: linear-gradient(90deg, var(--transparent), var(--SmartThemeBodyColor), var(--transparent));
    margin: 5px 0;
    height: 1px;
    min-height: 1px;
    border: 0;
    opacity: 0.2;
}

#bg1,
#bg_custom {
    background-repeat: no-repeat;
    background-attachment: fixed;
    background-size: cover;
    position: absolute;
    width: 100%;
    height: 100%;
    transition: background-image 0.5s ease-in-out;
}

/* Background fitting options */
#background_fitting {
    max-width: 6em;
}

/* Fill/Cover - scales to fill width while maintaining aspect ratio */
#bg1.cover,
#bg_custom.cover {
    background-size: cover;
    background-position: center;
}

/* Fit/Contain - shows entire image maintaining aspect ratio */
#bg1.contain,
#bg_custom.contain {
    background-size: contain;
    background-position: center;
    background-repeat: no-repeat;
}

/* Stretch - stretches to fill entire space */
#bg1.stretch,
#bg_custom.stretch {
    background-size: 100% 100%;
}

/* Center - centers without scaling */
#bg1.center,
#bg_custom.center {
    background-size: auto;
    background-position: center;
    background-repeat: no-repeat;
}

body.reduced-motion #bg1,
body.reduced-motion #bg_custom {
    transition: none;
}

#version_display {
    padding: 5px;
    opacity: 0.8;
}

#bg1 {
    background-image: url('data:image/png;base64,iVBORw0KGgoAAAANSUhEUgAAAAEAAAABCAQAAAC1HAwCAAAAC0lEQVR42mNkYAAAAAYAAjCB0C8AAAAASUVORK5CYII=');
    z-index: -3;
}

#bg_custom {
    background-image: none;
    z-index: -2;
}

/*TOPPER margin*/

#top-bar {
    width: var(--sheldWidth);
    margin: 0 auto;
    left: 0;
    right: 0;
    display: inline-block;
    height: var(--bottomFormBlockSize);
    position: absolute;
    /* border-bottom: 1px solid var(--SmartThemeBorderColor); */
    box-shadow: 0 2px 20px 0 var(--black70a);
    backdrop-filter: blur(var(--SmartThemeBlurStrength));
    background-color: var(--SmartThemeBlurTintColor);
    -webkit-backdrop-filter: blur(var(--SmartThemeBlurStrength));
    z-index: 3005;
}

#sheld {
    display: flex;
    flex-direction: column;
    /* -1px to give sheld some wiggle room to bounce off tobar when moving*/
    height: calc(100vh - var(--topBarBlockSize) - 1px);
    height: calc(100dvh - var(--topBarBlockSize) - 1px);
    max-height: calc(100dvh - var(--topBarBlockSize) - 1px);
    overflow-x: hidden;
    /* max-width: 50vw; */
    position: absolute;
    left: calc((100vw - var(--sheldWidth))/2);
    left: calc((100dvw - var(--sheldWidth))/2);
    top: var(--topBarBlockSize);
    margin: 0 auto;
    left: 0;
    right: 0;
    z-index: 30;
    min-height: 100px;
    min-width: 100px;
    width: var(--sheldWidth);
}

.drag-grabber {
    position: absolute;
    /*     width: 20px !important;
    height: 20px !important; */
    margin: 0px 5px;
    color: var(--SmartThemeBodyColor);
    z-index: 2000;
    text-align: center;
    /* border-radius: 5px; */
    vertical-align: middle;
    right: 0px;
    top: 0px;
    opacity: 0.5;
    cursor: grab;
    /* border: 1px solid var(--SmartThemeBorderColor); */
    cursor: -moz-grab;
    cursor: -webkit-grab;
    display: none;
    filter: drop-shadow(0px 0px 0px black);
    transition: all 250ms;
    font-size: calc(var(--mainFontSize)*1.3);
}

.drag-grabber:hover {
    opacity: 1;
}

body .panelControlBar {
    position: absolute;
    right: 5px;
    top: 5px;
    z-index: 2000;
    min-width: 55px;
    justify-content: flex-end;
    gap: 0px;
    transition: all 250ms;
}

.zoomed_avatar .panelControlBar {
    opacity: 0;
}

.zoomed_avatar:hover .panelControlBar {
    opacity: 1;
}

.panelControlBar .drag-grabber {
    position: unset;
}

#sheldheader:active {
    cursor: grabbing;
    cursor: -moz-grabbing;
    cursor: -webkit-grabbing;
}

.pull-tab {
    height: 10px;
    width: 10px;
    background-color: var(--SmartThemeEmColor);
    position: absolute;
    bottom: 0px;
    right: 0px;
    pointer-events: none;
    z-index: 2001;
}

#chat {
    max-height: calc(100vh - calc(var(--topBarBlockSize) + var(--bottomFormBlockSize)));
    overflow-x: hidden;
    padding-bottom: 0;
    overflow-y: scroll;
    display: flex;
    bottom: 10px;
    /*     border-bottom: 1px solid var(--SmartThemeBorderColor);
    border-left: 1px solid var(--SmartThemeBorderColor);
    border-right: 1px solid var(--SmartThemeBorderColor); */
    backdrop-filter: blur(var(--SmartThemeBlurStrength));
    background-color: var(--SmartThemeChatTintColor);
    -webkit-backdrop-filter: blur(var(--SmartThemeBlurStrength));
    text-shadow: 0px 0px calc(var(--shadowWidth) * 1px) var(--SmartThemeShadowColor);
    flex-direction: column;
    z-index: 30;
    flex-grow: 1;
}

#form_sheld {
    white-space: nowrap;
    width: 100%;
    margin: 1px auto 0 auto;
    z-index: 30;
}

/* special case for desktop Safari to allow #sheld resizing */
@media only screen and (min-width: 1024px) and (-webkit-min-device-pixel-ratio: 2) and (pointer: fine) {
    #form_sheld {
        margin-bottom: 4px;
    }
}

#send_form {
    display: flex;
    flex-wrap: wrap;
    align-items: center;
    width: 100%;
    margin: 0 auto 0 auto;
    border: 1px solid var(--SmartThemeBorderColor);
    border-radius: 0 0 10px 10px;
    background-color: var(--SmartThemeBlurTintColor);
    backdrop-filter: blur(var(--SmartThemeBlurStrength));
}

/* #send_form.no-connection {
    background-color: var(--crimson70a) !important;
} */

#nonQRFormItems {
    padding: 0;
    border: 0;
    position: relative;
    background-position: center;
    display: flex;
    flex-direction: row;
    column-gap: 5px;
    font-size: var(--bottomFormIconSize);
    order: 25;
    width: 100%;
}

#leftSendForm,
#rightSendForm {
    display: flex;
    flex-wrap: wrap;
}

#leftSendForm {
    order: 1;
    padding-left: 2px;

}

#rightSendForm {
    order: 3;
    padding-right: 2px;
}

#rightSendForm>div:not(.mes_stop),
#leftSendForm>div {
    width: var(--bottomFormBlockSize);
    height: var(--bottomFormBlockSize);
    margin: 0;
    border: none;
    cursor: pointer;
    opacity: 0.7;
    display: flex;
    align-items: center;
    justify-content: center;
    transition: opacity 300ms;
}

#rightSendForm>div:hover,
#leftSendForm>div:hover {
    opacity: 1;
    filter: brightness(1.2);
}

#send_but {
    order: 2;
}

#mes_continue {
    order: 1;
}

#mes_impersonate {
    order: 1;
}

#send_form .mes_stop {
    display: none;
    order: 2;
    padding-right: 2px;
    place-self: center;
    cursor: pointer;
    transition: 0.3s;
    opacity: 0.7;
}


#form_sheld.isExecutingCommandsFromChatInput {

    #send_but,
    #mes_continue {
        visibility: hidden;
        width: 0;
        height: 0;
        opacity: 0;
    }

    #rightSendForm>div:not(.mes_send).stscript_btn {

        &.stscript_pause,
        &.stscript_stop {
            display: flex;
        }
    }

    &.script_paused {
        #rightSendForm>div:not(.mes_send).stscript_btn {
            &.stscript_pause {
                display: none;
            }

            &.stscript_continue {
                display: flex;
            }
        }
    }
}

@supports not selector(&) {
    .stscript_btn {
        display: none;
    }
}

#rightSendForm>div:not(.mes_send) {
    &.stscript_btn {
        padding-right: 2px;
        place-self: center;
        cursor: pointer;
        transition: 0.3s;
        opacity: 1;
        display: none;

        &.stscript_pause>.fa-solid {
            background-color: rgb(146, 190, 252);
        }

        &.stscript_continue>.fa-solid {
            background-color: rgb(146, 190, 252);
        }

        &.stscript_stop>.fa-solid {
            background-color: rgb(215, 136, 114);
        }

        >.fa-solid {
            --toastInfoColor: #2F96B4;
            --progColor: rgba(0, 128, 0, 0.839);
            border-radius: 35%;
            border: 0 solid var(--progColor);
            aspect-ratio: 1 / 1;
            display: flex;
            color: rgb(24 24 24);
            font-size: 0.5em;
            height: var(--bottomFormIconSize);
            justify-content: center;
            align-items: center;
            box-shadow:
                0 0 0 var(--progColor),
                0 0 0 var(--progColor);
        }
    }
}

#options_button {
    width: var(--bottomFormBlockSize);
    height: var(--bottomFormBlockSize);
    font-size: var(--bottomFormIconSize);
    margin: 0;
    border: none;
    position: relative;
    opacity: 0.7;
    cursor: pointer;
    z-index: 2001;
    margin-left: 10px;
    padding: 0;
    transition: 0.3s;
    display: flex;
    align-items: center;
    order: 2;
}

.font-family-reset {
    font-family: var(--mainFontFamily);
    font-size: var(--mainFontSize);
    font-weight: 400;
}

#options,
#extensionsMenu,
.popup .popper-modal {
    display: flex;
    z-index: 29999;
    background-color: var(--SmartThemeBlurTintColor);
    -webkit-backdrop-filter: blur(var(--SmartThemeBlurStrength));
    backdrop-filter: blur(var(--SmartThemeBlurStrength));
    box-shadow: 0 0 10px rgba(0, 0, 0, 0.5);
    flex-flow: column;
    border-radius: 10px;
    padding: 2px;
}

#extensionsMenu,
.options-content {
    padding: 2px;
}

.options-content,
.list-group {
    overflow: hidden;
    display: block;
    border: 1px solid var(--SmartThemeBorderColor);
    border-radius: 10px;
    z-index: 2000;
    font-size: calc(var(--mainFontSize) * 1.1);
}

.options-content i,
.extensionsMenuExtensionButton {
    height: 20px;
    width: 20px;
    font-size: calc(var(--mainFontSize) * 1.1);
    display: flex;
    align-items: center;
    justify-content: center;
    pointer-events: none;
}

.options-content hr {
    margin: 0;
    padding: 0;
    border-top: 1px solid var(--SmartThemeBorderColor);
    background: none;
}

#extensionsMenuButton {
    order: 4;
    padding: 1px;
}

.options-content a,
#extensionsMenu>.extension_container>div,
#extensionsMenu>div:not(.extension_container),
.list-group>div,
.list-group .list-group-item,
#sd_dropdown .list-group span {
    color: var(--SmartThemeBodyColor);
    padding: 5px 5px;
    padding-bottom: 5px;
    text-decoration: none;
    display: flex;
    column-gap: 10px;
    cursor: pointer;
    align-items: baseline;
}

#extensionsMenu>.extension_container>div,
#extensionsMenu>div:not(.extension_container),
.options-content a,
.list-group-item {
    opacity: 0.5;
}

#extensionsMenu>.extension_container>div:hover,
#extensionsMenu>div:not(.extension_container):hover,
.options-content a:hover,
.list-group-item:hover {
    opacity: 1;
}

.options-content a div:first-child {
    min-width: 20px;
}

.options-content span {
    vertical-align: middle;
}

.auto_hide {
    content-visibility: auto;
}

.mes {
    display: flex;
    align-items: flex-start;
    padding: 10px 10px 0 10px;
    margin-top: 0;
    width: 100%;
    color: var(--SmartThemeBodyColor);
    position: relative;
}

#chat .mes.selected {
    /* background-color: rgb(from var(--SmartThemeQuoteColor) r g b / .5); */
    background-color: rgb(102, 0, 0);
}

.mes q:before,
.mes q:after {
    content: '';

}

.last_mes {
    margin-bottom: 0 !important;
    /*only affects bubblechat to make it sit nicely at the bottom*/
}

.last_mes .mes_text {
    padding-right: 30px;
}

/* SWIPE RELATED STYLES*/

.mes {
    --swipeCounterHeight: 15px;
    --swipeCounterMargin: 5px;
}

.swipe_right,
.swipe_left {
    width: 25px;
    height: 25px;
    opacity: 0.3;
    align-items: center;
    justify-content: center;
    z-index: 9999;
    grid-row-start: 2;
    font-size: 20px;
    cursor: pointer;
    align-self: center;
}

.swipe_left {
    position: absolute;
    bottom: calc(var(--swipeCounterHeight) + var(--swipeCounterMargin));
    flex-flow: column;
}

.swipeRightBlock {
    position: absolute;
    right: 0;
    bottom: 0;
}

.swipes-counter {
    color: var(--SmartThemeBodyColor);
    font-size: 12px;
    padding: 0 5px;
    font-family: var(--mainFontFamily);
    font-weight: 400;
    align-self: center;
    min-width: 40px;
    display: flex;
    justify-content: center;
    margin-bottom: var(--swipeCounterMargin);
    height: var(--swipeCounterHeight);
}

body:not(.swipeAllMessages) .mes:not(.last_mes) .swipes-counter {
    visibility: hidden;
}

body.swipeAllMessages .mes:not(.last_mes) .swipes-counter {
    /* Avoid expensive DOM queries */
    opacity: 0.3 !important;
    display: flex !important;
}

.swipe_left {
    right: auto;
    left: 20px;
}

.swipe_right {
    right: 5px;
    align-self: center;
}

.ui-settings {
    display: flex;
    flex-direction: column;
    flex-grow: 1;
}

#avatars-style .range-block-range,
#chat-display .range-block-range,
#sheld-width .range-block-range {
    display: flex;
    flex-direction: column;
}

.range-block-range-and-counter {
    flex: 1;
    flex-wrap: nowrap;
    display: flex;
}

.change_name {
    display: flex;
    flex-direction: row;
    gap: 5px;
}

.add_avatar {
    border: var(--avatar-base-border-radius) solid var(--SmartThemeBodyColor);
    margin: var(--avatar-base-border-radius);
    cursor: pointer;
    transition: filter 0.2s ease-in-out;
}

.add_avatar:hover {
    filter: drop-shadow(0px 0px 5px var(--SmartThemeQuoteColor));
}

.avatar {
    width: var(--avatar-base-width);
    height: var(--avatar-base-height);
    border-radius: var(--avatar-base-border-radius-round);
    border-style: none;
    flex: 1;
    transition: 250ms;
}

.last_mes .mesAvatarWrapper {
    padding-bottom: var(--avatar-base-height);
}

.mes .avatar {
    cursor: pointer;
}

.hotswap {
    margin: 5px;
    justify-content: space-evenly;
}

#HotSwapWrapper {
    justify-content: space-evenly;
}

.avatar.interactable {
    opacity: 0.6;
}

.avatar.interactable:hover {
    opacity: 1;
    background-color: transparent !important;
    cursor: pointer;
}

.avatar.avatar_collage img {
    width: 100%;
    height: 100%;
    object-fit: cover;
    object-position: center;
    border: 1px solid var(--SmartThemeBorderColor);
}

.avatar img {
    width: var(--avatar-base-width);
    height: var(--avatar-base-height);
    object-fit: cover;
    object-position: center center;
    border-radius: var(--avatar-base-border-radius-round);
    border: 1px solid var(--SmartThemeBorderColor);
    /*--black30a*/
    box-shadow: 0 0 5px var(--black50a);
}

.bogus_folder_select .avatar,
.character_select .avatar,
.avatars_inline .avatar {
    flex: unset;
}

.avatars_inline {
    flex-wrap: wrap;
    overflow: hidden;
    max-height: calc(var(--avatar-base-height) + 2 * var(--avatar-base-border-radius));
}

.bogus_folder_select .avatar {
    justify-content: center;
    background-color: var(--SmartThemeBlurTintColor);
    color: var(--SmartThemeBodyColor);
    outline-style: solid;
    outline-width: 1px;
    outline-color: var(--SmartThemeBorderColor);
}

.avatars_inline_small .avatar,
.avatars_inline_small .avatar img {
    width: calc(var(--avatar-base-width) * var(--inline-avatar-small-factor));
    height: calc(var(--avatar-base-height) * var(--inline-avatar-small-factor));
}

.avatars_inline_small {
    height: calc(var(--avatar-base-height) * var(--inline-avatar-small-factor) + 2 * var(--avatar-base-border-radius));
}

.bogus_folder_select:not(.folder_closed) .bogus_folder_avatars_block {
    opacity: 1 !important;
}

.avatars_inline .avatar {
    margin: calc(var(--avatar-base-border-radius));
}

.avatars_inline .avatar:last-of-type {
    margin-right: calc(var(--avatar-base-border-radius));
}

.mes_block {
    padding-top: 0;
    padding-left: 10px;
    width: 100%;
    overflow-x: hidden;
    overflow-y: clip;
}

.mes_text {
    font-weight: 500;
    line-height: calc(var(--mainFontSize) + .5rem);
    padding-left: 0;
    padding-top: 5px;
    padding-bottom: 5px;
    max-width: 100%;
    overflow-wrap: anywhere;
}

br {
    display: block;
    margin: 2px 0;
}

textarea {
    width: 100%;
    resize: vertical;
    display: block;
    background-color: var(--black30a);
    outline: none;
    border: 1px solid var(--SmartThemeBorderColor);
    border-radius: 5px;
    color: var(--SmartThemeBodyColor);
    font-size: var(--mainFontSize);
    font-family: var(--mainFontFamily);
    padding: 5px 10px;
    max-height: 90vh;
    max-height: 90dvh;
}

textarea.autoSetHeight {
    max-height: 50vh;
    max-height: 50dvh;
    field-sizing: content;
}

input,
select,
button {
    font-family: var(--mainFontFamily), sans-serif;
    font-size: var(--mainFontSize);
    color: var(--SmartThemeBodyColor);
}

#send_textarea {
    min-height: calc(var(--bottomFormBlockSize) + 2px);
    height: calc(var(--bottomFormBlockSize) + 2px);
    max-height: 50vh;
    max-height: 50dvh;
    word-wrap: break-word;
    resize: vertical;
    display: block;
    background-color: rgba(255, 0, 0, 0);
    border: 0;
    box-shadow: none;
    padding: 6px;
    font-family: var(--mainFontFamily);
    margin: 0;
    text-shadow: 0px 0px calc(var(--shadowWidth) * 1px) var(--SmartThemeShadowColor);
    flex: 1;
    order: 3;
    field-sizing: content;

    --progColor: rgb(146, 190, 252);
    --progFlashColor: rgb(215, 136, 114);
    --progSuccessColor: rgb(81, 163, 81);
    --progErrorColor: rgb(189, 54, 47);
    --progAbortedColor: rgb(215, 136, 114);
    --progWidth: 3px;
    --progWidthClip: calc(var(--progWidth) + 2px);
    --prog: 0%;
    --progDone: 0;
    border-top: var(--progWidth) solid var(--progColor);
    clip-path: polygon(0% calc(var(--progDone) * var(--progWidthClip)),
            var(--prog) calc(var(--progDone) * var(--progWidthClip)),
            var(--prog) var(--progWidthClip),
            100% var(--progWidthClip),
            100% 100%,
            0% 100%);
    transition: clip-path 200ms;
}

#send_textarea:placeholder-shown {
    overflow: hidden;
}

#send_textarea:focus-visible {
    /* Disable outline for the chat bar itself, we add it to the outer div */
    outline: none;
}

#send_form:has(#send_textarea:focus-visible) {
    border-color: var(--interactable-outline-color-faint);
    outline: 1px solid var(--interactable-outline-color-faint);
}

#form_sheld.isExecutingCommandsFromChatInput.script_paused #send_textarea {
    animation-name: script_progress_pulse;
    animation-duration: 1500ms;
    animation-timing-function: ease-in-out;
    animation-delay: 0s;
    animation-iteration-count: infinite;
}

#form_sheld.script_success #send_textarea {
    border-top-color: var(--progSuccessColor);
}

#form_sheld.script_error #send_textarea {
    border-top-color: var(--progErrorColor);
}

#form_sheld.script_aborted #send_textarea {
    border-top-color: var(--progAbortedColor);
}

.autoComplete-wrap {
    --targetOffset: 0;
    --direction: column;
    --leftOffset: 1vw;
    --rightOffset: 1vw;
    display: flex;
    flex-direction: var(--direction);
    position: absolute;
    left: var(--leftOffset);
    right: var(--rightOffset);
    z-index: 10000;
    pointer-events: none;

    .autoComplete {
        pointer-events: all;
    }


    &.isFloating {
        --direction: row;
        left: 0;
        right: 0;

        &:before {
            content: "";
            flex: 0 1 calc(var(--targetOffset) * 1px);
            display: block;
            pointer-events: none;
        }

        .autoComplete {
            flex: 0 0 auto;
            width: 50vw;
        }

        &:after {
            content: "";
            flex: 1 1 0;
            display: block;
            pointer-events: none;
        }
    }
}

.autoComplete-detailsWrap {
    --targetOffset: 0;
    --rightOffset: 1vw;
    --bottomOffset: 0;
    --leftOffset: 74vw;
    display: flex;
    flex-direction: column;
    position: absolute;
    top: 5vh;
    right: var(--rightOffset);
    bottom: var(--bottomOffset);
    left: var(--leftOffset);
    z-index: 10000;
    pointer-events: none;

    &:before {
        content: "";
        flex: 0 1 calc(var(--targetOffset) * 1px - 5vh);
        display: block;
    }

    .autoComplete-details {
        flex: 0 0 auto;
        max-height: 80vh;
        pointer-events: all;
    }

    &:after {
        content: "";
        flex: 1 1 0;
        display: block;
    }

    &.isFloating {
        flex-direction: row;
        left: 0;
        right: 0;

        .autoComplete-details {
            max-height: unset;
            width: 25vw;
        }

        &.left {
            &:before {
                flex: 0 1 calc(var(--targetOffset) * 1px - 25vw);
            }

            &:after {
                flex: 1 0 auto;
                max-width: 50vw;
            }
        }

        &.right {
            &:before {
                flex: 0 0 calc(var(--targetOffset) * 1px + 50vw);
            }
        }

        &.full {
            &:before {
                content: "";
                flex: 0 1 calc(var(--targetOffset) * 1px);
                display: block;
            }

            .autoComplete-details {
                flex: 0 0 auto;
                max-width: 50vw;
                width: unset;
            }

            &:after {
                content: "";
                flex: 1 1 0;
                display: block;
            }
        }
    }
}


body[data-stscript-style="dark"] {
    --ac-style-color-border: rgba(69 69 69 / 1);
    --ac-style-color-background: rgba(32 32 32 / 1);
    --ac-style-color-text: rgba(204 204 204 / 1);
    --ac-style-color-matchedBackground: rgba(0 0 0 / 0);
    --ac-style-color-matchedText: rgba(108 171 251 / 1);
    --ac-style-color-selectedBackground: rgba(32 57 92 / 1);
    --ac-style-color-selectedText: rgba(255 255 255 / 1);
    --ac-style-color-notSelectableBackground: rgb(65, 78, 95);
    --ac-style-color-notSelectableText: rgba(255 255 255 / 1);
    --ac-style-color-hoveredBackground: rgba(43 45 46 / 1);
    --ac-style-color-hoveredText: rgba(204 204 204 / 1);
    --ac-style-color-argName: rgba(171 209 239 / 1);
    --ac-style-color-type: rgba(131 199 177 / 1);
    --ac-style-color-cmd: rgba(219 219 173 / 1);
    --ac-style-color-symbol: rgba(115 156 211 / 1);
    --ac-style-color-string: rgba(190 146 122 / 1);
    --ac-style-color-number: rgba(188 205 170 / 1);
    --ac-style-color-variable: rgba(131 193 252 / 1);
    --ac-style-color-variableLanguage: rgba(98 160 251 / 1);
    --ac-style-color-punctuation: rgba(242 214 48 / 1);
    --ac-style-color-punctuationL1: rgba(195 118 210 / 1);
    --ac-style-color-punctuationL2: rgba(98 160 251 / 1);
    --ac-style-color-currentParenthesis: rgba(195 118 210 / 1);
    --ac-style-color-comment: rgba(122 151 90 / 1);
    --ac-style-color-keyword: rgba(182 137 190 / 1);
}

body[data-stscript-style="light"] {
    --ac-style-color-border: rgba(200 200 200 / 1);
    --ac-style-color-background: rgba(248 248 248 / 1);
    --ac-style-color-text: rgba(59 59 59 / 1);
    --ac-style-color-matchedBackground: rgba(0 0 0 / 0);
    --ac-style-color-matchedText: rgba(61 104 188 / 1);
    --ac-style-color-selectedBackground: rgba(232 232 232 / 1);
    --ac-style-color-selectedText: rgba(0 0 0 / 1);
    --ac-style-color-notSelectableBackground: rgba(232 232 232 / 1);
    --ac-style-color-notSelectableText: rgb(83, 83, 83);
    --ac-style-color-hoveredBackground: rgba(242 242 242 / 1);
    --ac-style-color-hoveredText: rgba(59 59 59 / 1);
    --ac-style-color-argName: rgba(16 24 125 / 1);
    --ac-style-color-type: rgba(80 127 152 / 1);
    --ac-style-color-cmd: rgba(113 94 43 / 1);
    --ac-style-color-symbol: rgba(36 37 249 / 1);
    --ac-style-color-string: rgba(139 31 24 / 1);
    --ac-style-color-number: rgba(76 132 91 / 1);
    --ac-style-color-variable: rgba(16 24 125 / 1);
    --ac-style-color-currentParenthesis: rgba(195 118 210 / 1);
    --ac-style-color-comment: rgba(70 126 26 / 1);
    --ac-style-color-keyword: rgba(182 137 190 / 1);
}

body[data-stscript-style="theme"] {
    --ac-style-color-border: var(--SmartThemeBorderColor);
    --ac-style-color-background: var(--SmartThemeBlurTintColor);
    --ac-style-color-text: var(--SmartThemeEmColor);
    --ac-style-color-matchedBackground: rgba(0 0 0 / 0);
    --ac-style-color-matchedText: var(--SmartThemeQuoteColor);
    --ac-style-color-selectedBackground: color-mix(in srgb, rgb(128 128 128) 75%, var(--SmartThemeChatTintColor));
    --ac-style-color-selectedText: var(--SmartThemeBodyColor);
    --ac-style-color-notSelectableBackground: color-mix(in srgb, rgb(128 128 128) 50%, var(--SmartThemeChatTintColor));
    --ac-style-color-notSelectableText: var(--SmartThemeBodyColor);
    --ac-style-color-hoveredBackground: color-mix(in srgb, rgb(128 128 128) 30%, var(--SmartThemeChatTintColor));
    --ac-style-color-hoveredText: var(--SmartThemeEmColor);
    --ac-style-color-argName: rgba(171 209 239 / 1);
    --ac-style-color-type: rgba(131 199 177 / 1);
    --ac-style-color-cmd: rgba(219 219 173 / 1);
    --ac-style-color-symbol: rgba(115 156 211 / 1);
    --ac-style-color-string: rgba(190 146 122 / 1);
    --ac-style-color-variable: rgba(131 193 252 / 1);
    --ac-style-color-currentParenthesis: rgba(195 118 210 / 1);
    --ac-style-color-comment: rgba(122 151 90 / 1);
    --ac-style-color-keyword: rgba(182 137 190 / 1);
}

body {
    --ac-font-scale: 0.8;
}

.autoComplete,
.autoComplete-details {
    --ac-color-border: var(--ac-style-color-border, rgba(69 69 69 / 1));
    --ac-color-background: var(--ac-style-color-background, rgba(32 32 32 / 1));
    --ac-color-text: var(--ac-style-color-text, rgba(204 204 204 / 1));
    --ac-color-matchedBackground: var(--ac-style-color-matchedBackground, rgba(0 0 0 / 0));
    --ac-color-matchedText: var(--ac-style-color-matchedText, rgba(108 171 251 / 1));
    --ac-color-selectedBackground: var(--ac-style-color-selectedBackground, rgba(32 57 92 / 1));
    --ac-color-selectedText: var(--ac-style-color-selectedText, rgba(255 255 255 / 1));
    --ac-color-notSelectableBackground: var(--ac-style-color-notSelectableBackground, rgb(60, 73, 92));
    --ac-color-notSelectableText: var(--ac-style-color-notSelectableText, rgba(255 255 255 / 1));
    --ac-color-hoveredBackground: var(--ac-style-color-hoveredBackground, rgba(43 45 46 / 1));
    --ac-color-hoveredText: var(--ac-style-color-hoveredText, rgba(204 204 204 / 1));
    --ac-color-argName: var(--ac-style-color-argName, rgba(171 209 239 / 1));
    --ac-color-type: var(--ac-style-color-type, rgba(131 199 177 / 1));
    --ac-color-cmd: var(--ac-style-color-cmd, rgba(219 219 173 / 1));
    --ac-color-symbol: var(--ac-style-color-symbol, rgba(115 156 211 / 1));
    --ac-color-string: var(--ac-style-color-string, rgba(190 146 122 / 1));
    --ac-color-number: var(--ac-style-color-number, rgba(188 205 170 / 1));
    --ac-color-variable: var(--ac-style-color-variable, rgba(131 193 252 / 1));
    --ac-color-variableLanguage: var(--ac-style-color-variableLanguage, rgba(98 160 251 / 1));
    --ac-color-punctuation: var(--ac-style-color-punctuation, rgba(242 214 48 / 1));
    --ac-color-punctuationL1: var(--ac-style-color-punctuationL1, rgba(195 118 210 / 1));
    --ac-color-punctuationL2: var(--ac-style-color-punctuationL2, rgba(98 160 251 / 1));
    --ac-color-currentParenthesis: var(--ac-style-color-currentParenthesis, rgba(195 118 210 / 1));
    --ac-color-comment: var(--ac-style-color-comment, rgba(122 151 90 / 1));
    --ac-color-keyword: var(--ac-style-color-keyword, rgba(182 137 190 / 1));

    font-size: calc(var(--ac-font-scale) * 1em);

    --bottom: 50vh;
    background: var(--ac-color-background);
    backdrop-filter: blur(var(--SmartThemeBlurStrength));
    border: 1px solid var(--ac-color-border);
    border-radius: 3px;
    color: var(--ac-color-text);
    max-height: calc(95vh - var(--bottom));
    list-style: none;
    margin: 0px;
    overflow: auto;
    padding: 0px;
    padding-bottom: 1px;
    line-height: 1.2;
    text-align: left;
    z-index: 10000;

    * {
        text-shadow: none;
    }
}

body[data-stscript-style] .autoComplete [data-option-type] {
    &[data-option-type="enum"] .type {
        color: var(--ac-color-string);
    }

    &[data-option-type="command"] .type {
        color: var(--ac-color-cmd);
    }

    &[data-option-type="namedArgument"] .type {
        color: var(--ac-color-argName);
    }

    &[data-option-type="variable"] .type {
        color: var(--ac-color-punctuationL1);
    }

    &[data-option-type="qr"] .type {
        color: var(--ac-color-variable);
    }

    &[data-option-type="macro"] .type {
        color: var(--ac-color-variableLanguage);
    }

    &[data-option-type="number"] .type {
        color: var(--ac-color-number);
    }

    &[data-option-type="name"] .type {
        color: var(--ac-color-type);
    }
}

body[data-stscript-style] .hljs.language-stscript {
    * {
        text-shadow: none !important;
    }

    text-shadow: none !important;

    background-color: var(--ac-style-color-background);
    color: var(--ac-style-color-text);

    .hljs-title.function_ {
        color: var(--ac-style-color-cmd);
    }

    .hljs-title.function_.invoke__ {
        color: var(--ac-style-color-cmd);
    }

    .hljs-string {
        color: var(--ac-style-color-string);
    }

    .hljs-number {
        color: var(--ac-style-color-number);
    }

    .hljs-variable {
        color: var(--ac-style-color-variable);
    }

    .hljs-variable.language_ {
        color: var(--ac-style-color-variableLanguage);
    }

    .hljs-property {
        color: var(--ac-style-color-argName);
    }

    .hljs-punctuation {
        color: var(--ac-style-color-punctuation);
    }

    .hljs-comment {
        color: var(--ac-style-color-comment);
    }

    .hljs-abort {
        color: var(--ac-style-color-abort, #e38e23);
        font-weight: bold;
    }

    .hljs-keyword {
        color: var(--ac-style-color-keyword);
        font-weight: bold;
    }

    .hljs-pipe {
        color: var(--ac-style-color-punctuation);
    }

    .hljs-pipebreak {
        color: var(--ac-style-color-type);
    }

    .hljs-closure {
        >.hljs-punctuation {
            color: var(--ac-style-color-punctuation);
        }

        .hljs-closure {
            >.hljs-punctuation {
                color: var(--ac-style-color-punctuationL1);
            }

            .hljs-closure {
                >.hljs-punctuation {
                    color: var(--ac-style-color-punctuationL2);
                }

                .hljs-closure {
                    >.hljs-punctuation {
                        color: var(--ac-style-color-punctuation);
                    }

                    .hljs-closure {
                        >.hljs-punctuation {
                            color: var(--ac-style-color-punctuationL1);
                        }

                        .hljs-closure {
                            >.hljs-punctuation {
                                color: var(--ac-style-color-punctuationL2);
                            }
                        }
                    }
                }
            }
        }
    }
}

.autoComplete {
    padding-bottom: 1px;
    display: grid;
    grid-template-columns: 0fr auto minmax(50%, 1fr);
    align-items: center;
    max-height: calc(95vh - var(--bottom));
    container-type: inline-size;

    >.item {
        cursor: pointer;
        padding: 3px;
        text-shadow: none;
        display: flex;
        gap: 0.5em;
        display: contents;

        >.stopgap {
            opacity: 0.75;
            display: none;
        }

        @container (max-width: 80em) {
            .specs {
                grid-column: 2 / 4;
            }

            >.help {
                grid-column: 2 / 4;
                padding-left: 1em;
                opacity: 0.75;
                height: auto;
            }

            >.stopgap {
                display: inline-block;
            }
        }

        &.blank {
            display: block;
            grid-column: 1 / 4;
        }

        &:hover>* {
            background-color: var(--ac-color-hoveredBackground);
            color: var(--ac-color-hoveredText);
        }

        &.selected>* {
            background-color: var(--ac-color-selectedBackground);
            color: var(--ac-color-selectedText);
        }

        &.selected.not-selectable>* {
            background-color: var(--ac-color-notSelectableBackground);
            color: var(--ac-color-notSelectableText);
        }

        >* {
            height: 100%;
        }

        >*+* {
            padding-left: 0.5em;
        }

        >.type {
            flex: 0 0 auto;
            display: inline-flex;
            justify-content: center;
            width: 2.25em;
            font-size: 0.8em;
            text-align: center;
            /* opacity: 0.6; */
            white-space: nowrap;
            font-family: var(--monoFontFamily);
            line-height: calc(1.2em / 0.8);
            /* &:before { content: "["; }
            &:after { content: "]"; } */
        }

        >.specs {
            align-items: flex-start;

            >.name {
                >.matched {
                    background-color: var(--ac-color-matchedBackground);
                    color: var(--ac-color-matchedText);
                    font-weight: bold;
                }
            }

            >.body {
                flex-wrap: wrap;
                column-gap: 0.5em;

                >.arguments {
                    display: contents;
                    height: 100%;
                }
            }
        }

        >.help {
            height: 100%;

            >.helpContent {
                text-overflow: ellipsis;
                overflow: hidden;
                font-size: 0.9em;
                white-space: nowrap;
                line-height: 1.2;
                max-height: 1.2em;
                display: block;

                >* {
                    display: contents;
                }
            }
        }
    }
}

.autoComplete-details {
    display: flex;
    flex-direction: column;
    gap: 0.5em;

    >.specs {
        cursor: default;
        flex-direction: column;
        padding: 0.25em 0.25em 0.5em 0.25em;
        border-bottom: 1px solid var(--ac-color-border);

        >.head {
            display: flex;
            gap: 0.5em;
        }

        >.head>.name,
        >.name {
            flex: 1 1 auto;
            font-weight: bold;
            color: var(--ac-color-text);
            cursor: help;

            &:hover {
                text-decoration: 1px dotted underline;
            }
        }

        >.head>.source {
            padding: 0 0.5em;
            cursor: help;
            display: flex;
            align-items: center;
            gap: 0.5em;

            &.isThirdParty.isExtension {
                color: #F89406;
            }

            &.isCore {
                color: transparent;

                &.isExtension {
                    color: #51A351;
                }

                &:after {
                    content: '';
                    order: -1;
                    height: 14px;
                    aspect-ratio: 1 / 1;
                    background-image: url('/favicon.ico');
                    background-size: contain;
                    background-repeat: no-repeat;
                }
            }

            &:hover {
                text-decoration: 1px dotted underline;
            }
        }

        >.body {
            flex-direction: column;
            gap: 0.5em;

            >.arguments {
                margin: 0;
                padding-left: 1.25em;

                >.argumentItem::marker {
                    color: color-mix(in srgb, var(--ac-color-text), var(--ac-style-color-background));
                }

                .argumentSpec {
                    display: flex;
                    gap: 0.5em;

                    .argument-default {
                        &:before {
                            content: " = ";
                            color: var(--ac-color-text);
                        }

                        color: var(--ac-color-string);
                    }
                }

                .argument {
                    cursor: help;

                    &:hover:not(:has(.argument-name:hover, .argument-types:hover, .argument-enums:hover)) {
                        text-decoration: 1px dotted underline;
                    }
                }

                .argument-name,
                .argument-types,
                .argument-enums,
                .argument-default {
                    cursor: help;

                    &:hover {
                        text-decoration: 1px dotted underline;
                    }
                }

                .argument.optional+.argument-description:before,
                .argumentSpec:has(.argument.optional)+.argument-description:before {
                    content: "(optional) ";
                    color: var(--ac-color-text);
                    opacity: 0.5;
                }

                .argument-description {
                    margin-left: 0.5em;
                    font-family: var(--mainFontFamily);
                    font-size: 0.9em;
                }
            }

            .returns {
                cursor: help;

                &:hover {
                    text-decoration: 1px dotted underline;
                }
            }
        }
    }

    >.help {
        padding: 0 0.5em 0.5em 0.5em;

        div {
            margin-block-end: 1em;
        }

        ul {
            margin: 0;
            padding-left: 1.5em;
        }

        pre {
            margin: 0;

            >code {
                display: block;
                padding: 1px;
                tab-size: 4;
            }
        }
    }

    >.aliases {
        padding: 0 0.5em 0.5em 0.5em;

        &:before {
            content: '(alias: ';
        }

        >.alias {
            font-family: var(--monoFontFamily);

            &+.alias:before {
                content: ', ';
            }
        }

        &:after {
            content: ')';
        }
    }
}

.autoComplete>.item,
.autoComplete-details {
    >.specs {
        display: flex;
        gap: 0.5em;

        >.name {
            font-family: var(--monoFontFamily);
            white-space: nowrap;
            /* color: var(--ac-color-text); */
        }

        >.body {
            display: flex;

            >.arguments {
                font-family: var(--monoFontFamily);

                .argument {
                    white-space: nowrap;

                    &.namedArgument {
                        &:before {
                            content: "[";
                            color: var(--ac-color-text);
                        }

                        &:after {
                            content: "]";
                            color: var(--ac-color-text);
                        }

                        &.optional:after {
                            content: "]?";
                            color: var(--ac-color-text);
                        }

                        >.argument-name {
                            color: var(--ac-color-argName);
                        }
                    }

                    &.unnamedArgument {
                        &:before {
                            content: "(";
                            color: var(--ac-color-text);
                        }

                        &.multiple:before {
                            content: "...(";
                            color: var(--ac-color-text);
                        }

                        &:after {
                            content: ")";
                            color: var(--ac-color-text);
                        }

                        &.optional:after {
                            content: ")?";
                            color: var(--ac-color-text);
                        }
                    }

                    >.argument-name+.argument-types:before {
                        content: "=";
                        color: var(--ac-color-text);
                    }

                    >.argument-types {
                        color: var(--ac-color-type);
                        word-break: break-all;
                        white-space: break-spaces;

                        >.argument-type+.argument-type:before {
                            content: "|";
                            color: var(--ac-color-text);
                        }

                        ;
                    }

                    >.argument-types+.argument-enums,
                    >.argument-name+.argument-enums {
                        &:before {
                            content: "=";
                            color: var(--ac-color-text);
                        }
                    }

                    >.argument-enums {
                        color: var(--ac-color-string);
                        word-break: break-all;
                        white-space: break-spaces;

                        >.argument-enum+.argument-enum:before {
                            content: "|";
                            color: var(--ac-color-text);
                        }

                        ;
                    }
                }
            }

            >.returns {
                font-family: var(--monoFontFamily);
                color: var(--ac-color-text);

                &:before {
                    content: "=> ";
                    color: var(--ac-color-symbol);
                }
            }
        }
    }
}

@media screen and (max-width: 1000px) {
    .autoComplete-wrap {
        left: 1vw;
        right: 1vw;
    }

    .autoComplete-detailsWrap:not(.full) {
        left: 50vw;
    }
}

.slashCommandBrowser {
    >.search {
        display: flex;
        gap: 1em;
        align-items: baseline;
        white-space: nowrap;

        >.searchLabel {
            flex: 1 1 auto;
            display: flex;
            gap: 0.5em;
            align-items: baseline;

            >.searchInput {
                flex: 1 1 auto;
            }
        }

        >.searchOptions {
            display: flex;
            gap: 1em;
            align-items: baseline;
        }
    }

    >.commandContainer {
        display: flex;
        align-items: flex-start;
        container-type: inline-size;

        >.autoComplete {
            flex: 1 1 auto;
            max-height: unset;

            >.isFiltered {
                display: none;
            }

            .specs {
                grid-column: 2 / 4;
            }

            .help {
                grid-column: 2 / 4;
                padding-left: 1em;
                opacity: 0.75;
            }
        }

        >.autoComplete-detailsWrap {
            flex: 0 0 auto;
            align-self: stretch;
            width: 30%;
            position: static;

            &:before {
                flex: 0 1 calc(var(--targetOffset) * 1px);
            }

            >.autoComplete-details {
                max-height: 50vh;
            }
        }

        @container (max-width: 1000px) {
            >.autoComplete-detailsWrap {
                width: 50%;
                max-width: unset;
                position: absolute;
                left: unset;
                right: 0;
                top: 0;
            }
        }
    }
}

.editor_maximize {
    padding: 2px;
}

#character_popup .editor_maximize {
    cursor: pointer;
    margin: 3px;
    opacity: 0.75;
    filter: grayscale(1);
    -webkit-transition: all 250ms ease-in-out;
    transition: all 250ms ease-in-out;
}

#character_popup .editor_maximize:hover {
    opacity: 1;
}

.text_pole::placeholder {
    color: var(--SmartThemeEmColor) !important;
    opacity: 0.7;
}

textarea::placeholder {
    color: var(--SmartThemeEmColor) !important;
    opacity: 0.7;
}

#send_textarea::placeholder {
    color: var(--SmartThemeEmColor) !important;
    text-align: center;
    white-space: nowrap;
}

#creator_notes_spoiler {
    border: 0;
    font-size: calc(var(--mainFontSize)*.8);
    padding-top: 5px;
}

@media screen and (max-width: 1000px) {
    #form_create textarea {
        flex-grow: 1;
        min-height: 20dvh;
    }
}

@media screen and (min-width: 1001px) {
    #description_textarea {
        height: 29vh;
        height: 29dvh;
    }

    #firstmessage_textarea {
        resize: none;
        flex: 1;
    }
}

#character_name_pole {
    margin-bottom: 0;
}

#character_cross {
    position: absolute;
    right: 5px;
    top: 5px;
    /* width: 20px;
    height: 20px; */
    cursor: pointer;
    opacity: 0.6;
    font-size: 24px;
}



.text_pole {
    background-color: var(--black30a);
    color: var(--SmartThemeBodyColor);
    border: 1px solid var(--SmartThemeBorderColor);
    border-radius: 5px;
    font-family: var(--mainFontFamily);
    padding: 3px 5px;
    width: 100%;
    margin: 5px 0;
    height: fit-content;
}

select.text_pole {
    padding-right: 20px;
}


.chat_injections_list:empty {
    width: 100%;
    height: 100%;
}

.chat_injections_list:empty::before {
    display: flex;
    align-items: center;
    justify-content: center;
    content: "No injections";
    font-weight: bolder;
    width: 100%;
    height: 100%;
    opacity: 0.8;
    min-height: 3rem;
}

.template_parameters_list code {
    cursor: pointer;
}

h3 {
    margin: 10px 0;
}

#top-bar h3 {
    margin: 0;
    padding: 10px 0;
}

#top-bar h4 {
    margin: 0;
    padding: 5px 0;
}

<<<<<<< HEAD
input:focus,
textarea:focus,
select:focus {
    outline: none;
}

/* input[type="file"] {
=======
input[type="file"] {
>>>>>>> 44343e8e
    display: none;
} */

#right-nav-panel-tabs {
    display: flex;
    align-items: center;
    gap: 5px;
    overflow: hidden;
    width: 100%;
}

#rm_PinAndTabs {
    display: flex;
    align-items: center;
    flex-wrap: wrap;
    gap: 10px;
    padding: 0px 10px 0px 5px;
}

#chartokenwarning.menu_button {
    font-size: unset;
    height: fit-content;
    aspect-ratio: unset;
}

/* ##################################################################### */
/*                      Right Panel's Upper Tabs                         */
/* ##################################################################### */

.right_menu_button {
    display: block;
    cursor: pointer;
    text-align: center;
    margin-top: 0;
    padding: 1px;
    filter: grayscale(1) brightness(75%);
    -webkit-transition: all 0.5s ease-in-out;
    transition: all 0.5s ease-in-out;
}

.right_menu_button:hover {
    filter: brightness(150%);
}

#rm_button_characters,
#rm_button_panel_pin_div,
#lm_button_panel_pin_div,
#WI_button_panel_pin_div {
    font-size: 24px;
    display: inline;
    padding: 1px;
}

#rm_button_panel_pin_div,
#lm_button_panel_pin_div,
#WI_button_panel_pin_div {
    opacity: 0.5;
    transition: 0.3s;
}

#rm_button_panel_pin_div:hover,
#rm_button_panel_pin_div:has(:focus-visible),
#lm_button_panel_pin_div:hover,
#lm_button_panel_pin_div:has(:focus-visible),
#WI_button_panel_pin_div:hover,
#WI_button_panel_pin_div:has(:focus-visible) {
    opacity: 1;
}

#lm_button_panel_pin_div {
    text-align: start;
}

#rm_button_panel_pin,
#lm_button_panel_pin,
#WI_panel_pin {
    display: none;
}

#rm_button_panel_pin:checked+label,
#lm_button_panel_pin:checked+label,
#WI_panel_pin:checked+label {
    display: inline;
}

#rm_button_panel_pin:checked+label .checked,
#lm_button_panel_pin:checked+label .checked,
#WI_panel_pin:checked+label .checked {
    display: inline;
}

#rm_button_panel_pin:checked+label .unchecked,
#lm_button_panel_pin:checked+label .unchecked,
#WI_panel_pin:checked+label .unchecked {
    display: none;
}

#rm_button_panel_pin:not(:checked)+label .checked,
#lm_button_panel_pin:not(:checked)+label .checked,
#WI_panel_pin:not(:checked)+label .checked {
    display: none;
}

#rm_button_panel_pin:not(:checked)+label .unchecked,
#lm_button_panel_pin:not(:checked)+label .unchecked,
#WI_panel_pin:not(:checked)+label .unchecked {
    display: inline;
}

#rm_button_selected_ch {
    flex: 1;
    overflow: hidden;
    opacity: 0.5;
    padding: 1px;
}

#rm_button_selected_ch:hover {
    opacity: 1;
}

#rm_button_selected_ch h2 {
    cursor: pointer;
    text-overflow: ellipsis;
    overflow: hidden;
    text-align: left;
    white-space: nowrap;
    margin: 0;
    font-size: calc(var(--mainFontSize) * 1.25);
}

.selected-right-tab {
    filter: brightness(150%);
}

#rm_print_characters_pagination {
    display: flex;
    flex-direction: row;
    gap: 5px;
    justify-content: center;
    align-items: center;
    flex-wrap: wrap;
    padding: 1px;
}

.bulk_select_checkbox {
    align-self: center;
}

#rm_print_characters_block .text_block {
    width: 100%;
    opacity: 0.5;
    margin: 0 auto 1px auto;
    padding: 5px;
}

#rm_print_characters_block .empty_block {
    display: flex;
    flex-direction: column;
    gap: 10px;
    flex-wrap: wrap;
    text-align: center;
    justify-content: center;
    align-items: center;
}

.hidden_block {
    cursor: default;
}

#rm_print_characters_block .hidden_block p {
    display: inline;
}

#rm_print_characters_block {
    overflow-y: auto;
    flex-grow: 1;
    display: flex;
    height: 100%;
    padding: 1px;
}

#rm_print_characters_block .entity_block.useless {
    opacity: 0.25;
}

#rm_ch_create_block {
    display: none;
    overflow-y: auto;
    padding: 4px;
    height: 100%;
}

#rm_extensions_block {
    display: none;
    overflow-y: auto;
}

#floatingPrompt,
#cfgConfig {
    overflow-y: auto;
    max-width: 90dvw;
    max-height: 90dvh;
    min-width: 100px;
    min-height: 100px;
    border-radius: 10px;
    border: 1px solid var(--SmartThemeBorderColor);
    position: fixed;
    padding: 10px;
    padding-top: 25px;
    display: none;
    flex-direction: column;
    box-shadow: 0 0 10px var(--black70a);
    z-index: 4000;
    left: 0;
    top: 0;
    margin: 0;
    right: unset;
    width: calc(((100dvw - var(--sheldWidth)) / 2) - 1px);

}

#movingDivs>div {
    z-index: 4000;
}

#left-nav-panel {
    z-index: 3000;
}

.floating_prompt_radio_group,
.radio_group {
    display: flex;
    flex-direction: column;
    margin-top: 5px;
}

#extension_floating_counter {
    font-weight: 600;
    color: var(--SmartThemeQuoteColor);
}

.extension_token_counter {
    font-size: calc(var(--mainFontSize) * 0.875);
    width: 100%;
    text-align: right;
    margin-bottom: 5px;
}

.floating_prompt_settings textarea {
    font-size: calc(var(--mainFontSize) * 0.9);
    line-height: 1.2;
}

.floating_panel_close,
.floating_panel_maximize {
    height: 15px;
    aspect-ratio: 1 / 1;
    font-size: 20px;
    opacity: 0.5;
    transition: all 250ms;
}

.floating_panel_maximize:hover,
.floating_panel_close:hover {
    cursor: pointer;
    opacity: 1;
}

.dragClose {
    height: 15px;
    aspect-ratio: 1 / 1;
    font-size: calc(var(--mainFontSize)*1.3);
    opacity: 0.5;
    transition: all 250ms;
    filter: drop-shadow(0px 0px 2px black);
    text-shadow: none;
}

.dragClose:hover {
    cursor: pointer;
    opacity: 1;
}

#floatingPrompt .drag-grabber {
    position: unset;
}

/* ################################################################*/
/*   CUSTOMIZE THE DROPDOWN SELECT COLORS FOR RIGHT MENU
/*#################################################################*/

select {
    -moz-appearance: none;
    -webkit-appearance: none;
    appearance: none;
    padding: 3px 5px;
    background-color: var(--black30a);
    border: 1px solid var(--SmartThemeBorderColor);
    border-radius: 5px;
    margin-bottom: 5px;
    height: min-content;
    background-image: url('/img/down-arrow.svg');
    background-repeat: no-repeat;
    background-position: right 6px center;
    background-size: 8px 5px;
}

select option {
    /* works to highlight selected/active option */
    background-color: var(--white50a);
    color: var(--black70a);
}

select option:not(:checked) {
    /* works to color unselected items */
    background-color: var(--black70a);
    color: var(--white70a);
}

/*#######################################################################*/

#rm_api_block {
    display: none;
    overflow-y: auto;
}

.API-logo {
    margin: 0 auto;
    width: min-content;
    opacity: 0.5;
}

.oobabooga_logo {
    margin: 5px auto;
    text-align: center;
}

.menu_button.disabled {
    filter: brightness(75%) grayscale(1);
    opacity: 0.5;
    pointer-events: none;
}

.fav_on {
    color: var(--golden) !important;
}

.world_set,
.toggleEnabled {
    color: var(--active) !important;
}

#instruct_enabled_label .menu_button:not(.toggleEnabled),
#sysprompt_enabled_label .menu_button:not(.toggleEnabled) {
    color: Red;
}

.displayBlock {
    display: block !important;
}

.displayNone {
    display: none !important;
}

#api_url_text {
    display: block;
}

.menu_button.api_button:hover {
    background-color: var(--active);
}

.api-load-icon {
    font-size: 24px;
    display: none;
}

#rm_characters_block {
    display: flex;
    overflow-y: auto;
    flex-direction: column;
    height: 100%;
}

#rm_characters_block .right_menu_button {
    padding-right: 15px;
}

#rm_characters_topbar {
    display: flex;
    flex-direction: column;
}

#rm_characters_topbar_buttons {
    margin-top: 0;
    margin-bottom: 10px;
    display: flex;
    flex-direction: row;
    align-items: baseline;
}

#rm_characters_topbar_expander {
    flex-grow: 1;
}

#form_character_search_form {
    display: flex;
    flex-direction: row;
    align-items: stretch;
    margin: 5px;
    column-gap: 5px;
}

#form_character_search_form .menu_button,
#GroupFavDelOkBack .menu_button,
.avatar-container .menu_button {
    margin: 0;
    height: fit-content;
    padding: 5px;
    border-radius: 5px;
    aspect-ratio: 1 / 1;
}

#character_sort_order {
    margin: 0;
    flex: 1;
    border-radius: 5px;
    height: auto;
}

#character_search_bar {
    margin: 0;
    flex: 1;
    /* padding-left: 0.75em; */
    height: auto;
}

#persona_search_bar {
    min-width: 80px;
}

#persona_sort_order {
    max-width: 4em;
}

#persona-management-block .paginationjs-nav {
    width: max-content;
}

#persona-management-block .menu_button {
    filter: grayscale(0.5);
}

input[type=search]::-webkit-search-cancel-button {
    -webkit-appearance: none;
    height: 1em;
    width: 1em;
    border-radius: 50em;
    background-color: var(--SmartThemeBodyColor);
    mask: url('/img/times-circle.svg') no-repeat 50% 50%;
    background-size: contain;
    opacity: 0;
    pointer-events: none;
    cursor: pointer;
}

input[type=search]:focus::-webkit-search-cancel-button {
    opacity: .5;
    pointer-events: all;
}

.bogus_folder_select,
.character_select {
    display: flex;
    flex-direction: row;
    align-items: center;
    padding: 5px;
    border-radius: 10px;
    cursor: pointer;
    margin-bottom: 1px;
}

.character_select.inline_avatar,
.missing-avatar.inline_avatar {
    padding: unset;
    border-radius: var(--avatar-base-border-radius-round);
    width: fit-content;
}

/*applies to char list and mes_text char display name*/

.ch_name {
    font-weight: bolder;
}

.character_name_block {
    display: flex;
    align-items: baseline;
    flex-direction: row;
    gap: 5px;
    margin-bottom: 6px;
}

.character_name_block_sub_line {
    position: absolute;
    right: 0px;
    top: calc(var(--mainFontSize) + 2px);
    font-size: calc(var(--mainFontSize) * 0.6);
    color: var(--grey7070a);
}

.character_name_block .ch_add_placeholder {
    display: none;
}

.ch_avatar_url {
    font-style: italic;
}

.bogus_folder_select .avatar,
.character_select .avatar {
    align-self: center;
}

.ch_description {
    font-size: calc(var(--mainFontSize) * 0.8);
    white-space: nowrap;
    text-overflow: ellipsis;
    overflow: hidden;
    width: 100%;
    margin-top: -5px;
}

.mes_block .ch_name {
    max-width: 100%;
    min-height: 22px;
}

/*applies to both groups and solos chars in the char list*/
#rm_print_characters_block .character_select_container,
#rm_print_characters_block .group_select_container {
    position: relative;
}

#rm_print_characters_block .ch_name,
.avatar-container .ch_name {
    flex: 1 1 auto;
    white-space: nowrap;
    overflow: hidden;
    text-wrap: nowrap;
    text-overflow: ellipsis;
    display: block;
}

#rm_print_characters_block .character_name_block> :last-child {
    flex: 0 100000 auto;
    /* Force shrinking first */
    overflow: hidden;
    text-wrap: nowrap;
    text-overflow: ellipsis;
}

.bogus_folder_select:hover,
.character_select:hover,
.avatar-container:hover {
    background-color: var(--white30a);
}

/* BG MENU */

#bg_menu {
    cursor: pointer;
    position: fixed;
    z-index: 3001;
}

.bg_list {
    display: flex;
    flex-wrap: wrap;
    width: calc(var(--sheldWidth) - 10px);
    max-width: 100vw;
    max-width: 100dvw;
    justify-content: space-evenly;
}

.bg_example {
    width: 30%;
    max-width: 200px;
    background-repeat: no-repeat;
    background-size: cover;
    background-position: center;
    border-radius: 10px;
    border: 1px solid var(--SmartThemeBorderColor);
    box-shadow: 0 0 7px var(--black50a);
    margin: 5px;
    cursor: pointer;
    aspect-ratio: 16/9;
    justify-content: flex-end;
    position: relative;
}

.bg_example.locked {
    outline: 2px solid var(--golden);
}

.bg_example:hover.locked .bg_example_lock,
.bg_example:focus-within.locked .bg_example_lock {
    display: none;
}

.bg_example:hover:not(.locked) .bg_example_unlock,
.bg_example:focus-within:not(.locked) .bg_example_unlock {
    display: none;
}

.bg_example:hover[custom="true"] .bg_example_edit,
.bg_example:focus-within[custom="true"] .bg_example_edit {
    display: none;
}

.bg_example:hover[custom="false"] .bg_example_copy,
.bg_example:focus-within[custom="false"] .bg_example_copy {
    display: none;
}

.BGSampleTitle {
    display: flex;
    width: 100%;
    height: min-content;
    text-align: center;
    justify-content: center;
    align-self: flex-end;
    bottom: 0;
    position: relative;
    word-break: break-word;
    background-color: var(--SmartThemeBlurTintColor);
    font-size: calc(var(--fontScale) * 0.9em);
    max-height: 50%;
    overflow-y: clip;
    border-radius: 0 0 7px 7px;
}

.bg_example[custom="true"] .BGSampleTitle {
    display: none;
}

.bg_button {
    padding: 4px;
    position: absolute;
    top: 5px;
    cursor: pointer;
    opacity: 0.8;
    border-radius: 3px;
    font-size: 20px;
    color: var(--black70a);
    text-shadow: none;
    margin: 0;
    filter: drop-shadow(0px 0px 3px white);
    transition: opacity 0.2s ease-in-out;
    display: none;
}

.bg_example:hover .bg_button,
.bg_example:focus-within .bg_button {
    display: block;
}

.bg_button:hover {
    opacity: 1;
}

.bg_example_cross {
    right: 6px;
}

.bg_example_edit {
    left: 6px;
}

.bg_example_copy {
    left: 6px;
}

.bg_example_lock,
.bg_example_unlock {
    left: 50%;
    transform: translateX(-50%);
}

.add_bg_but {
    cursor: pointer;
    opacity: 0.1;
    height: 100%;
    width: 100%;
}

.input-file {
    display: flex;
    justify-content: center;
    align-items: center;
    height: 100%;
}


#form_create {
    display: flex;
    flex-direction: column;
    height: 100%;
    overflow-y: auto;
    padding: 1px;
}

.avatar_div {
    display: flex;
    width: 100%;
    flex-wrap: wrap;
    margin-top: 0px;
    align-items: center;
}

#avatar-and-name-block {
    justify-content: space-between;
    display: flex;
    flex-wrap: wrap;
}

.ch_fav_icon {
    filter: drop-shadow(1px 1px 2px black);
    color: var(--golden);
    font-size: 14px;
    order: -1;
    margin-left: -75px;
    padding-right: 54px;
    margin-top: 3px;
    position: relative;
}

.group_member .queue_position:not(:empty)::before {
    content: "#";
}

.group_member .queue_position {
    margin-right: 0.75rem;
    font-size: calc(var(--mainFontSize) * 0.9);
}

.group_member.is_queued {
    outline: 2px solid var(--golden);
}

.group_member.is_active {
    outline: 2px solid var(--active);
}

.character_select.is_fav .avatar,
.group_select.is_fav .avatar,
.group_member.is_fav .avatar,
.avatar.is_fav {
    outline: 2px solid var(--golden);
}

.character_select.is_fav .ch_name,
.group_select.is_fav .ch_name,
.group_member.is_fav .ch_name {
    color: var(--golden);
}

#fav_chara_wrap {
    display: flex;
    margin: 5px 0px;
}

#fav_chara {
    border: none;
    font-size: var(--mainFontSize);
    display: flex;
}

#name_div {
    width: 100%;
}

#create_button {
    display: none;
}

.suggested_replies {
    display: none;
}

.last_mes .suggested_replies {
    display: flex;
    flex-direction: column;
    gap: 5px;
    margin-bottom: 5px;
}

.suggested_reply {
    display: flex;
    padding: 5px;
    margin-right: 5px;
    border-radius: 5px;
    font-weight: 500;
    color: var(--SmartThemeQuoteColor);
    border: 1px solid var(--SmartThemeBorderColor);
    border-radius: 10px;
    cursor: pointer;
    transition: 0.2s;
}

.avatar-container {
    position: relative;
    display: flex;
    flex-direction: row;
    align-items: flex-start;
    gap: 5px;
    margin: 1px;
    padding: 5px;
    border-radius: 10px;
    cursor: pointer;
    margin-bottom: 1px;
    width: 100%;
    outline: var(--avatar-base-border-radius) solid transparent;
    border: var(--avatar-base-border-radius) solid transparent;
}

.avatar-container .character_select_container {
    flex-grow: 1;
}

grammarly-extension {
    z-index: 35;
}

.avatar-container .avatar-buttons {
    display: flex;
    flex-direction: row;
    gap: 3px;
    opacity: 0.3;
    transition: opacity 0.25s ease-in-out;
}

.avatar-container .avatar-buttons:hover {
    opacity: 1;
}

.avatar-container .avatar-buttons .menu_button {
    padding: 3px;
}

/* Ross should be able to handle this later */
/*.big-avatars .avatar-buttons{
    justify-content: center;
    width: fit-content;
}*/

.avatar_div .avatar {
    /*     margin-left: 4px;
    margin-right: 10px;
    height: 70px;
    width: 70px; */
    display: flex;
    justify-content: center;
    align-items: center;
    align-self: center !important;
    width: 100%;
    height: 100%;
    /* Avoids cutting off the box shadow on the avatar*/
    margin: 10px;
}

#avatar_controls {
    height: 100%;
    width: 100%;
    flex-grow: 1;
    justify-content: flex-end;
    flex-flow: column;
    padding: 5px 5px 10px 0;
}

#description_div,
#first_message_div {
    display: flex;
    align-items: center;
}

#creators_notes_div {
    align-items: baseline;
}

#creators_note_desc_hidden {
    display: none;
}

#creators_notes_div:has(#spoiler_free_desc_button.fa-eye-slash) #creators_note_desc_hidden {
    display: initial;
}

.alternate_greeting details {
    padding: 2px;
}

.alternate_greeting summary {
    list-style-position: outside;
    margin-left: 1em;
    padding-left: 1em;
}

.alternate_greeting textarea {
    field-sizing: content;
    max-height: 50dvh;
}

.alternate_greeting summary::marker,
.alternate_greeting summary strong {
    cursor: pointer;
}

#rm_characters_block .form_create_bottom_buttons_block {
    justify-content: space-evenly !important;
    flex-grow: 0;
}

.form_create_bottom_buttons_block {
    display: flex;
    flex: 1;
    gap: 5px;
    align-items: center;
    justify-content: end;
    flex-wrap: wrap;
}

.form_create_bottom_buttons_block .menu_button {
    display: flex;
    justify-content: center;
    align-items: center;
}

#delete_button,
.redWarningBG {
    background-color: var(--crimson70a) !important;
}

#delete_button:hover,
.redWarningBG:hover {
    background-color: var(--fullred) !important;
}

#result_info {
    font-size: calc(var(--mainFontSize) * 0.9);
    display: flex;
    align-items: center;
    gap: 6px;
    padding: 1px 3px;
}

#result_info_text {
    display: flex;
    flex-direction: column;
    line-height: 0.9;
    text-align: right;
}

#result_info .right_menu_button {
    padding: 4px;
}

/* Focus */

#bulk_tag_popup,
#dialogue_popup {
    width: 500px;
    max-width: 90vw;
    max-width: 90dvw;
    position: absolute;
    z-index: 9999;
    margin-left: auto;
    margin-right: auto;
    left: 0;
    right: 0;
    top: 50%;
    transform: translateY(-50%);
    text-align: center;
    box-shadow: 0px 0px 14px var(--black70a);
    border: 1px solid var(--SmartThemeBorderColor);
    padding: 4px;
    background-color: var(--SmartThemeBlurTintColor);
    border-radius: 10px;
    max-height: 90vh;
    max-height: 90dvh;
    display: flex;
    flex-direction: column;
    overflow-y: hidden;
    overflow-x: hidden;
}

.rm_stat_block {
    display: flex;
    justify-content: space-between;
}

.large_dialogue_popup {
    height: 90vh !important;
    height: 90dvh !important;
    max-width: 90vw !important;
    max-width: 90dvw !important;
}

.wide_dialogue_popup {
    /* FIXME: Chrome 129 broke max-height for aspect-ratio sized elements */
    /* aspect-ratio: 1 / 1; */
    /* width: unset !important; */
    min-width: var(--sheldWidth);
}

.wider_dialogue_popup {
    min-width: 750px;
    max-width: 90%;
}

/* If doesn't fit 750px in 90% of the screen, we should re-scale the wider popup */
@media (max-width: calc(750px / 0.9)) {
    .wider_dialogue_popup {
        min-width: 90%;
    }
}

.transparent_dialogue_popup {
    background-color: transparent;
    box-shadow: none;
    border: none;
}

.transparent_dialogue_popup:focus-visible {
    outline: none;
}

#dialogue_popup .horizontal_scrolling_dialogue_popup {
    overflow-x: unset !important;
}

#dialogue_popup .vertical_scrolling_dialogue_popup {
    overflow-y: unset !important;
}

#bulk_tag_popup_holder,
#dialogue_popup_holder {
    display: flex;
    flex-direction: column;
    height: 100%;
    overflow-y: hidden;
    padding: 0 10px;
}

#dialogue_popup_text {
    flex-grow: 1;
    overflow-y: auto;
    height: 100%;
}

#dialogue_popup_controls {
    margin-top: 10px;
    display: flex;
    align-self: center;
    gap: 20px;
}

#bulk_tag_popup_reset,
#bulk_tag_popup_remove_mutual,
#dialogue_popup_ok {
    background-color: var(--crimson70a);
    cursor: pointer;
}

#bulk_tag_popup_reset:hover,
#bulk_tag_popup_remove_mutual:hover,
#dialogue_popup_ok:hover {
    background-color: var(--crimson-hover);
}

#bulk_tags_avatars_block {
    max-height: 70vh;
}

#dialogue_popup_input {
    margin: 10px 0 0 0;
    width: 100%;
}

#bulk_tag_popup_cancel,
#dialogue_popup_cancel {
    cursor: pointer;
}

#dialogue_del_mes {
    width: 100%;
    margin-left: auto;
    margin-right: auto;
    margin-top: 4px;
    text-align: center;
    padding: 0;
    height: min-content;
}

#dialogue_del_mes_ok {
    /*changes background of OK button in the deletion menu*/
    display: inline-block;
    background-color: var(--crimson70a);
    cursor: pointer;
}

#dialogue_del_mes_cancel {
    display: inline-block;
    cursor: pointer;
}

.menu_button {
    color: var(--SmartThemeBodyColor);
    background-color: var(--SmartThemeBlurTintColor);
    border: 1px solid var(--SmartThemeBorderColor);
    border-radius: 5px;
    padding: 3px 5px;
    width: min-content;
    cursor: pointer;
    margin: 5px 0;
    transition: 0.3s;
    display: flex;
    align-items: center;
    justify-content: center;
    text-align: center;
}

.menu_button.fa-fw {
    /* Font Awesome icons that are a menu button and should be fixed width need a slight fix. 1.25em is their default, but we need to account for button spacing. */
    min-width: calc(1.25em + 12px);
}

.avatar_div .menu_button,
.form_create_bottom_buttons_block .menu_button {
    padding: 5px;
    margin: 0;
    filter: grayscale(0.5);
}

.menu_button:hover,
.menu_button.active {
    background-color: var(--white30a);
}

#dialogue_del_mes .menu_button {
    margin-left: 25px;
    margin-right: 25px;
}

#shadow_popup {
    backdrop-filter: blur(calc(var(--SmartThemeBlurStrength) * 2));
    -webkit-backdrop-filter: blur(calc(var(--SmartThemeBlurStrength) * 2));
    background-color: var(--black30a);
    display: none;
    opacity: 0.0;
    position: absolute;
    width: 100%;
    height: 100vh;
    height: 100dvh;
    z-index: 9999;
    top: 0;
}

#bgtest {
    display: none;
    width: 100vw;
    width: 100dvw;
    height: 100vh;
    height: 100dvh;
    position: absolute;
    z-index: -100;
    background-color: red;
}

.prompt_order {
    display: flex;
    flex-direction: column;
    align-items: center;
    justify-content: center;
    gap: 5px;
    width: 100%;
    padding: 5px;
}

.prompt_order>div {
    padding: 5px;
    padding-left: 30px;
    width: 100%;
    border-radius: 5px;
    color: var(--SmartThemeBodyColor);
    background-color: var(--black30a);
    border: 1px solid var(--SmartThemeBorderColor);
    cursor: grab;
    transition: background-color 200ms ease-in-out;
    position: relative;
    user-select: none;
    display: flex;
    align-items: center;
    justify-content: space-between;
    column-gap: 10px;
}

.prompt_order>div>span:first-child {
    flex-grow: 1;
}

.prompt_order:not(.ui-sortable-disabled)>div:hover {
    background-color: var(--SmartThemeBorderColor);
}

.prompt_order>div::after {
    content: "☰";
    left: 8px;
    position: absolute;
}

.prompt_order .disabled {
    opacity: 0.5;
    filter: grayscale(0.5);
}

.ui-sortable-disabled,
.prompt_order.ui-sortable-disabled>div {
    cursor: not-allowed;
}

.prompt_order .toggle_button {
    padding-right: 0;
}

.prompt_order .toggle_button::after {
    content: '☑';
}

.prompt_order .disabled .toggle_button::after {
    content: '☐';
}

.online_status {
    opacity: 0.8;
    margin-top: 2px;
    margin-bottom: 15px;
    display: flex;
    align-items: center;
    gap: 5px;
}

.online_status_indicator.success {
    background-color: green;
}

.online_status_indicator {
    border-radius: 100%;
    width: 14px;
    height: 14px;
    background-color: red;
    display: inline-block;
}

.online_status_text {
    margin-left: 4px;
    display: inline-block;
}

#horde_model {
    height: 150px;
}

.horde_model_title {
    display: flex;
    flex-direction: row;
    align-items: center;
    column-gap: 20px;
}

.horde-model-description {
    -webkit-line-clamp: 3;
    line-clamp: 3;
    font-size: 0.9em;
    overflow: hidden;
    text-overflow: ellipsis;
}

.drag-handle {
    cursor: grab;
    /* Make the drag handle not selectable in most browsers */
    user-select: none;
}

#form_rename_chat {
    display: flex;
    align-items: center;
    flex: 1;
    opacity: 0.8;
    gap: 5px;
}


/* Override toastr default styles */
body #toast-container {
    top: var(--topBarBlockSize);
}

body #toast-container>div {
    opacity: 1;
    filter: unset;
    -ms-filter: unset;
}

#dialogue_del_mes {
    display: none;
}

.for_checkbox {
    display: block;
}

input[type='checkbox'] {
    -webkit-appearance: none;
    -moz-appearance: none;
    appearance: none;
    outline: 1px solid var(--grey5020a);
    position: relative;
    width: var(--mainFontSize);
    height: var(--mainFontSize);
    overflow: hidden;
    border-radius: 3px;
    border: 1px solid var(--SmartThemeBorderColor);
    background-color: var(--SmartThemeBodyColor);
    box-shadow: inset 0 0 2px 0 var(--SmartThemeShadowColor);
    cursor: pointer;
    transform: translateY(-0.075em);
    flex-shrink: 0;
    place-content: center;
    filter: brightness(1.2);
    display: grid;
}

input[type="checkbox"]::before {
    content: "";
    width: 0.65em;
    height: 0.65em;
    transform: scale(0);
    transition: 120ms transform ease-in-out;
    box-shadow: inset 1em 1em var(--SmartThemeCheckboxTickColor);
    transform-origin: bottom left;
    clip-path: polygon(14% 44%, 0 65%, 50% 100%, 100% 16%, 80% 0%, 43% 62%);
}

input[type="checkbox"]:checked::before {
    transform: scale(1);
}

input[type="checkbox"]:disabled {
    color: grey;
    cursor: not-allowed;
}

input[type='checkbox'].del_checkbox {
    display: none;
    opacity: 0.7;
    margin-top: 12px;
    margin-right: 12px;
}


#user_avatar_block {
    display: flex;
    flex-wrap: wrap;
    justify-content: space-around;
    padding: 1px;
}

.avatar-container .avatar {
    cursor: pointer;
    border-radius: var(--avatar-base-border-radius-round);
    align-self: center;
    outline: var(--avatar-base-border-radius) solid transparent;
    flex: unset;
}

.avatar-container.selected {
    border: var(--avatar-base-border-radius) solid rgba(255, 255, 255, 0.7);
}

.avatar-container.default_persona .avatar {
    outline: var(--avatar-base-border-radius) solid var(--golden);
}

.avatar-container.default_persona .set_default_persona {
    color: var(--golden);
}

#user_avatar_block .avatar_upload {
    cursor: pointer;
    width: 60px;
    height: 60px;
    background: var(--grey30);
    border-radius: 100%;
    display: flex;
    justify-content: center;
    align-items: center;
    font-size: 3rem;
}

#form_upload_avatar {
    display: none !important;
}

.range-block {
    height: min-content;
    display: flex;
    flex-wrap: wrap;
    align-items: center;
    margin-bottom: 5px;
    justify-content: space-between;
}

.range-block-title {
    margin: 0;
    padding: 0;
    width: 100%;
    text-align: center;

}

.range-block-counter {
    margin-left: 5px;
    /*previously needed to avoid firefox scrollbar overlap, no longer necessary?*/
    /* margin-right: 15px; */
    font-size: calc(var(--mainFontSize) * 0.95);
    color: var(--SmartThemeBodyColor);
    flex: 1;
    gap: 5px;
    display: flex;
}

.toggle-description {
    width: max-content;
    margin-left: 5px;
    margin-right: 15px;
    font-size: calc(var(--mainFontSize) * 0.85);
    color: var(--SmartThemeEmColor);
    text-align: center;
}

.range-block-counter input {
    display: block;
    cursor: text;
    background-color: var(--black30a);
    border: 1px solid var(--SmartThemeBorderColor);
    border-radius: 5px;
    padding: 2px;
    flex: 1;
    text-align: center;
    width: 70px;
}

.neo-range-input {
    display: block;
    cursor: text;
    background-color: var(--black30a);
    border: 1px solid var(--SmartThemeBorderColor);
    border-radius: 0 0 5px 5px;
    padding: 2px;
    padding-left: 1em;
    padding-top: 5px;
    text-align: center;
    width: 100%;
}

.neo-range-slider {
    -webkit-appearance: none !important;
    appearance: none !important;
    margin: 0 !important;
    margin-top: 7px !important;
    padding: 0 !important;
    width: 100% !important;
    height: 5px !important;
    background: var(--white50a) !important;
    border-radius: 7px 7px 0 0 !important;
    background-size: 70% 100% !important;
    background-repeat: no-repeat !important;
    box-shadow: inset 0 0 2px var(--black50a) !important;
    cursor: ew-resize !important;
    z-index: 1;
}

.neo-range-slider:hover,
input[type="range"]:hover {
    filter: brightness(1.25);
}

.neo-range-slider:focus-visible,
input[type="range"]:focus-visible {
    outline: 1px solid var(--interactable-outline-color);
}

.range-block-range {
    margin: 0;
    flex: 5;
}

input[type="range"] {
    -webkit-appearance: none;
    appearance: none;
    margin: 0;
    padding: 0;
    width: 100%;
    height: 5px;
    background: var(--white50a);
    border-radius: 15px;
    background-size: 70% 100%;
    background-repeat: no-repeat;
    box-shadow: inset 0 0 2px black;
    cursor: ew-resize;
}

input[type="range"]::-webkit-slider-thumb {
    -webkit-appearance: none;
    position: relative;
    box-shadow: 0 0 5px 0 black;
    box-shadow: inset 0 0 5px var(--black70a);
    -webkit-appearance: none;
    height: 15px;
    width: 15px;
    border-radius: 50%;
    background: var(--white100);
}

.doubleRangeContainer {
    display: flex;
    --markerWidth: 15px;
    container-type: inline-size;
    container-name: doubleRangeContainer;

    >.doubleRangeInputContainer {
        flex: 0 0 50%;
        overflow: hidden;
        position: relative;

        >datalist {
            display: flex;
            flex-direction: row;
            justify-content: space-between;
            font-size: x-small;

            >option {
                flex: 0 0 0;
                width: 0;
                display: flex;
                justify-content: center;
            }
        }

        @container doubleRangeContainer (max-width: 200px) {
            >datalist {
                height: 2.5em;
            }

            &:nth-child(1)>datalist>option {
                transform: rotate(-45deg);
                transform-origin: bottom right;
            }

            &:nth-child(2)>datalist>option {
                transform: rotate(45deg);
                transform-origin: bottom left;
            }
        }

        >input::-webkit-slider-thumb {
            z-index: 2;
        }

        &:after {
            /* shifted to center to hide corners of the inset shadow */
            --shift: 2px;
            /* 100% of the input width (1em padding) */
            --inputWidth: calc(100% - 1em);
            /* input padding max(20px, 20%) */
            --inputPadding: calc(max(20px, var(--inputWidth) * 0.2));
            /* 100% of the variable range width: 100% of input - input padding - marker width) */
            --rangeWidth: calc(var(--inputWidth) - var(--inputPadding) - var(--markerWidth));
            /* always visible part of the input range (value = 0) */
            --zeroOffset: calc(var(--inputPadding) + var(--markerWidth) / 2);
            content: '';
            position: absolute;
            top: 11px;
            width: calc(var(--value) / 2 * var(--rangeWidth) + var(--zeroOffset) + var(--shift));
            height: 5px;
            background-color: var(--SmartThemeQuoteColor);
            box-shadow: inset 0 0 2px black;
        }

        &:nth-child(1) {
            --value: 0;
            padding-left: 1em;

            >input {
                direction: rtl;
                position: relative;
                padding-right: max(20px, 20%);
            }

            >datalist {
                direction: rtl;
                padding-right: calc(var(--markerWidth)/2 + max(20px, 20%));
                padding-left: calc(var(--markerWidth)/2 - 2px);
            }

            &:after {
                right: -2px;
            }
        }

        &:nth-child(2) {
            --value: 0;
            padding-right: 1em;

            >input {
                position: relative;
                padding-left: max(20px, 20%);
            }

            >datalist {
                padding-left: calc(var(--markerWidth)/2 + max(20px, 20%));
                padding-right: calc(var(--markerWidth)/2 - 2px);
            }

            &:after {
                left: -2px;
            }
        }
    }
}

/*Notes '?' links*/

.note-link-span {
    color: var(--SmartThemeQuoteColor);
    display: inline-block;
    opacity: 0.5;
    margin: 0 5px;
    text-align: center;
    /*
    border-radius: 100%;
    box-shadow: 0 0 3px black;
    */
    transition: all 250ms;
}

.topRightInset {
    position: absolute;
    top: 6px;
    right: 23px;
}

.note-link-span:hover,
.note-link-span-lrg:hover {
    opacity: 1;
}

.nice-link {
    color: var(--SmartThemeBodyColor);
    opacity: 0.5;
    font-weight: 400;
    text-decoration: none;
    border-bottom: 2px dashed red;
    transition: 0.3s;
}

.whitespacenowrap {
    white-space: nowrap;
}

#chartokenwarning a {
    color: var(--SmartThemeBodyColor);
}

#char-management-dropdown {
    height: auto;
    margin-bottom: 0;
}

#tagInput {
    height: 26px;
    margin-bottom: 0;
}

.nice-link:hover {
    opacity: 1;
}

.mes_buttons,
.extraMesButtons {
    /* height: 20px; */
    position: relative;
    display: flex;
    gap: 4px;
    flex-wrap: nowrap;
    justify-content: flex-end;
    transition: all 200ms;
    overflow-x: hidden;
    padding: 1px;
}

.extraMesButtons {
    display: none;
}

.mes_button,
.extraMesButtons>div {
    cursor: pointer;
    transition: opacity 0.2s ease-in-out;
    filter: drop-shadow(0px 0px 2px black);
    opacity: 0.3;
    padding: 1px 3px;
}

.mes_button:hover,
.extraMesButtons>div:hover {
    opacity: 1;
}

.mes_bookmark {
    display: none;
}

.mes:not([bookmark_link='']) .mes_bookmark {
    display: inline-block;
}

.mes:not([bookmark_link='']) .mes_create_bookmark {
    display: none;
}

.mes_edit_buttons {
    display: none;
    flex-direction: row;
    column-gap: 5px;
    float: right;
    cursor: pointer;
    padding-bottom: 5px;
    filter: drop-shadow(0px 0px 2px black);
    transition: 0.3s ease-in-out;
}

.mes_edit_buttons .menu_button {
    opacity: 0.5;
    padding: 0px;
    font-size: 1rem;
    height: 2rem;
    margin-top: 0;
    margin-bottom: 0;
    aspect-ratio: 1 / 1;
    display: flex;
    justify-content: center;
    align-items: center;
}

.mes_edit_cancel.menu_button {
    background-color: var(--crimson70a);
}

.mes_edit_done.menu_button {
    background-color: var(--okGreen70a);
}

.mes_edit_buttons .menu_button:hover {
    opacity: 1;
}

.edit_textarea {
    padding: 5px;
    margin: 0;
    outline: none;
    background-color: var(--black50a);
    line-height: calc(var(--mainFontSize) + .25rem);
    max-height: 75vh;
    max-height: 75dvh;
    field-sizing: content;
}

#anchor_order {
    margin-bottom: 15px;
}

#anchor_checkbox,
#power-user-option-checkboxes {
    display: flex;
    flex-direction: column;
    flex-grow: 1;
}

#anchor_checkbox label,
#power-user-option-checkboxes label,
.checkbox_label,
.auto_continue_settings_block {
    display: flex;
    flex-direction: row;
    column-gap: 5px;
    align-items: baseline;
}

.auto_continue_settings_block {
    margin-top: 10px;
}

.auto_continue_settings_block label {
    flex: 1;
    display: flex;
    flex-direction: column;
}

#shadow_character_popup {
    backdrop-filter: blur(var(--SmartThemeBlurStrength));
    background-color: var(--black70a);
    -webkit-backdrop-filter: blur(var(--SmartThemeBlurStrength));
    display: none;
    opacity: 1.0;
    position: absolute;
    width: 100%;
    height: 100vh;
    height: 100dvh;
    z-index: 2058;
}

#character_popup {
    display: none;
    background-color: var(--SmartThemeBlurTintColor);
    backdrop-filter: blur(calc(var(--SmartThemeBlurStrength)*2));
    -webkit-backdrop-filter: blur(calc(var(--SmartThemeBlurStrength)*2));

    min-width: 100px;
    max-width: var(--sheldWidth);
    height: calc(100vh - 84px);
    height: calc(100dvh - 84px);
    min-height: calc(100vh - 84px);
    min-height: calc(100dvh - 84px);
    max-height: calc(100vh - 84px);
    max-height: calc(100dvh - 84px);
    position: absolute;
    z-index: 4001;
    margin-left: auto;
    margin-right: auto;
    left: 0;
    right: 0;
    top: var(--topBarBlockSize);
    box-shadow: 0 0 20px var(--black70a);
    padding: 10px;
    border: 1px solid var(--SmartThemeBorderColor);
    border-radius: 0 0 10px 10px;
    overflow-y: auto;
}

#character_popup h3 {
    margin-top: 0;
    margin-bottom: 0;
    margin-left: 0;
    display: inline;
}

h4 {
    margin: 5px 0;
}

h5 {
    margin: 5px 0;
}

#character_popup h5 {
    color: var(--grey50);
}


#character_popup_text {
    align-items: center;
}

#personality_textarea {
    width: 100%;
}

#mes_example_div {
    height: 100%;
    display: flex;
    flex-grow: 1;
}

#scenario_pole {
    width: 100%;
    margin-left: 0;
}

#mes_example_textarea {
    width: 100%;
    height: 100%;
    margin-left: 0;
}

#character_popup_ok {
    cursor: pointer;
    display: none;
    height: 40px;
    margin-top: 15px;
    margin-left: 36px;
    backdrop-filter: blur(var(--SmartThemeBlurStrength));
    background-color: var(--black70a);
    -webkit-backdrop-filter: blur(var(--SmartThemeBlurStrength));
    width: 110px;
    text-align: center;
}

#shadow_select_chat_popup {
    display: none;
    opacity: 1.0;
    position: absolute;
    width: 100%;
    height: 100vh;
    height: 100dvh;
    z-index: 4100;
    top: 0;
    background-color: var(--black70a);
    backdrop-filter: blur(var(--SmartThemeBlurStrength));
    -webkit-backdrop-filter: blur(var(--SmartThemeBlurStrength));
}

#select_chat_popup {
    display: flex;
    flex-direction: column;
    max-width: var(--sheldWidth);
    height: min-content;
    max-height: calc(100vh - var(--topBarBlockSize));
    max-height: calc(100dvh - var(--topBarBlockSize));
    min-height: 100px;
    position: absolute;
    z-index: 2066;
    left: 0;
    right: 0;
    top: 0;
    bottom: 0;
    margin-top: auto;
    margin-bottom: auto;
    margin-left: auto;
    margin-right: auto;
    box-shadow: 0px 0px 20px black;
    padding: 10px;
    background-color: var(--SmartThemeBlurTintColor);
    border-radius: 10px;
    overflow-y: hidden;
    border: 1px solid var(--SmartThemeBorderColor);
}

#export_div {
    cursor: pointer;
}

#select_chat_div {
    padding: 0;
    height: 100%;
    overflow-y: auto;
}

#select_chat_div hr {
    margin: 0;
}

.select_chat_block_wrapper {
    cursor: pointer;
}

.select_chat_block {
    border-radius: 5px;
    margin-top: 5px;
    border: 1px solid var(--SmartThemeBorderColor);
    padding: 5px 7px;
}

.select_chat_block:hover {
    background-color: var(--white30a);
}

.select_chat_block[highlight] {
    background-color: var(--cobalt30a);
}

.select_chat_block .avatar {
    grid-row: span 2;
}

.select_chat_block_filename_item {
    opacity: 0.5;
    width: fit-content;
}

.select_chat_block_filename {
    flex: 1
}

.renameChatButton,
.exportRawChatButton,
.exportChatButton {
    cursor: pointer;
}

.select_chat_block_mes {
    font-size: calc(var(--mainFontSize) - .25rem);
    display: -webkit-box;
    -webkit-line-clamp: 3;
    -webkit-box-orient: vertical;
    line-clamp: 3;
    overflow: hidden;
}

.PastChat_cross {
    width: 15px;
    height: 15px;
    cursor: pointer;
    opacity: 0.4;
}


.PastChat_cross:hover {
    color: red;
    filter: drop-shadow(0 0 2px red);
    -webkit-animation: infinite-spinning 1s ease-out 0s infinite normal;
    animation: infinite-spinning 1s ease-out 0s infinite normal;
}

#export_character_div {
    display: grid;
    grid-template-columns: 340px auto;
}

body .ui-autocomplete {
    max-height: 300px;
    overflow-y: auto;
}

body .ui-front {
    z-index: 10000;
}


body .ui-slider-handle {
    background-color: var(--SmartThemeBlurTintColor);
    border: 1px solid var(--SmartThemeBorderColor) !important;
    border-radius: 5px;
    outline: 1px solid var(--grey5020a);
    box-shadow: 0 0 3px var(--black50a);
    text-shadow: 0px 0px calc(var(--shadowWidth) * 1px) var(--SmartThemeShadowColor);
    width: 50px !important;
    padding: 0 5px;
    text-align: center;
    margin-left: 0;
    opacity: 1 !important;
    transition: filter 200ms;
    filter: brightness(1.2);
}

.ui-slider-handle.ui-state-default {
    color: var(--SmartThemeBodyColor);
    background: var(--SmartThemeBlurTintColor);
}

.ui-slider-handle:focus {
    outline: none;
}

.ui-slider-handle.ui-state-hover {
    color: var(--SmartThemeBodyColor);
    background: var(--SmartThemeBlurTintColor);
    filter: brightness(1.2)
}

.ui-slider-handle.ui-state-active {
    color: var(--SmartThemeBodyColor);
    background: var(--SmartThemeBlurTintColor);
    filter: brightness(1.5);
    border-color: var(--SmartThemeBorderColor) !important;
}

body .ui-widget-content {
    background-color: var(--SmartThemeBlurTintColor);
    border: 1px solid var(--SmartThemeBorderColor) !important;
    border-radius: 10px;
    box-shadow: 0 0 3px var(--black50a);
    text-shadow: 0px 0px calc(var(--shadowWidth) * 1px) var(--SmartThemeShadowColor);
    backdrop-filter: blur(calc(var(--SmartThemeBlurStrength)*2));
    color: var(--SmartThemeBodyColor);
}

.ui-slider {
    margin: 5px 0;
    outline: 1px solid var(--grey5050a);
    border-radius: 5px !important;
}

body .ui-widget-content .ui-state-active:not(.ui-slider-handle) {
    margin: unset !important;
}

body .ui-widget-content .ui-menu-item-wrapper {
    background: unset;
    border: unset;
}

body .ui-widget-content li {
    padding: 5px;
    text-decoration: none;
    display: flex;
    align-items: center;
    cursor: pointer;
    opacity: 0.5;
    transition: opacity 200ms;
}

body .ui-widget-content li:hover {
    /* background-color: var(--SmartThemeEmColor); */
    opacity: 1;
}

.typing_indicator {
    position: sticky;
    bottom: 10px;
    margin: 10px;
    opacity: 0.85;
    text-shadow: 0px 0px calc(var(--shadowWidth) * 1px) var(--SmartThemeShadowColor);
    order: 9999;
}

.typing_indicator:after {
    display: inline-block;
    vertical-align: bottom;
    animation: ellipsis steps(4, end) 1500ms infinite;
    content: "";
    width: 0px;
}

#group_avatar_preview .missing-avatar {
    display: inline;
    vertical-align: middle;
}

body.big-avatars .group_select .missing-avatar {
    display: flex;
    justify-content: center;
    align-items: center;
}

body.big-avatars .missing-avatar {
    width: calc(var(--avatar-base-width)* var(--big-avatar-width-factor));
    height: calc(var(--avatar-base-height)* var(--big-avatar-height-factor));
}

.missing-avatar {
    font-size: 36px;
    width: var(--avatar-base-width);
    height: var(--avatar-base-height);
    text-align: center;
}

.userSettingsInnerExpandable {
    border: 1px solid;
    border-color: var(--SmartThemeBorderColor);
    border-radius: 5px;
    padding: 2px 5px !important;
    margin: 5px 0;
}

.warning {
    color: var(--warning);
    font-weight: bolder;
}

.slider_hint {
    display: flex;
    flex-direction: row;
    align-items: baseline;
    justify-content: space-between;
    width: 100%;
    position: relative;
}

#talkativeness_expander {
    flex: 1;
}

#talkativeness_div input[type="range"] {
    width: 100%;
}

.slider_hint span {
    font-size: calc(var(--mainFontSize) - .25rem);
}

.slider_hint span:nth-child(2) {
    position: absolute;
    left: 50%;
    transform: translateX(-50%);
}

p {
    margin-bottom: 16px;
    margin-top: 0;
}

h1 {
    font-size: calc(var(--mainFontSize) + 1rem);
    line-height: 32px;
    margin-bottom: 22px;
}

h2 {
    margin-top: 5px;
    margin-bottom: 22px;
}

.right_menu_button h2 {
    margin-top: 0;
    margin-bottom: 0;
}

.right_menu_button img {
    display: block;
    cursor: pointer;
    height: 26px;
}

a {
    color: orange;
    color: var(--SmartThemeQuoteColor);
    text-decoration: none;
}

a:hover {
    filter: brightness(1.25);
}

#export_format_popup {
    display: none;
    z-index: 9999;
}

#rawPromptPopup {
    inset: 0px auto auto 0px;
    margin: 0px;
    transform: translate(500px, 0px);
    display: block;
    overflow-wrap: break-word;
    white-space: normal;
    max-width: calc(((100vw - 500px) / 2) - 10px);
    max-width: calc(((100dvw - 500px) / 2) - 10px);
    position: absolute;
    z-index: 9999;
    max-height: 90vh;
    max-height: 90dvh;
    /*unsure why, but this prevents scrollbars*/
    height: 49vh;
    height: 49dvh;

    padding: 5px;
    overflow-y: auto;
    display: none;
}

#rawPromptWrapper {
    white-space: pre-wrap;
    word-wrap: break-word;
    width: 100%;
    text-align: start;
    overflow-y: auto;
    max-height: 100%;
}

.list-group {
    display: flex;
    flex-direction: column;
    padding-left: 0;
    margin-top: 0;
    overflow: hidden;
    background-color: var(--SmartThemeBlurTintColor);
    backdrop-filter: blur(calc(var(--SmartThemeBlurStrength)*2));
    border: 1px solid var(--SmartThemeBorderColor);
    border-radius: 10px;
    box-shadow: 0 0 5px black;
    text-shadow: 0px 0px calc(var(--shadowWidth) * 1px) var(--SmartThemeShadowColor);
}

/* ############################################################# */
/*           Right nav panel and nav-toggle */
/* ############################################################# */

#right-nav-panel {
    width: calc((100vw - var(--sheldWidth) - 2px) /2);
    width: calc((100dvw - var(--sheldWidth) - 2px) /2);
    max-height: calc(100vh - var(--topBarBlockSize));
    max-height: calc(100dvh - var(--topBarBlockSize));
    height: calc(100vh - var(--topBarBlockSize));
    height: calc(100dvh - var(--topBarBlockSize));
    position: fixed;
    top: 0;
    margin: 0;
    right: 0;
    left: calc(100% - var(--sheldWidth) /2 + var(--sheldWidth) +1px);
    padding: 5px;
    margin-bottom: 5px;
    backdrop-filter: blur(calc(var(--SmartThemeBlurStrength)));
    background-color: var(--SmartThemeBlurTintColor);
    -webkit-backdrop-filter: blur(calc(var(--SmartThemeBlurStrength)));
    z-index: 3000;

    border: 1px solid var(--SmartThemeBorderColor);

    box-shadow: none;
    border-radius: 10px;
    overflow: hidden;
    flex-flow: column;
    min-width: 100px;
}

#nav-toggle {
    position: fixed;
    right: 13px;
    top: 12px;
    padding: 0;
    margin: 0;
    cursor: pointer;
    height: 0;
    width: 0;
    z-index: 3001;
}

#hidden-divs {
    display: none;
}

/* Message images */
.mes .mes_img_container {
    max-width: 100%;
    /*to fit inside single window height of mobile landscape*/
    display: none;
    position: relative;
    width: fit-content;
    transition: all 0.1s;
    padding: 0.5rem;
}

.mes_img {
    border-radius: 10px;
    max-width: 100%;
    max-height: 40vh;
    image-rendering: -webkit-optimize-contrast;
}

.mes_img_swipes,
.mes_img_controls {
    position: absolute;
    top: 0.1em;
    left: 0;
    width: 100%;
    display: flex;
    opacity: 0;
    flex-direction: row;
    justify-content: space-between;
    align-items: center;
    padding: 1em;
}

.mes_img_swipes {
    top: unset;
    bottom: 0.1rem;
}

.mes_img_swipes .right_menu_button,
.mes_img_controls .right_menu_button {
    filter: brightness(90%);
    text-shadow: 1px 1px var(--SmartThemeShadowColor) !important;
    padding: 1px;
    height: 1.25em;
    width: 1.25em;
}

.mes_img_swipes .right_menu_button::before,
.mes_img_controls .right_menu_button::before {
    /* Fix weird alignment with this font-awesome icons on focus */
    position: relative;
    top: 0.6125em;
}

.mes_img_swipes .right_menu_button:hover,
.mes_img_controls .right_menu_button:hover {
    filter: brightness(150%);
}

.mes_img_container:hover .mes_img_swipes,
.mes_img_container:focus-within .mes_img_swipes,
.mes_img_container:hover .mes_img_controls,
.mes_img_container:focus-within .mes_img_controls {
    opacity: 1;
}

.mes .mes_img_container.img_extra {
    display: flex;
}

body:not(.caption) .mes_img_caption {
    display: none;
}

.mes_img_container:not(.img_swipes) .mes_img_swipes,
body:not(.sd) .mes_img_swipes {
    display: none;
}

.mes_img_swipe_counter {
    font-weight: 600;
    filter: drop-shadow(2px 4px 6px black);
    cursor: default;
}

.img_enlarged_holder {
    /* Scaling via flex-grow and object-fit only works if we have some kind of base-height set */
    min-height: 120px;
}

.img_enlarged_holder:has(.zoomed) {
    overflow: auto;
}

.img_enlarged {
    object-fit: contain;
    max-width: 100%;
    height: 100%;
    cursor: zoom-in
}

.img_enlarged.zoomed {
    object-fit: cover;
    width: auto;
    height: auto;
    cursor: zoom-out;
}

.img_enlarged_container {
    display: flex;
    flex-direction: column;
    justify-content: center;
    padding: 10px;
    height: 100%;
    width: 100%;
}

.img_enlarged_container pre code {
    position: relative;
    display: block;
    overflow-x: auto;
    padding: 1em;
}

.img_enlarged_container pre {
    max-height: 25vh;
    max-height: 25dvh;
    flex-shrink: 0;
    overflow: auto;
}

.popup:has(.img_enlarged.zoomed).large_dialogue_popup {
    height: 100vh !important;
    height: 100dvh !important;
    max-height: 100vh !important;
    max-height: 100dvh !important;
    max-width: 100vw !important;
    max-width: 100dvw !important;
    padding: 0;
}

.popup:has(.img_enlarged.zoomed).large_dialogue_popup .popup-content {
    margin: 0;
    padding: 0;
}

.popup:has(.img_enlarged.zoomed).large_dialogue_popup .img_enlarged_container pre {
    display: none;
}

.popup:has(.img_enlarged.zoomed).large_dialogue_popup .popup-button-close {
    display: none !important;
}

.cropper-container {
    max-width: 100% !important;
}

/* Align the content of this span to the right */
.delete-button {
    margin-right: 10px;
    display: inline-flex;
}

#extensions_settings .inline-drawer-toggle.inline-drawer-header,
#extensions_settings2 .inline-drawer-toggle.inline-drawer-header,
#user-settings-block h4,
.standoutHeader {
    background-image: linear-gradient(348deg, var(--white30a)2%, var(--grey30a)10%, var(--black70a)95%, var(--SmartThemeQuoteColor)100%);
    margin-bottom: 5px;
    border-radius: 10px;
    padding: 2px 5px;
    border: 1px solid var(--SmartThemeBorderColor);
    transition: all 250ms;
}

.standoutHeader.inline-drawer-header {
    padding: 5px;
    margin-bottom: 0;
}

.standoutHeader~.inline-drawer-content {
    border: 1px solid var(--SmartThemeBorderColor);
    padding: 5px;
    border-radius: 10px;
    background-color: var(--black30a);
}

#user-settings-block [name="MiscellaneousToggles"],
#CustomCSS-block,
#CustomCSS-textAreaBlock {
    display: contents;
}

#customCSS {
    flex: 1 1 auto;
    min-height: 20vh;
    min-height: 20dvh;
}

#ui_language_select {
    width: 8em;
}

#extensions_settings .inline-drawer-toggle.inline-drawer-header:hover,
#extensions_settings2 .inline-drawer-toggle.inline-drawer-header:hover,
.standoutHeader.inline-drawer-header:hover {
    filter: brightness(150%);
}

.menu_button_icon {
    display: flex;
    align-items: center;
    width: fit-content;
    gap: 5px;
}

.menu_button_icon span {
    font-size: calc(var(--mainFontSize) * 0.9);
}

/*------------ TOP SIDE SETTINGS ----------------*/

#top-settings-holder {
    display: flex;
    margin: 0 auto;
    height: var(--topBarBlockSize);
    justify-content: center;
    z-index: 3005;
    position: relative;
    width: var(--sheldWidth);

}

body:has(.drawer-content.maximized) #top-settings-holder:has(.drawer-content.openDrawer:not(.fillLeft):not(.fillRight)),
body:has(.drawer-content.open) #top-settings-holder:has(.drawer-content.openDrawer:not(.fillLeft):not(.fillRight)),
body:has(#character_popup.open) #top-settings-holder:has(.drawer-content.openDrawer:not(.fillLeft):not(.fillRight)) {
    z-index: 4005;
}

.drawer {
    align-items: center;
    justify-content: center;
    display: flex;
    flex-flow: row;
    width: 100%;
}

.drawer-icon {
    display: inline-block;
    cursor: pointer;
    font-size: var(--topBarIconSize);
    padding: 1px 3px;
}

.drawer-icon.openIcon {
    transition: all 0.275s;
}

.drawer-icon.closedIcon {
    opacity: 0.3;
    transition: all 0.275s;
}

.drawer-icon.closedIcon:hover {
    opacity: 1;
}

.code-copy {
    cursor: pointer;
    position: absolute;
    top: 0;
    right: 0;
    height: 22px;
    width: 22px;
    margin: 4px;
    opacity: 0.4;
    display: flex;
    align-items: center;
    justify-content: center;
}

.code-copy:hover {
    opacity: 0.8;
}

.custom-drawer-icon,
.inline-drawer-icon {
    display: block;
    cursor: pointer;
    font-size: calc(var(--mainFontSize)*1.5);
    background-size: cover;
    background-repeat: no-repeat;
    filter: brightness(75%);
}

.inline-drawer-header {
    display: flex;
    justify-content: space-between;
    align-items: center;
    padding: 5px 0;
    cursor: pointer;
}

.inline-drawer-content {
    display: none;
}

.drawer25pWidth {
    flex-basis: calc((var(--sheldWidth) / 4) - 16px);
}

.drawer33pWidth {
    flex-basis: calc((var(--sheldWidth) / 3) - 16px);
}

.drawer-content {
    background-color: var(--SmartThemeBlurTintColor);
    color: var(--SmartThemeBodyColor);
    border-radius: 10px;
    padding: 5px;
    border: 1px solid var(--SmartThemeBorderColor);
    min-width: 450px;
    width: var(--sheldWidth);
    overflow-y: auto;
    max-height: calc(100vh - calc(var(--topBarBlockSize) + var(--bottomFormBlockSize)));
    max-height: calc(100dvh - calc(var(--topBarBlockSize) + var(--bottomFormBlockSize)));
    display: none;
    position: absolute;
    top: var(--topBarBlockSize);
    left: 0;
    right: 0;
    margin: 0 auto;
    backdrop-filter: blur(calc(var(--SmartThemeBlurStrength)));
    -webkit-backdrop-filter: blur(calc(var(--SmartThemeBlurStrength)));
    /* z-index: 1000 !important; */
}

body.movingUI .inline-drawer-maximize {
    display: none;
}

body:not(.movingUI) .drawer-content.maximized {
    width: var(--sheldWidth) !important;
    top: var(--topBarBlockSize) !important;
    margin: 0 auto !important;
    right: 0 !important;
}

/*to prevent draggables from being made too small to see*/
.fillRight,
.fillLeft,
#WorldInfo,
#floatingPrompt {
    min-width: 100px !important;
    min-height: 100px !important;
    position: fixed;
}

.fillLeft {
    width: calc((100vw - var(--sheldWidth) - 2px) /2);
    width: calc((100dvw - var(--sheldWidth) - 2px) /2);
    height: calc(100vh - var(--topBarBlockSize));
    height: calc(100dvh - var(--topBarBlockSize));
    max-height: calc(100vh - var(--topBarBlockSize));
    max-height: calc(100dvh - var(--topBarBlockSize));
    position: fixed;
    top: 0;
    margin: 0;
    left: 0;
    right: auto;
    border-radius: 10px;
    box-shadow: none;
    overflow: hidden;
    border: 1px solid var(--SmartThemeBorderColor);
}

.scrollableInner {
    overflow-x: hidden;
    height: calc(100% - 30px);
}

.scrollableInnerFull {
    height: 100%;
    overflow-Y: auto;
    overflow-X: hidden;
}

.fillLeft .scrollableInner {
    padding: 0.5em 0.75em 0.5em 0.5em
}

.drawer-content select {
    width: 100%;
    font-size: calc(var(--mainFontSize) * 0.95);
}

.settingsSectionWrap {
    border: 1px solid var(--SmartThemeBorderColor);
    border-radius: 10px;
    padding: 5px;
}

.wi-enter-footer-text {
    font-size: calc(var(--mainFontSize) * 0.8);
    color: var(--SmartThemeBodyColor);
}

#openai_api-presets select {
    width: 100%;
}

.template_element {
    display: none !important;
}

.openai_logit_bias_text,
.openai_logit_bias_value {
    flex: 1;
}

.editable-slider-notification {
    position: absolute;
    right: 0px;
    left: 0px;
    margin: 0 auto;
    width: 70%;
    top: 5px;
    padding: 0;
    display: block;
    text-align: center;
}

.openai_logit_bias_form {
    display: flex;
    flex-direction: row;
    column-gap: 10px;
    align-items: center;
}

.openai_logit_bias_list {
    display: flex;
    flex-direction: column;
    gap: 10px;
}

.openai_logit_bias_list:empty {
    width: 100%;
    height: 100%;
}

.logit_bias_form {
    display: flex;
    flex-direction: row;
    column-gap: 10px;
    align-items: center;
}

.logit_bias_text,
.logit_bias_value {
    flex: 1;
}

.logit_bias_list {
    display: flex;
    flex-direction: column;
    gap: 10px;
}

.logit_bias_list:empty {
    width: 100%;
    height: 100%;
}

.logit_bias_list:empty::before {
    display: flex;
    align-items: center;
    justify-content: center;
    content: "No items";
    font-weight: bolder;
    width: 100%;
    height: 100%;
    opacity: 0.8;
    min-height: 2.5em;
}

.openai_logit_bias_preset_form {
    display: flex;
    flex-direction: row;
    width: 100%;
    gap: 5px;
    align-items: baseline;
}

#openai_logit_bias_new_entry {
    margin-top: 0.5rem;
}

.openai_logit_bias_preset_form select {
    flex: 1;
}

.openai_logit_bias_list:empty::before {
    display: flex;
    align-items: center;
    justify-content: center;
    content: "No items";
    font-weight: bolder;
    width: 100%;
    height: 100%;
    opacity: 0.8;
    min-height: 2.5em;
}

.openai_restorable,
.title_restorable {
    display: flex;
    flex-direction: row;
    justify-content: space-between;
    align-items: center;
}

.openai_restorable .right_menu_button img {
    height: 20px;
}

#openai_api-presets {
    flex-direction: column;
}

#ReverseProxyWarningMessage {
    display: none;
}

.reverse_proxy_warning:not(small) {
    color: var(--warning);
    background-color: var(--black70a);
    text-shadow: none !important;
    margin-top: 5px !important;
    border-radius: 5px;
    padding: 3px;
    border: 1px solid var(--SmartThemeBorderColor);
}

.neutral_warning {
    color: var(--warning);
    font-weight: 800;
}

.neutral_warning[data-for] {
    display: none;
}

.max_context_unlocked_block .checkbox_label {
    flex-wrap: wrap;
}


#max_context_unlocked:not(:checked)+div {
    display: none;
}

#rm_group_add_members a,
#rm_group_members a {
    color: var(--SmartThemeBodyColor);
}

.draggable {
    min-width: 100px;
    min-height: 100px;
    max-height: 90vh;
    max-width: 90vw;
    width: calc((100vw - var(--sheldWidth)) /2);
    position: absolute;
    padding: 0;
    filter: drop-shadow(1px 1px 2px var(--black50a));
    z-index: 29;
    overflow: hidden;
    display: none;
    bottom: 0;
    border-radius: 10px;
    border: 1px solid var(--SmartThemeBorderColor);
    aspect-ratio: unset;
    backdrop-filter: blur(var(--SmartThemeBlurStrength));
    background-color: var(--SmartThemeBlurTintColor);
    padding: 5px;
}

.zoomed_avatar {
    /* Max height with 2/3 aspect ratio */
    --maxWidth: calc(90vh * 0.666);
    /* Left gap between the left corner and chat */
    --leftGapWidth: calc((100vw - var(--sheldWidth)) / 2);
    /* Left position of the avatar (half of the gap minus half of the avatar width) */
    --leftPosition: max(0px, calc((var(--leftGapWidth) - var(--maxWidth)) / 2));
    padding: 0;
    border: 0;
    background-color: transparent;
    max-width: var(--maxWidth);
    left: var(--leftPosition);
    position: absolute;
    height: auto;
    max-height: 90vh !important;
    align-items: start;
}

/*why were we force hiding the close button again..?*/
/* .zoomed_avatar .dragClose {
    display: none;
} */

.zoomed_avatar_container {
    width: 100%;
    /* margin-inline: 10px; */
    max-height: 90vh;
    max-width: 90dvh;
}

.zoomed_avatar img {
    height: unset !important;
    width: 100%;
    object-fit: contain !important;
    border-radius: 10px;
}

/* Hide scrollbar for Chrome, Safari and Opera */
.no-scrollbar::-webkit-scrollbar {
    display: none;
}

/* Hide scrollbar for IE, Edge, and Firefox */
.no-scrollbar {
    -ms-overflow-style: none;
    /* IE and Edge */
    scrollbar-width: none;
    /* Firefox */
}

#groupMemberListPopoutClose {
    height: 15px;
    aspect-ratio: 1 / 1;
    font-size: 20px;
    opacity: 0.5;
    transition: all 250ms;
}

/* #groupMemberListPopout,
#summaryExtensionPopout {
    aspect-ratio: unset;
    backdrop-filter: blur(var(--SmartThemeBlurStrength));
    background-color: var(--SmartThemeBlurTintColor);
    overflow: auto;
} */

#groupMemberListPopout {
    padding: 0;
    height: 50%;
}

#groupMemberListPopout #currentGroupMembers {
    height: 100%;
}

#groupMemberListPopout #rm_group_members {
    /*     background-color: var(--SmartThemeBlurTintColor); */
    margin: 0;
    padding: 0;
    padding-top: 20px;

}



.timestamp {
    font-size: calc(var(--mainFontSize) * 0.7);
    font-weight: 400;
}

.lastInContext {
    border-top: 3px dotted var(--SmartThemeQuoteColor) !important;
}

.icon-svg {
    /* Takes on the color of the surrounding text */
    fill: currentColor;
    width: auto;
    height: 14px;
    aspect-ratio: 1;
    /* To align with adjacent text */
    place-self: center;
}

.paginationjs {
    display: flex;
    align-items: center;
    flex-direction: row;
}

/* Pagination */
.paginationsjs-pages {
    margin: 0.5em 0;
    display: flex;
    justify-content: center;
    align-items: center;
}

.paginationjs-pages ul {
    list-style-type: none;
    margin: 0.25em;
    padding: 0;
    display: flex;
    justify-content: center;
    align-items: center;
    gap: 5px;
    user-select: none;
}

.paginationjs-size-changer select {
    width: unset;
    margin: 0;
    font-size: calc(var(--mainFontSize) * 0.85);
}

.paginationjs-pages ul li a {
    padding: 0.05em 0.5em;
    text-decoration: none;
    color: var(--SmartThemeBodyColor);
    border: 1px solid var(--SmartThemeBorderColor);
    border-radius: 5px;
    transition: opacity 0.2s;
    opacity: 0.8;
    cursor: pointer;
}

.paginationjs-pages ul li a:hover {
    opacity: 1;
}

.paginationjs-pages ul li.active a {
    color: var(--SmartThemeQuoteColor);
    border-color: var(--SmartThemeQuoteColor);
    opacity: 1;
}

.paginationjs-pages ul li.disabled a {
    opacity: 0.5;
    cursor: not-allowed;
}

.paginationjs-nav {
    padding: 2px;
    font-size: calc(var(--mainFontSize) * .8);
    font-weight: bold;
    width: auto;
}

.onboarding {
    display: flex;
    flex-direction: column;
    gap: 10px;
    text-align: left;
    height: 100%;
}

.onboarding span.menu_button {
    display: inline-flex;
}

.onboarding>h3 {
    align-self: center;
}

#show_more_messages {
    text-align: center;
    margin: 10px auto;
    font-weight: 500;
    order: -1;
    cursor: pointer;
    padding: 0.5em 1em;
    background-color: var(--SmartThemeBlurTintColor);
    width: fit-content;
    border-radius: 10px;
    outline: 1px solid var(--SmartThemeBorderColor);
}

.draggable img {
    width: 100%;
    height: 100%;
    object-fit: cover;
}

/* Jank mobile support for gallery and future draggables */
@media screen and (max-width: 1000px) {
    .draggable {
        display: block;
        width: 100vw;
        height: 100vh;
        z-index: 9999;
    }
}

/* CSS styles using a consistent pastel color palette */
<<<<<<< HEAD
.regex-brackets { color: #FFB347; } /* Pastel Orange */
.regex-special { color: #B0E0E6; } /* Powder Blue */
.regex-quantifier { color: #DDA0DD; } /* Plum */
.regex-operator { color: #FFB6C1; } /* Light Pink */
.regex-flags { color: #98FB98; } /* Pale Green */
.regex-delimiter { font-weight: bold; color: #FF6961; } /* Pastel Red */
.regex-highlight { color: #FAF8F6; } /* Pastel White */

.youtube-embed {
    position: relative;
    padding-bottom: 56%;
    width: 100%;
    text-align: left;
  }
  
  .youtube-embed iframe {
    width: 100%;
    position: absolute;
    height: 100%;
    overflow: hidden;
  }
=======
.regex-brackets {
    color: #FFB347;
}

/* Pastel Orange */
.regex-special {
    color: #B0E0E6;
}

/* Powder Blue */
.regex-quantifier {
    color: #DDA0DD;
}

/* Plum */
.regex-operator {
    color: #FFB6C1;
}

/* Light Pink */
.regex-flags {
    color: #98FB98;
}

/* Pale Green */
.regex-delimiter {
    font-weight: bold;
    color: #FF6961;
}

/* Pastel Red */
.regex-highlight {
    color: #FAF8F6;
}

.popup:has(.faPicker) {
    /* Fix height for fa picker popup, otherwise search is making it resize weirdly */
    height: 70%;

    .popup-content {
        display: flex;
        flex-direction: column;
    }
}

.faPicker-container {
    display: flex;
    flex-direction: column;
    overflow: hidden;
    ;
}

.faQuery-container {
    flex: 0 0 auto;
}

.faPicker {
    flex: 1 1 auto;
    overflow: auto;
    gap: 1em;
    display: grid;
    grid-template-columns: repeat(auto-fill, minmax(3.5em, 1fr));

    .menu_button {
        aspect-ratio: 1 / 1;
        font-size: 2em;
        height: 1lh;
        line-height: 1.2;
        padding: 0.25em;
        width: unset;
        box-sizing: content-box;

        &.hidden {
            display: none;
        }
    }
}

.faPicker:not(:has(:not(.hidden)))::after {
    content: 'No icons found';
    color: var(--SmartThemeBodyColor);
    opacity: 0.7;
    width: max-content;
}

#AdvancedFormatting .autoSetHeight {
    overflow-wrap: anywhere;
}

#InstructSequencesColumn summary {
    font-size: 0.95em;
    cursor: pointer;
}

#InstructSequencesColumn details:not(:last-of-type) {
    margin-bottom: 5px;
}

#user_avatar_block {
    display: flex;
    flex-wrap: wrap;
    gap: 10px;
}

/* Main structure for the model cards */
.model-card {
    display: flex;
    justify-content: space-between;
    align-items: center;
    padding: 5px;
    border: 1px solid #333;
    border-radius: 8px;
    background-color: #222;
    color: #fff;
    margin: 7px;
    width: calc(100% - 7px);
    box-sizing: border-box;
    transition: transform 0.2s ease-in-out, background-color 0.2s ease-in-out, border 0.2s ease-in-out;
}

.model-card .details-container {
    text-align: right;
}

.model-card:hover {
    transform: scale(1.01);
    background-color: #444;
    /* Smooth transition */
    transition: transform 0.2s ease-in-out, background-color 0.2s ease-in-out;
}

.model-card.selected {
    border: 2px solid var(--okGreen70a);
    background-color: var(--okGreen70a);
}

.model-info {
    flex: 1;
    white-space: nowrap;
    overflow: hidden;
    text-overflow: ellipsis;
}

.model-title {
    font-size: 13px;
    font-weight: bold;
    overflow: hidden;
}

.model-details {
    display: flex;
    flex-direction: column;
    align-items: flex-end;
    text-align: right;
    min-width: 120px;
}

.model-class,
.model-context-length,
.model-date-added {
    font-size: 10px;
}

.model-class,
.model-context-length {
    margin-bottom: 5px;
}

#featherless_model_pagination_container .paginationjs-nav {
    min-width: max-content;
}

#featherless_model_card_block.grid-view {
    grid-template-columns: repeat(2, 1fr);
    display: flex;
    flex-wrap: wrap;
    /* gap: 3px; */
    justify-content: flex-start;
}

/* Grid-view card */
#featherless_model_card_block.grid-view .model-card {
    flex-direction: column;
    flex: 1 1 calc(50% - 30px);
}

#featherless_model_search_bar {
    width: 15ch;
    flex-grow: 0;
    align-self: center;
}

#featherless_model_sort_order {
    width: auto;
    flex-shrink: 0;
    align-self: center;
}

#featherless_model_grid_toggle {
    flex-shrink: 0;
    width: auto;
    cursor: pointer;
}

#featherless_category_selection,
#featherless_class_selection {
    display: flex;
    width: auto;
    align-self: center;
}

@media (max-width: 768px) {
    .model-card {
        flex-direction: column;
        align-items: stretch;
    }

    .model-info,
    .model-details,
    .model-date-added {
        width: 100%;
        text-align: left;
    }

    #featherless_model_search_bar {
        flex: 1;
        flex-basis: 100%;
    }

}

/* Constrict the scroll of alternate greetings to only the dynamic form section */
.alternate_grettings {
    display: grid;
    grid-template-rows: auto auto auto 1fr;
    max-height: 100%;
    overflow: hidden;
}

.alternate_greetings_list {
    overflow-y: scroll;
}
>>>>>>> 44343e8e
<|MERGE_RESOLUTION|>--- conflicted
+++ resolved
@@ -2375,17 +2375,7 @@
     padding: 5px 0;
 }
 
-<<<<<<< HEAD
-input:focus,
-textarea:focus,
-select:focus {
-    outline: none;
-}
-
 /* input[type="file"] {
-=======
-input[type="file"] {
->>>>>>> 44343e8e
     display: none;
 } */
 
@@ -5531,14 +5521,248 @@
 }
 
 /* CSS styles using a consistent pastel color palette */
-<<<<<<< HEAD
-.regex-brackets { color: #FFB347; } /* Pastel Orange */
-.regex-special { color: #B0E0E6; } /* Powder Blue */
-.regex-quantifier { color: #DDA0DD; } /* Plum */
-.regex-operator { color: #FFB6C1; } /* Light Pink */
-.regex-flags { color: #98FB98; } /* Pale Green */
-.regex-delimiter { font-weight: bold; color: #FF6961; } /* Pastel Red */
-.regex-highlight { color: #FAF8F6; } /* Pastel White */
+.regex-brackets {
+    color: #FFB347;
+}
+
+/* Pastel Orange */
+.regex-special {
+    color: #B0E0E6;
+}
+
+/* Powder Blue */
+.regex-quantifier {
+    color: #DDA0DD;
+}
+
+/* Plum */
+.regex-operator {
+    color: #FFB6C1;
+}
+
+/* Light Pink */
+.regex-flags {
+    color: #98FB98;
+}
+
+/* Pale Green */
+.regex-delimiter {
+    font-weight: bold;
+    color: #FF6961;
+}
+
+/* Pastel Red */
+.regex-highlight {
+    color: #FAF8F6;
+}
+
+.popup:has(.faPicker) {
+    /* Fix height for fa picker popup, otherwise search is making it resize weirdly */
+    height: 70%;
+
+    .popup-content {
+        display: flex;
+        flex-direction: column;
+    }
+}
+
+.faPicker-container {
+    display: flex;
+    flex-direction: column;
+    overflow: hidden;
+    ;
+}
+
+.faQuery-container {
+    flex: 0 0 auto;
+}
+
+.faPicker {
+    flex: 1 1 auto;
+    overflow: auto;
+    gap: 1em;
+    display: grid;
+    grid-template-columns: repeat(auto-fill, minmax(3.5em, 1fr));
+
+    .menu_button {
+        aspect-ratio: 1 / 1;
+        font-size: 2em;
+        height: 1lh;
+        line-height: 1.2;
+        padding: 0.25em;
+        width: unset;
+        box-sizing: content-box;
+
+        &.hidden {
+            display: none;
+        }
+    }
+}
+
+.faPicker:not(:has(:not(.hidden)))::after {
+    content: 'No icons found';
+    color: var(--SmartThemeBodyColor);
+    opacity: 0.7;
+    width: max-content;
+}
+
+#AdvancedFormatting .autoSetHeight {
+    overflow-wrap: anywhere;
+}
+
+#InstructSequencesColumn summary {
+    font-size: 0.95em;
+    cursor: pointer;
+}
+
+#InstructSequencesColumn details:not(:last-of-type) {
+    margin-bottom: 5px;
+}
+
+#user_avatar_block {
+    display: flex;
+    flex-wrap: wrap;
+    gap: 10px;
+}
+
+/* Main structure for the model cards */
+.model-card {
+    display: flex;
+    justify-content: space-between;
+    align-items: center;
+    padding: 5px;
+    border: 1px solid #333;
+    border-radius: 8px;
+    background-color: #222;
+    color: #fff;
+    margin: 7px;
+    width: calc(100% - 7px);
+    box-sizing: border-box;
+    transition: transform 0.2s ease-in-out, background-color 0.2s ease-in-out, border 0.2s ease-in-out;
+}
+
+.model-card .details-container {
+    text-align: right;
+}
+
+.model-card:hover {
+    transform: scale(1.01);
+    background-color: #444;
+    /* Smooth transition */
+    transition: transform 0.2s ease-in-out, background-color 0.2s ease-in-out;
+}
+
+.model-card.selected {
+    border: 2px solid var(--okGreen70a);
+    background-color: var(--okGreen70a);
+}
+
+.model-info {
+    flex: 1;
+    white-space: nowrap;
+    overflow: hidden;
+    text-overflow: ellipsis;
+}
+
+.model-title {
+    font-size: 13px;
+    font-weight: bold;
+    overflow: hidden;
+}
+
+.model-details {
+    display: flex;
+    flex-direction: column;
+    align-items: flex-end;
+    text-align: right;
+    min-width: 120px;
+}
+
+.model-class,
+.model-context-length,
+.model-date-added {
+    font-size: 10px;
+}
+
+.model-class,
+.model-context-length {
+    margin-bottom: 5px;
+}
+
+#featherless_model_pagination_container .paginationjs-nav {
+    min-width: max-content;
+}
+
+#featherless_model_card_block.grid-view {
+    grid-template-columns: repeat(2, 1fr);
+    display: flex;
+    flex-wrap: wrap;
+    /* gap: 3px; */
+    justify-content: flex-start;
+}
+
+/* Grid-view card */
+#featherless_model_card_block.grid-view .model-card {
+    flex-direction: column;
+    flex: 1 1 calc(50% - 30px);
+}
+
+#featherless_model_search_bar {
+    width: 15ch;
+    flex-grow: 0;
+    align-self: center;
+}
+
+#featherless_model_sort_order {
+    width: auto;
+    flex-shrink: 0;
+    align-self: center;
+}
+
+#featherless_model_grid_toggle {
+    flex-shrink: 0;
+    width: auto;
+    cursor: pointer;
+}
+
+#featherless_category_selection,
+#featherless_class_selection {
+    display: flex;
+    width: auto;
+    align-self: center;
+}
+
+@media (max-width: 768px) {
+    .model-card {
+        flex-direction: column;
+        align-items: stretch;
+    }
+
+    .model-info,
+    .model-details,
+    .model-date-added {
+        width: 100%;
+        text-align: left;
+    }
+
+    #featherless_model_search_bar {
+        flex: 1;
+        flex-basis: 100%;
+    }
+
+}
+
+/* Constrict the scroll of alternate greetings to only the dynamic form section */
+.alternate_grettings {
+    display: grid;
+    grid-template-rows: auto auto auto 1fr;
+    max-height: 100%;
+    overflow: hidden;
+}
+
+.alternate_greetings_list {
+    overflow-y: scroll;
+}
 
 .youtube-embed {
     position: relative;
@@ -5552,248 +5776,4 @@
     position: absolute;
     height: 100%;
     overflow: hidden;
-  }
-=======
-.regex-brackets {
-    color: #FFB347;
-}
-
-/* Pastel Orange */
-.regex-special {
-    color: #B0E0E6;
-}
-
-/* Powder Blue */
-.regex-quantifier {
-    color: #DDA0DD;
-}
-
-/* Plum */
-.regex-operator {
-    color: #FFB6C1;
-}
-
-/* Light Pink */
-.regex-flags {
-    color: #98FB98;
-}
-
-/* Pale Green */
-.regex-delimiter {
-    font-weight: bold;
-    color: #FF6961;
-}
-
-/* Pastel Red */
-.regex-highlight {
-    color: #FAF8F6;
-}
-
-.popup:has(.faPicker) {
-    /* Fix height for fa picker popup, otherwise search is making it resize weirdly */
-    height: 70%;
-
-    .popup-content {
-        display: flex;
-        flex-direction: column;
-    }
-}
-
-.faPicker-container {
-    display: flex;
-    flex-direction: column;
-    overflow: hidden;
-    ;
-}
-
-.faQuery-container {
-    flex: 0 0 auto;
-}
-
-.faPicker {
-    flex: 1 1 auto;
-    overflow: auto;
-    gap: 1em;
-    display: grid;
-    grid-template-columns: repeat(auto-fill, minmax(3.5em, 1fr));
-
-    .menu_button {
-        aspect-ratio: 1 / 1;
-        font-size: 2em;
-        height: 1lh;
-        line-height: 1.2;
-        padding: 0.25em;
-        width: unset;
-        box-sizing: content-box;
-
-        &.hidden {
-            display: none;
-        }
-    }
-}
-
-.faPicker:not(:has(:not(.hidden)))::after {
-    content: 'No icons found';
-    color: var(--SmartThemeBodyColor);
-    opacity: 0.7;
-    width: max-content;
-}
-
-#AdvancedFormatting .autoSetHeight {
-    overflow-wrap: anywhere;
-}
-
-#InstructSequencesColumn summary {
-    font-size: 0.95em;
-    cursor: pointer;
-}
-
-#InstructSequencesColumn details:not(:last-of-type) {
-    margin-bottom: 5px;
-}
-
-#user_avatar_block {
-    display: flex;
-    flex-wrap: wrap;
-    gap: 10px;
-}
-
-/* Main structure for the model cards */
-.model-card {
-    display: flex;
-    justify-content: space-between;
-    align-items: center;
-    padding: 5px;
-    border: 1px solid #333;
-    border-radius: 8px;
-    background-color: #222;
-    color: #fff;
-    margin: 7px;
-    width: calc(100% - 7px);
-    box-sizing: border-box;
-    transition: transform 0.2s ease-in-out, background-color 0.2s ease-in-out, border 0.2s ease-in-out;
-}
-
-.model-card .details-container {
-    text-align: right;
-}
-
-.model-card:hover {
-    transform: scale(1.01);
-    background-color: #444;
-    /* Smooth transition */
-    transition: transform 0.2s ease-in-out, background-color 0.2s ease-in-out;
-}
-
-.model-card.selected {
-    border: 2px solid var(--okGreen70a);
-    background-color: var(--okGreen70a);
-}
-
-.model-info {
-    flex: 1;
-    white-space: nowrap;
-    overflow: hidden;
-    text-overflow: ellipsis;
-}
-
-.model-title {
-    font-size: 13px;
-    font-weight: bold;
-    overflow: hidden;
-}
-
-.model-details {
-    display: flex;
-    flex-direction: column;
-    align-items: flex-end;
-    text-align: right;
-    min-width: 120px;
-}
-
-.model-class,
-.model-context-length,
-.model-date-added {
-    font-size: 10px;
-}
-
-.model-class,
-.model-context-length {
-    margin-bottom: 5px;
-}
-
-#featherless_model_pagination_container .paginationjs-nav {
-    min-width: max-content;
-}
-
-#featherless_model_card_block.grid-view {
-    grid-template-columns: repeat(2, 1fr);
-    display: flex;
-    flex-wrap: wrap;
-    /* gap: 3px; */
-    justify-content: flex-start;
-}
-
-/* Grid-view card */
-#featherless_model_card_block.grid-view .model-card {
-    flex-direction: column;
-    flex: 1 1 calc(50% - 30px);
-}
-
-#featherless_model_search_bar {
-    width: 15ch;
-    flex-grow: 0;
-    align-self: center;
-}
-
-#featherless_model_sort_order {
-    width: auto;
-    flex-shrink: 0;
-    align-self: center;
-}
-
-#featherless_model_grid_toggle {
-    flex-shrink: 0;
-    width: auto;
-    cursor: pointer;
-}
-
-#featherless_category_selection,
-#featherless_class_selection {
-    display: flex;
-    width: auto;
-    align-self: center;
-}
-
-@media (max-width: 768px) {
-    .model-card {
-        flex-direction: column;
-        align-items: stretch;
-    }
-
-    .model-info,
-    .model-details,
-    .model-date-added {
-        width: 100%;
-        text-align: left;
-    }
-
-    #featherless_model_search_bar {
-        flex: 1;
-        flex-basis: 100%;
-    }
-
-}
-
-/* Constrict the scroll of alternate greetings to only the dynamic form section */
-.alternate_grettings {
-    display: grid;
-    grid-template-rows: auto auto auto 1fr;
-    max-height: 100%;
-    overflow: hidden;
-}
-
-.alternate_greetings_list {
-    overflow-y: scroll;
-}
->>>>>>> 44343e8e
+  }