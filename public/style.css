--- conflicted
+++ resolved
@@ -4893,7 +4893,6 @@
     }
 }
 
-<<<<<<< HEAD
 /* CSS styles using a consistent pastel color palette */
 .regex-brackets { color: #FFB347; } /* Pastel Orange */
 .regex-special { color: #B0E0E6; } /* Powder Blue */
@@ -4902,7 +4901,7 @@
 .regex-flags { color: #98FB98; } /* Pale Green */
 .regex-delimiter { font-weight: bold; color: #FF6961; } /* Pastel Red */
 .regex-highlight { color: #FAF8F6; } /* Pastel White */
-=======
+
 .youtube-embed {
     position: relative;
     padding-bottom: 56%;
@@ -4915,5 +4914,4 @@
     position: absolute;
     height: 100%;
     overflow: hidden;
-  }
->>>>>>> 29b07e8f
+  }