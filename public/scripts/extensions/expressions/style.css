--- conflicted
+++ resolved
@@ -56,10 +56,7 @@
     max-height: 90vh;
     max-width: 90vh;
     width: 100%;
-<<<<<<< HEAD
-=======
     top: 0;
->>>>>>> 040380e0
     bottom: 0;
     padding: 0;
     vertical-align: bottom;
