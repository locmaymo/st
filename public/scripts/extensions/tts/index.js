import { callPopup, cancelTtsPlay, eventSource, event_types, isMultigenEnabled, is_send_press, saveSettingsDebounced } from '../../../script.js'
import { ModuleWorkerWrapper, doExtrasFetch, extension_settings, getApiUrl, getContext, modules } from '../../extensions.js'
import { escapeRegex, getStringHash } from '../../utils.js'
import { EdgeTtsProvider } from './edge.js'
import { ElevenLabsTtsProvider } from './elevenlabs.js'
import { SileroTtsProvider } from './silerotts.js'
import { CoquiTtsProvider } from './coqui.js'
import { SystemTtsProvider } from './system.js'
import { NovelTtsProvider } from './novel.js'
import { power_user } from '../../power-user.js'
import { rvcVoiceConversion } from "../rvc/index.js"
export { talkingAnimation };

const UPDATE_INTERVAL = 1000

let voiceMap = {} // {charName:voiceid, charName2:voiceid2}
let audioControl
let storedvalue = false;
let lastCharacterId = null
let lastGroupId = null
let lastChatId = null
let lastMessageHash = null

export function getPreviewString(lang) {
    const previewStrings = {
        'en-US': 'The quick brown fox jumps over the lazy dog',
        'en-GB': 'Sphinx of black quartz, judge my vow',
        'fr-FR': 'Portez ce vieux whisky au juge blond qui fume',
        'de-DE': 'Victor jagt zwölf Boxkämpfer quer über den großen Sylter Deich',
        'it-IT': "Pranzo d'acqua fa volti sghembi",
        'es-ES': 'Quiere la boca exhausta vid, kiwi, piña y fugaz jamón',
        'es-MX': 'Fabio me exige, sin tapujos, que añada cerveza al whisky',
        'ru-RU': 'В чащах юга жил бы цитрус? Да, но фальшивый экземпляр!',
        'pt-BR': 'Vejo xá gritando que fez show sem playback.',
        'pt-PR': 'Todo pajé vulgar faz boquinha sexy com kiwi.',
        'uk-UA': "Фабрикуймо гідність, лящім їжею, ґав хапаймо, з'єднавці чаш!",
        'pl-PL': 'Pchnąć w tę łódź jeża lub ośm skrzyń fig',
        'cs-CZ': 'Příliš žluťoučký kůň úpěl ďábelské ódy',
        'sk-SK': 'Vyhŕňme si rukávy a vyprážajme čínske ryžové cestoviny',
        'hu-HU': 'Árvíztűrő tükörfúrógép',
        'tr-TR': 'Pijamalı hasta yağız şoföre çabucak güvendi',
        'nl-NL': 'De waard heeft een kalfje en een pinkje opgegeten',
        'sv-SE': 'Yxskaftbud, ge vårbygd, zinkqvarn',
        'da-DK': 'Quizdeltagerne spiste jordbær med fløde, mens cirkusklovnen Walther spillede på xylofon',
        'ja-JP': 'いろはにほへと　ちりぬるを　わかよたれそ　つねならむ　うゐのおくやま　けふこえて　あさきゆめみし　ゑひもせす',
        'ko-KR': '가나다라마바사아자차카타파하',
        'zh-CN': '我能吞下玻璃而不伤身体',
        'ro-RO': 'Muzicologă în bej vând whisky și tequila, preț fix',
        'bg-BG': 'Щъркелите се разпръснаха по цялото небе',
        'el-GR': 'Ταχίστη αλώπηξ βαφής ψημένη γη, δρασκελίζει υπέρ νωθρού κυνός',
        'fi-FI': 'Voi veljet, miksi juuri teille myin nämä vehkeet?',
        'he-IL': 'הקצינים צעקו: "כל הכבוד לצבא הצבאות!"',
        'id-ID': 'Jangkrik itu memang enak, apalagi kalau digoreng',
        'ms-MY': 'Muzik penyanyi wanita itu menggambarkan kehidupan yang penuh dengan duka nestapa',
        'th-TH': 'เป็นไงบ้างครับ ผมชอบกินข้าวผัดกระเพราหมูกรอบ',
        'vi-VN': 'Cô bé quàng khăn đỏ đang ngồi trên bãi cỏ xanh',
        'ar-SA': 'أَبْجَدِيَّة عَرَبِيَّة',
        'hi-IN': 'श्वेता ने श्वेता के श्वेते हाथों में श्वेता का श्वेता चावल पकड़ा',
    }
    const fallbackPreview = 'Neque porro quisquam est qui dolorem ipsum quia dolor sit amet'

    return previewStrings[lang] ?? fallbackPreview;
}

let ttsProviders = {
    ElevenLabs: ElevenLabsTtsProvider,
    Silero: SileroTtsProvider,
    System: SystemTtsProvider,
    Coqui: CoquiTtsProvider,
    Edge: EdgeTtsProvider,
    Novel: NovelTtsProvider,
}
let ttsProvider
let ttsProviderName

async function onNarrateOneMessage() {
    audioElement.src = '/sounds/silence.mp3';
    const context = getContext();
    const id = $(this).closest('.mes').attr('mesid');
    const message = context.chat[id];

    if (!message) {
        return;
    }

    resetTtsPlayback()
    ttsJobQueue.push(message);
    moduleWorker();
}

async function moduleWorker() {
    // Primarily determining when to add new chat to the TTS queue
    const enabled = $('#tts_enabled').is(':checked')
    $('body').toggleClass('tts', enabled);
    if (!enabled) {
        return
    }

    const context = getContext()
    const chat = context.chat

    processTtsQueue()
    processAudioJobQueue()
    updateUiAudioPlayState()

    // Auto generation is disabled
    if (extension_settings.tts.auto_generation == false) {
        return
    }

    // no characters or group selected
    if (!context.groupId && context.characterId === undefined) {
        return
    }

    // Multigen message is currently being generated
    if (is_send_press && isMultigenEnabled()) {
        return;
    }

    // Chat changed
    if (
        context.chatId !== lastChatId
    ) {
        currentMessageNumber = context.chat.length ? context.chat.length : 0
        saveLastValues()
        return
    }

    // take the count of messages
    let lastMessageNumber = context.chat.length ? context.chat.length : 0

    // There's no new messages
    let diff = lastMessageNumber - currentMessageNumber
    let hashNew = getStringHash((chat.length && chat[chat.length - 1].mes) ?? '')

    if (diff == 0 && hashNew === lastMessageHash) {
        return
    }

    const message = chat[chat.length - 1]

    // We're currently swiping or streaming. Don't generate voice
    if (
        !message ||
        message.mes === '...' ||
        message.mes === '' ||
        (context.streamingProcessor && !context.streamingProcessor.isFinished)
    ) {
        return
    }

    // Don't generate if message doesn't have a display text
    if (extension_settings.tts.narrate_translated_only && !(message?.extra?.display_text)) {
        return;
    }

    // New messages, add new chat to history
    lastMessageHash = hashNew
    currentMessageNumber = lastMessageNumber

    console.debug(
        `Adding message from ${message.name} for TTS processing: "${message.mes}"`
    )
    ttsJobQueue.push(message)
}

function talkingAnimation(switchValue) {
    if (!modules.includes('talkinghead')) {
        console.debug("Talking Animation module not loaded");
        return;
    }

    const apiUrl = getApiUrl();
    const animationType = switchValue ? "start" : "stop";

    if (switchValue !== storedvalue) {
        try {
            console.log(animationType + " Talking Animation");
            doExtrasFetch(`${apiUrl}/api/talkinghead/${animationType}_talking`);
            storedvalue = switchValue; // Update the storedvalue to the current switchValue
        } catch (error) {
            // Handle the error here or simply ignore it to prevent logging
        }
    }
    updateUiAudioPlayState()
}

function resetTtsPlayback() {
    // Stop system TTS utterance
    cancelTtsPlay();

    // Clear currently processing jobs
    currentTtsJob = null;
    currentAudioJob = null;

    // Reset audio element
    audioElement.currentTime = 0;
    audioElement.src = '';

    // Clear any queue items
    ttsJobQueue.splice(0, ttsJobQueue.length);
    audioJobQueue.splice(0, audioJobQueue.length);

    // Set audio ready to process again
    audioQueueProcessorReady = true;
}

function isTtsProcessing() {
    let processing = false

    // Check job queues
    if (ttsJobQueue.length > 0 || audioJobQueue > 0) {
        processing = true
    }
    // Check current jobs
    if (currentTtsJob != null || currentAudioJob != null) {
        processing = true
    }
    return processing
}

function debugTtsPlayback() {
    console.log(JSON.stringify(
        {
            "ttsProviderName": ttsProviderName,
            "currentMessageNumber": currentMessageNumber,
            "isWorkerBusy": isWorkerBusy,
            "audioPaused": audioPaused,
            "audioJobQueue": audioJobQueue,
            "currentAudioJob": currentAudioJob,
            "audioQueueProcessorReady": audioQueueProcessorReady,
            "ttsJobQueue": ttsJobQueue,
            "currentTtsJob": currentTtsJob,
            "ttsConfig": extension_settings.tts
        }
    ))
}
window.debugTtsPlayback = debugTtsPlayback

//##################//
//   Audio Control  //
//##################//

let audioElement = new Audio()
audioElement.autoplay = true

let audioJobQueue = []
let currentAudioJob
let audioPaused = false
let audioQueueProcessorReady = true

let lastAudioPosition = 0

async function playAudioData(audioBlob) {
    // Since current audio job can be cancelled, don't playback if it is null
    if (currentAudioJob == null) {
        console.log("Cancelled TTS playback because currentAudioJob was null")
    }
    const reader = new FileReader()
    reader.onload = function (e) {
        const srcUrl = e.target.result
        audioElement.src = srcUrl
    }
    reader.readAsDataURL(audioBlob)
    audioElement.addEventListener('ended', completeCurrentAudioJob)
    audioElement.addEventListener('canplay', () => {
        console.debug(`Starting TTS playback`)
        audioElement.play()
    })
}

window['tts_preview'] = function (id) {
    const audio = document.getElementById(id)

    if (audio && !$(audio).data('disabled')) {
        audio.play()
    }
    else {
        ttsProvider.previewTtsVoice(id)
    }
}

async function onTtsVoicesClick() {
    let popupText = ''

    try {
        const voiceIds = await ttsProvider.fetchTtsVoiceIds()

        for (const voice of voiceIds) {
            popupText += `
            <div class="voice_preview">
                <span class="voice_lang">${voice.lang || ''}</span>
                <b class="voice_name">${voice.name}</b>
                <i onclick="tts_preview('${voice.voice_id}')" class="fa-solid fa-play"></i>
            </div>`
            if (voice.preview_url) {
                popupText += `<audio id="${voice.voice_id}" src="${voice.preview_url}" data-disabled="${voice.preview_url == false}"></audio>`
            }
        }
    } catch {
        popupText = 'Could not load voices list. Check your API key.'
    }

    callPopup(popupText, 'text')
}

function updateUiAudioPlayState() {
    if (extension_settings.tts.enabled == true) {
        $('#ttsExtensionMenuItem').show();
        let img
        // Give user feedback that TTS is active by setting the stop icon if processing or playing
        if (!audioElement.paused || isTtsProcessing()) {
            img = 'fa-solid fa-stop-circle extensionsMenuExtensionButton'
        } else {
            img = 'fa-solid fa-circle-play extensionsMenuExtensionButton'
        }
        $('#tts_media_control').attr('class', img);
    } else {
        $('#ttsExtensionMenuItem').hide();
    }
}

function onAudioControlClicked() {
    audioElement.src = '/sounds/silence.mp3';
    let context = getContext()
    // Not pausing, doing a full stop to anything TTS is doing. Better UX as pause is not as useful
    if (!audioElement.paused || isTtsProcessing()) {
        resetTtsPlayback()
        talkingAnimation(false);
    } else {
        // Default play behavior if not processing or playing is to play the last message.
        ttsJobQueue.push(context.chat[context.chat.length - 1])
    }
    updateUiAudioPlayState()
}

function addAudioControl() {

    $('#extensionsMenu').prepend(`
        <div id="ttsExtensionMenuItem" class="list-group-item flex-container flexGap5">
            <div id="tts_media_control" class="extensionsMenuExtensionButton "/></div>
            TTS Playback
        </div>`)
    $('#ttsExtensionMenuItem').attr('title', 'TTS play/pause').on('click', onAudioControlClicked)
    audioControl = document.getElementById('tts_media_control')
    updateUiAudioPlayState()
}

function completeCurrentAudioJob() {
    audioQueueProcessorReady = true
    currentAudioJob = null
    lastAudioPosition = 0
    talkingAnimation(false) //stop lip animation
    // updateUiPlayState();
}

/**
 * Accepts an HTTP response containing audio/mpeg data, and puts the data as a Blob() on the queue for playback
 * @param {*} response
 */
async function addAudioJob(response) {
    const audioData = await response.blob()
    if (!audioData.type in ['audio/mpeg', 'audio/wav', 'audio/x-wav', 'audio/wave', 'audio/webm']) {
        throw `TTS received HTTP response with invalid data format. Expecting audio/mpeg, got ${audioData.type}`
    }
    audioJobQueue.push(audioData)
    console.debug('Pushed audio job to queue.')
}

async function processAudioJobQueue() {
    // Nothing to do, audio not completed, or audio paused - stop processing.
    if (audioJobQueue.length == 0 || !audioQueueProcessorReady || audioPaused) {
        return
    }
    try {
        audioQueueProcessorReady = false
        currentAudioJob = audioJobQueue.pop()
        playAudioData(currentAudioJob)
        talkingAnimation(true)
    } catch (error) {
        console.error(error)
        audioQueueProcessorReady = true
    }
}

//################//
//  TTS Control   //
//################//

let ttsJobQueue = []
let currentTtsJob // Null if nothing is currently being processed
let currentMessageNumber = 0

function completeTtsJob() {
    console.info(`Current TTS job for ${currentTtsJob.name} completed.`)
    currentTtsJob = null
}

function saveLastValues() {
    const context = getContext()
    lastGroupId = context.groupId
    lastCharacterId = context.characterId
    lastChatId = context.chatId
    lastMessageHash = getStringHash(
        (context.chat.length && context.chat[context.chat.length - 1].mes) ?? ''
    )
}

async function tts(text, voiceId, char) {
    let response = await ttsProvider.generateTts(text, voiceId)

    // RVC injection
    if (extension_settings.rvc.enabled)
        response = await rvcVoiceConversion(response, char)

    addAudioJob(response)
    completeTtsJob()
}

async function processTtsQueue() {
    // Called each moduleWorker iteration to pull chat messages from queue
    if (currentTtsJob || ttsJobQueue.length <= 0 || audioPaused) {
        return
    }

    console.debug('New message found, running TTS')
    currentTtsJob = ttsJobQueue.shift()
    let text = extension_settings.tts.narrate_translated_only ? currentTtsJob?.extra?.display_text : currentTtsJob.mes
    text = extension_settings.tts.narrate_dialogues_only
        ? text.replace(/\*[^\*]*?(\*|$)/g, '').trim() // remove asterisks content
        : text.replaceAll('*', '').trim() // remove just the asterisks

    if (extension_settings.tts.narrate_quoted_only) {
        const special_quotes = /[“”]/g; // Extend this regex to include other special quotes
        text = text.replace(special_quotes, '"');
        const matches = text.match(/".*?"/g); // Matches text inside double quotes, non-greedily
        const partJoiner = (ttsProvider?.separator || ' ... ');
        text = matches ? matches.join(partJoiner) : text;
    }
    console.log(`TTS: ${text}`)
    const char = currentTtsJob.name

    // Remove character name from start of the line if power user setting is disabled
    if (char && !power_user.allow_name2_display) {
        const escapedChar = escapeRegex(char);
        text = text.replace(new RegExp(`^${escapedChar}:`, 'gm'), '');
    }

    try {
        if (!text) {
            console.warn('Got empty text in TTS queue job.');
            completeTtsJob()
            return;
        }

        if (!voiceMap[char]) {
            throw `${char} not in voicemap. Configure character in extension settings voice map`
        }
        const voice = await ttsProvider.getVoice((voiceMap[char]))
        const voiceId = voice.voice_id
        if (voiceId == null) {
            toastr.error(`Specified voice for ${char} was not found. Check the TTS extension settings.`)
            throw `Unable to attain voiceId for ${char}`
        }
        tts(text, voiceId, char)
    } catch (error) {
        console.error(error)
        currentTtsJob = null
    }
}

// Secret function for now
async function playFullConversation() {
    const context = getContext()
    const chat = context.chat
    ttsJobQueue = chat
}
window.playFullConversation = playFullConversation

//#############################//
//  Extension UI and Settings  //
//#############################//

function loadSettings() {
    if (Object.keys(extension_settings.tts).length === 0) {
        Object.assign(extension_settings.tts, defaultSettings)
    }
    $('#tts_enabled').prop(
        'checked',
        extension_settings.tts.enabled
    )
    $('#tts_narrate_dialogues').prop('checked', extension_settings.tts.narrate_dialogues_only)
    $('#tts_narrate_quoted').prop('checked', extension_settings.tts.narrate_quoted_only)
    $('#tts_auto_generation').prop('checked', extension_settings.tts.auto_generation)
    $('#tts_narrate_translated_only').prop('checked', extension_settings.tts.narrate_translated_only);
    $('body').toggleClass('tts', extension_settings.tts.enabled);
}

const defaultSettings = {
    voiceMap: '',
    ttsEnabled: false,
    currentProvider: "ElevenLabs",
    auto_generation: true
}

function setTtsStatus(status, success) {
    $('#tts_status').text(status)
    if (success) {
        $('#tts_status').removeAttr('style')
    } else {
        $('#tts_status').css('color', 'red')
    }
}

function parseVoiceMap(voiceMapString) {
    let parsedVoiceMap = {}
    for (const [charName, voiceId] of voiceMapString
        .split(',')
        .map(s => s.split(':'))) {
        if (charName && voiceId) {
            parsedVoiceMap[charName.trim()] = voiceId.trim()
        }
    }
    return parsedVoiceMap
}

async function voicemapIsValid(parsedVoiceMap) {
    let valid = true
    for (const characterName in parsedVoiceMap) {
        const parsedVoiceName = parsedVoiceMap[characterName]
        try {
            await ttsProvider.getVoice(parsedVoiceName)
        } catch (error) {
            console.error(error)
            valid = false
        }
    }
    return valid
}

async function updateVoiceMap() {
    let isValidResult = false

    const value = $('#tts_voice_map').val()
    const parsedVoiceMap = parseVoiceMap(value)

    isValidResult = await voicemapIsValid(parsedVoiceMap)
    if (isValidResult) {
        ttsProvider.settings.voiceMap = String(value)
        // console.debug(`ttsProvider.voiceMap: ${ttsProvider.settings.voiceMap}`)
        voiceMap = parsedVoiceMap
        console.debug(`Saved new voiceMap: ${value}`)
        saveSettingsDebounced()
    } else {
        throw 'Voice map is invalid, check console for errors'
    }
}

function onApplyClick() {
    Promise.all([
        ttsProvider.onApplyClick(),
        updateVoiceMap()
    ]).then(() => {
        extension_settings.tts[ttsProviderName] = ttsProvider.settings
        saveSettingsDebounced()
        setTtsStatus('Successfully applied settings', true)
        console.info(`Saved settings ${ttsProviderName} ${JSON.stringify(ttsProvider.settings)}`)
    }).catch(error => {
        console.error(error)
        setTtsStatus(error, false)
    })
}

function onEnableClick() {
    extension_settings.tts.enabled = $('#tts_enabled').is(
        ':checked'
    )
    updateUiAudioPlayState()
    saveSettingsDebounced()
}


function onAutoGenerationClick() {
    extension_settings.tts.auto_generation = $('#tts_auto_generation').prop('checked');
    saveSettingsDebounced()
}


function onNarrateDialoguesClick() {
    extension_settings.tts.narrate_dialogues_only = $('#tts_narrate_dialogues').prop('checked');
    saveSettingsDebounced()
}


function onNarrateQuotedClick() {
    extension_settings.tts.narrate_quoted_only = $('#tts_narrate_quoted').prop('checked');
    saveSettingsDebounced()
}


function onNarrateTranslatedOnlyClick() {
    extension_settings.tts.narrate_translated_only = $('#tts_narrate_translated_only').prop('checked');
    saveSettingsDebounced();
}

//##############//
// TTS Provider //
//##############//

function loadTtsProvider(provider) {
    //Clear the current config and add new config
    $("#tts_provider_settings").html("")

    if (!provider) {
        provider
    }
    // Init provider references
    extension_settings.tts.currentProvider = provider
    ttsProviderName = provider
    ttsProvider = new ttsProviders[provider]

    // Init provider settings
    $('#tts_provider_settings').append(ttsProvider.settingsHtml)
    if (!(ttsProviderName in extension_settings.tts)) {
        console.warn(`Provider ${ttsProviderName} not in Extension Settings, initiatilizing provider in settings`)
        extension_settings.tts[ttsProviderName] = {}
    }

    // Load voicemap settings
    let voiceMapFromSettings
    if ("voiceMap" in extension_settings.tts[ttsProviderName]) {
        voiceMapFromSettings = extension_settings.tts[ttsProviderName].voiceMap
        voiceMap = parseVoiceMap(voiceMapFromSettings)
    } else {
        voiceMapFromSettings = ""
        voiceMap = {}
    }
    $('#tts_voice_map').val(voiceMapFromSettings)
    $('#tts_provider').val(ttsProviderName)

    ttsProvider.loadSettings(extension_settings.tts[ttsProviderName])
}

function onTtsProviderChange() {
    const ttsProviderSelection = $('#tts_provider').val()
    loadTtsProvider(ttsProviderSelection)
}

function onTtsProviderSettingsInput() {
    ttsProvider.onSettingsChange()

    // Persist changes to SillyTavern tts extension settings
<<<<<<< HEAD
=======

>>>>>>> eb81c480
    extension_settings.tts[ttsProviderName] = ttsProvider.settings
    saveSettingsDebounced()
    console.info(`Saved settings ${ttsProviderName} ${JSON.stringify(ttsProvider.settings)}`)
}



$(document).ready(function () {
    function addExtensionControls() {
        const settingsHtml = `
        <div id="tts_settings">
            <div class="inline-drawer">
                <div class="inline-drawer-toggle inline-drawer-header">
                    <b>TTS</b>
                    <div class="inline-drawer-icon fa-solid fa-circle-chevron-down down"></div>
                </div>
                <div class="inline-drawer-content">
                    <div>
                        <span>Select TTS Provider</span> </br>
                        <select id="tts_provider">
                        </select>
                    </div>
                    <div>
                        <label class="checkbox_label" for="tts_enabled">
                            <input type="checkbox" id="tts_enabled" name="tts_enabled">
                            <small>Enabled</small>
                        </label>
                        <label class="checkbox_label" for="tts_auto_generation">
                            <input type="checkbox" id="tts_auto_generation">
                            <small>Auto Generation</small>
                        </label>
                        <label class="checkbox_label" for="tts_narrate_quoted">
                            <input type="checkbox" id="tts_narrate_quoted">
                            <small>Only narrate "quotes"</small>
                        </label>
                        <label class="checkbox_label" for="tts_narrate_dialogues">
                            <input type="checkbox" id="tts_narrate_dialogues">
                            <small>Ignore *text, even "quotes", inside asterisks*</small>
                        </label>
                        <label class="checkbox_label" for="tts_narrate_translated_only">
                            <input type="checkbox" id="tts_narrate_translated_only">
                            <small>Narrate only the translated text</small>
                        </label>
                    </div>
                    <label>Voice Map</label>
                    <textarea id="tts_voice_map" type="text" class="text_pole textarea_compact" rows="4"
                        placeholder="Enter comma separated map of charName:ttsName. Example: \nAqua:Bella,\nYou:Josh,"></textarea>

                    <div id="tts_status">
                    </div>
                    <form id="tts_provider_settings" class="inline-drawer-content">
                    </form>
                    <div class="tts_buttons">
                        <input id="tts_apply" class="menu_button" type="submit" value="Apply" />
                        <input id="tts_voices" class="menu_button" type="submit" value="Available voices" />
                    </div>
                    </div>
                </div>
            </div>
        </div>
        `
        $('#extensions_settings').append(settingsHtml)
        $('#tts_apply').on('click', onApplyClick)
        $('#tts_enabled').on('click', onEnableClick)
        $('#tts_narrate_dialogues').on('click', onNarrateDialoguesClick);
        $('#tts_narrate_quoted').on('click', onNarrateQuotedClick);
        $('#tts_narrate_translated_only').on('click', onNarrateTranslatedOnlyClick);
        $('#tts_auto_generation').on('click', onAutoGenerationClick);
        $('#tts_voices').on('click', onTtsVoicesClick)
        $('#tts_provider_settings').on('input', onTtsProviderSettingsInput)
        for (const provider in ttsProviders) {
            $('#tts_provider').append($("<option />").val(provider).text(provider))
        }
        $('#tts_provider').on('change', onTtsProviderChange)
        $(document).on('click', '.mes_narrate', onNarrateOneMessage);
    }
    addExtensionControls() // No init dependencies
    loadSettings() // Depends on Extension Controls and loadTtsProvider
    loadTtsProvider(extension_settings.tts.currentProvider) // No dependencies
    addAudioControl() // Depends on Extension Controls
    const wrapper = new ModuleWorkerWrapper(moduleWorker);
    setInterval(wrapper.update.bind(wrapper), UPDATE_INTERVAL) // Init depends on all the things
    eventSource.on(event_types.MESSAGE_SWIPED, resetTtsPlayback);
})<|MERGE_RESOLUTION|>--- conflicted
+++ resolved
@@ -651,10 +651,7 @@
     ttsProvider.onSettingsChange()
 
     // Persist changes to SillyTavern tts extension settings
-<<<<<<< HEAD
-=======
-
->>>>>>> eb81c480
+
     extension_settings.tts[ttsProviderName] = ttsProvider.settings
     saveSettingsDebounced()
     console.info(`Saved settings ${ttsProviderName} ${JSON.stringify(ttsProvider.settings)}`)
