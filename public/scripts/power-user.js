import {
    saveSettingsDebounced,
    scrollChatToBottom,
    characters,
    callPopup,
    reloadMarkdownProcessor,
    reloadCurrentChat,
    getRequestHeaders,
    substituteParams,
    eventSource,
    event_types,
    getCurrentChatId,
    printCharacters,
    setCharacterId,
    setEditedMessageId,
    renderTemplate,
    chat,
    getFirstDisplayedMessageId,
    showMoreMessages,
    saveSettings,
    saveChatConditional,
    setAnimationDuration,
    ANIMATION_DURATION_DEFAULT,
} from '../script.js';
import { isMobile, initMovingUI, favsToHotswap } from './RossAscends-mods.js';
import {
    groups,
    resetSelectedGroup,
} from './group-chats.js';
import {
    instruct_presets,
    loadInstructMode,
    selectInstructPreset,
} from './instruct-mode.js';

import { registerSlashCommand } from './slash-commands.js';
import { tags } from './tags.js';
import { tokenizers } from './tokenizers.js';
import { BIAS_CACHE } from './logit-bias.js';

import { countOccurrences, debounce, delay, download, getFileText, isOdd, resetScrollHeight, shuffle, sortMoments, stringToRange, timestampToMoment } from './utils.js';

export {
    loadPowerUserSettings,
    loadMovingUIState,
    collapseNewlines,
    playMessageSound,
    sortEntitiesList,
    fixMarkdown,
    power_user,
    send_on_enter_options,
    getContextSettings,
};

export const MAX_CONTEXT_DEFAULT = 8192;
export const MAX_RESPONSE_DEFAULT = 2048;
const MAX_CONTEXT_UNLOCKED = 200 * 1024;
const MAX_RESPONSE_UNLOCKED = 16 * 1024;
const unlockedMaxContextStep = 512;
const maxContextMin = 512;
const maxContextStep = 64;

const defaultStoryString = '{{#if system}}{{system}}\n{{/if}}{{#if description}}{{description}}\n{{/if}}{{#if personality}}{{char}}\'s personality: {{personality}}\n{{/if}}{{#if scenario}}Scenario: {{scenario}}\n{{/if}}{{#if persona}}{{persona}}\n{{/if}}';
const defaultExampleSeparator = '***';
const defaultChatStart = '***';

export const ui_mode = {
    SIMPLE: 0,
    POWER: 1,
};

const avatar_styles = {
    ROUND: 0,
    RECTANGULAR: 1,
    SQUARE: 2,
};

export const chat_styles = {
    DEFAULT: 0,
    BUBBLES: 1,
    DOCUMENT: 2,
};

const send_on_enter_options = {
    DISABLED: -1,
    AUTO: 0,
    ENABLED: 1,
};

export const persona_description_positions = {
    IN_PROMPT: 0,
    /**
     * @deprecated Use persona_description_positions.IN_PROMPT instead.
     */
    AFTER_CHAR: 1,
    TOP_AN: 2,
    BOTTOM_AN: 3,
};

let power_user = {
    tokenizer: tokenizers.BEST_MATCH,
    token_padding: 64,
    collapse_newlines: false,
    pin_examples: false,
    strip_examples: false,
    trim_sentences: false,
    include_newline: false,
    always_force_name2: false,
    user_prompt_bias: '',
    show_user_prompt_bias: true,
    auto_continue: {
        enabled: false,
        allow_chat_completions: false,
        target_length: 400,
    },
    markdown_escape_strings: '',
    chat_truncation: 100,
    streaming_fps: 30,

    ui_mode: ui_mode.POWER,
    fast_ui_mode: true,
    avatar_style: avatar_styles.ROUND,
    chat_display: chat_styles.DEFAULT,
    chat_width: 50,
    never_resize_avatars: false,
    show_card_avatar_urls: false,
    play_message_sound: false,
    play_sound_unfocused: true,
    auto_save_msg_edits: false,
    confirm_message_delete: true,

    sort_field: 'name',
    sort_order: 'asc',
    sort_rule: null,
    font_scale: 1,
    blur_strength: 10,
    shadow_width: 2,

    main_text_color: `${getComputedStyle(document.documentElement).getPropertyValue('--SmartThemeBodyColor').trim()}`,
    italics_text_color: `${getComputedStyle(document.documentElement).getPropertyValue('--SmartThemeEmColor').trim()}`,
    underline_text_color: `${getComputedStyle(document.documentElement).getPropertyValue('--SmartThemeUnderlineColor').trim()}`,
    quote_text_color: `${getComputedStyle(document.documentElement).getPropertyValue('--SmartThemeQuoteColor').trim()}`,
    blur_tint_color: `${getComputedStyle(document.documentElement).getPropertyValue('--SmartThemeBlurTintColor').trim()}`,
    chat_tint_color: `${getComputedStyle(document.documentElement).getPropertyValue('--SmartThemeChatTintColor').trim()}`,
    user_mes_blur_tint_color: `${getComputedStyle(document.documentElement).getPropertyValue('--SmartThemeUserMesBlurTintColor').trim()}`,
    bot_mes_blur_tint_color: `${getComputedStyle(document.documentElement).getPropertyValue('--SmartThemeBotMesBlurTintColor').trim()}`,
    shadow_color: `${getComputedStyle(document.documentElement).getPropertyValue('--SmartThemeShadowColor').trim()}`,
    border_color: `${getComputedStyle(document.documentElement).getPropertyValue('--SmartThemeBorderColor').trim()}`,

    custom_css: '',

    waifuMode: false,
    movingUI: false,
    movingUIState: {},
    movingUIPreset: '',
    noShadows: false,
    theme: 'Default (Dark) 1.7.1',

    gestures: true,
    auto_swipe: false,
    auto_swipe_minimum_length: 0,
    auto_swipe_blacklist: [],
    auto_swipe_blacklist_threshold: 2,
    auto_scroll_chat_to_bottom: true,
    auto_fix_generated_markdown: true,
    send_on_enter: send_on_enter_options.AUTO,
    console_log_prompts: false,
    request_token_probabilities: false,
    render_formulas: false,
    allow_name1_display: false,
    allow_name2_display: false,
    hotswap_enabled: true,
    timer_enabled: true,
    timestamps_enabled: true,
    timestamp_model_icon: false,
    mesIDDisplay_enabled: false,
    max_context_unlocked: false,
    message_token_count_enabled: false,
    expand_message_actions: false,
    enableZenSliders: false,
    enableLabMode: false,
    prefer_character_prompt: true,
    prefer_character_jailbreak: true,
    quick_continue: false,
    continue_on_send: false,
    trim_spaces: true,
    relaxed_api_urls: false,
    world_import_dialog: true,
    disable_group_trimming: false,
    single_line: false,

    default_instruct: '',
    instruct: {
        enabled: false,
        preset: 'Alpaca',
        system_prompt: 'Below is an instruction that describes a task. Write a response that appropriately completes the request.\n\nWrite {{char}}\'s next reply in a fictional roleplay chat between {{user}} and {{char}}.\n',
        input_sequence: '### Instruction:',
        output_sequence: '### Response:',
        first_output_sequence: '',
        last_output_sequence: '',
        system_sequence_prefix: '',
        system_sequence_suffix: '',
        stop_sequence: '',
        separator_sequence: '',
        wrap: true,
        macro: true,
        names: false,
        names_force_groups: true,
        activation_regex: '',
        bind_to_context: false,
    },

    default_context: 'Default',
    context: {
        preset: 'Default',
        story_string: defaultStoryString,
        chat_start: defaultChatStart,
        example_separator: defaultExampleSeparator,
        use_stop_strings: true,
        allow_jailbreak: false,
    },

    personas: {},
    default_persona: null,
    persona_descriptions: {},

    persona_description: '',
    persona_description_position: persona_description_positions.IN_PROMPT,
    persona_show_notifications: true,
    persona_sort_order: 'asc',

    custom_stopping_strings: '',
    custom_stopping_strings_macro: true,
    fuzzy_search: false,
    encode_tags: false,
    servers: [],
    bogus_folders: false,
    show_tag_filters: false,
    aux_field: 'character_version',
    restore_user_input: true,
    reduced_motion: false,
    compact_input_area: true,
    auto_connect: false,
    auto_load_chat: false,
    forbid_external_images: false,
};

let themes = [];
let movingUIPresets = [];
export let context_presets = [];

const storage_keys = {
    fast_ui_mode: 'TavernAI_fast_ui_mode',
    avatar_style: 'TavernAI_avatar_style',
    chat_display: 'TavernAI_chat_display',
    chat_width: 'chat_width',
    font_scale: 'TavernAI_font_scale',

    main_text_color: 'TavernAI_main_text_color',
    italics_text_color: 'TavernAI_italics_text_color',
    underline_text_color: 'TavernAI_underline_text_color',
    quote_text_color: 'TavernAI_quote_text_color',
    blur_tint_color: 'TavernAI_blur_tint_color',
    chat_tint_color: 'TavernAI_chat_tint_color',
    user_mes_blur_tint_color: 'TavernAI_user_mes_blur_tint_color',
    bot_mes_blur_tint_color: 'TavernAI_bot_mes_blur_tint_color',
    blur_strength: 'TavernAI_blur_strength',
    shadow_color: 'TavernAI_shadow_color',
    shadow_width: 'TavernAI_shadow_width',
    border_color: 'TavernAI_border_color',

    custom_css: 'TavernAI_custom_css',

    waifuMode: 'TavernAI_waifuMode',
    movingUI: 'TavernAI_movingUI',
    noShadows: 'TavernAI_noShadows',

    hotswap_enabled: 'HotswapEnabled',
    timer_enabled: 'TimerEnabled',
    timestamps_enabled: 'TimestampsEnabled',
    timestamp_model_icon: 'TimestampModelIcon',
    mesIDDisplay_enabled: 'mesIDDisplayEnabled',
    message_token_count_enabled: 'MessageTokenCountEnabled',
    expand_message_actions: 'ExpandMessageActions',
    enableZenSliders: 'enableZenSliders',
    enableLabMode: 'enableLabMode',
    reduced_motion: 'reduced_motion',
    compact_input_area: 'compact_input_area',
    auto_connect_legacy: 'AutoConnectEnabled',
    auto_load_chat_legacy: 'AutoLoadChatEnabled',
};

const contextControls = [
    // Power user context scoped settings
    { id: 'context_story_string', property: 'story_string', isCheckbox: false, isGlobalSetting: false },
    { id: 'context_example_separator', property: 'example_separator', isCheckbox: false, isGlobalSetting: false },
    { id: 'context_chat_start', property: 'chat_start', isCheckbox: false, isGlobalSetting: false },
    { id: 'context_use_stop_strings', property: 'use_stop_strings', isCheckbox: true, isGlobalSetting: false, defaultValue: false },
    { id: 'context_allow_jailbreak', property: 'allow_jailbreak', isCheckbox: true, isGlobalSetting: false, defaultValue: false },

    // Existing power user settings
    { id: 'always-force-name2-checkbox', property: 'always_force_name2', isCheckbox: true, isGlobalSetting: true, defaultValue: true },
    { id: 'trim_sentences_checkbox', property: 'trim_sentences', isCheckbox: true, isGlobalSetting: true, defaultValue: false },
    { id: 'include_newline_checkbox', property: 'include_newline', isCheckbox: true, isGlobalSetting: true, defaultValue: false },
    { id: 'single_line', property: 'single_line', isCheckbox: true, isGlobalSetting: true, defaultValue: false },
];

let browser_has_focus = true;
const debug_functions = [];

const setHotswapsDebounced = debounce(favsToHotswap, 500);

export function switchSimpleMode() {
    $('[data-newbie-hidden]').each(function () {
        $(this).toggleClass('displayNone', power_user.ui_mode === ui_mode.SIMPLE);
    });
}

function playMessageSound() {
    if (!power_user.play_message_sound) {
        return;
    }

    if (power_user.play_sound_unfocused && browser_has_focus) {
        return;
    }

    const audio = document.getElementById('audio_message_sound');
    if (audio instanceof HTMLAudioElement) {
        audio.volume = 0.8;
        audio.pause();
        audio.currentTime = 0;
        audio.play();
    }
}

/**
 * Replaces consecutive newlines with a single newline.
 * @param {string} x String to be processed.
 * @returns {string} Processed string.
 * @example
 * collapseNewlines("\n\n\n"); // "\n"
 */
function collapseNewlines(x) {
    return x.replaceAll(/\n+/g, '\n');
}

/**
 * Fix formatting problems in markdown.
 * @param {string} text Text to be processed.
 * @param {boolean} forDisplay Whether the text is being processed for display.
 * @returns {string} Processed text.
 * @example
 * "^example * text*\n" // "^example *text*\n"
 *  "^*example * text\n"// "^*example* text\n"
 * "^example *text *\n" // "^example *text*\n"
 * "^* example * text\n" // "^*example* text\n"
 * // take note that the side you move the asterisk depends on where its pairing is
 * // i.e. both of the following strings have the same broken asterisk ' * ',
 * // but you move the first to the left and the second to the right, to match the non-broken asterisk
 * "^example * text*\n" // "^*example * text\n"
 * // and you HAVE to handle the cases where multiple pairs of asterisks exist in the same line
 * "^example * text* * harder problem *\n" // "^example *text* *harder problem*\n"
 */
function fixMarkdown(text, forDisplay) {
    // Find pairs of formatting characters and capture the text in between them
    const format = /([*_]{1,2})([\s\S]*?)\1/gm;
    let matches = [];
    let match;
    while ((match = format.exec(text)) !== null) {
        matches.push(match);
    }

    // Iterate through the matches and replace adjacent spaces immediately beside formatting characters
    let newText = text;
    for (let i = matches.length - 1; i >= 0; i--) {
        let matchText = matches[i][0];
        let replacementText = matchText.replace(/(\*|_)([\t \u00a0\u1680\u2000-\u200a\u202f\u205f\u3000\ufeff]+)|([\t \u00a0\u1680\u2000-\u200a\u202f\u205f\u3000\ufeff]+)(\*|_)/g, '$1$4');
        newText = newText.slice(0, matches[i].index) + replacementText + newText.slice(matches[i].index + matchText.length);
    }

    // Don't auto-fix asterisks if this is a message clean-up procedure.
    // It botches the continue function. Apply this to display only.
    if (!forDisplay) {
        return newText;
    }

    const splitText = newText.split('\n');

    // Fix asterisks, and quotes that are not paired
    for (let index = 0; index < splitText.length; index++) {
        const line = splitText[index];
        const charsToCheck = ['*', '"'];
        for (const char of charsToCheck) {
            if (line.includes(char) && isOdd(countOccurrences(line, char))) {
                splitText[index] = line.trimEnd() + char;
            }
        }
    }

    newText = splitText.join('\n');

    return newText;
}

function switchHotswap() {
    const value = localStorage.getItem(storage_keys.hotswap_enabled);
    power_user.hotswap_enabled = value === null ? true : value == 'true';
    $('body').toggleClass('no-hotswap', !power_user.hotswap_enabled);
    $('#hotswapEnabled').prop('checked', power_user.hotswap_enabled);
}

function switchTimer() {
    const value = localStorage.getItem(storage_keys.timer_enabled);
    power_user.timer_enabled = value === null ? true : value == 'true';
    $('body').toggleClass('no-timer', !power_user.timer_enabled);
    $('#messageTimerEnabled').prop('checked', power_user.timer_enabled);
}

function switchTimestamps() {
    const value = localStorage.getItem(storage_keys.timestamps_enabled);
    power_user.timestamps_enabled = value === null ? true : value == 'true';
    $('body').toggleClass('no-timestamps', !power_user.timestamps_enabled);
    $('#messageTimestampsEnabled').prop('checked', power_user.timestamps_enabled);
}

function switchIcons() {
    const value = localStorage.getItem(storage_keys.timestamp_model_icon);
    power_user.timestamp_model_icon = value === null ? true : value == 'true';
    $('body').toggleClass('no-modelIcons', !power_user.timestamp_model_icon);
    $('#messageModelIconEnabled').prop('checked', power_user.timestamp_model_icon);
}

function switchTokenCount() {
    const value = localStorage.getItem(storage_keys.message_token_count_enabled);
    power_user.message_token_count_enabled = value === null ? false : value == 'true';
    $('body').toggleClass('no-tokenCount', !power_user.message_token_count_enabled);
    $('#messageTokensEnabled').prop('checked', power_user.message_token_count_enabled);
}

function switchMesIDDisplay() {
    const value = localStorage.getItem(storage_keys.mesIDDisplay_enabled);
    power_user.mesIDDisplay_enabled = value === null ? true : value == 'true';
    /*     console.log(`
        localstorage value:${value},
        poweruser before:${before},
        poweruser after:${power_user.mesIDDisplay_enabled}`) */
    $('body').toggleClass('no-mesIDDisplay', !power_user.mesIDDisplay_enabled);
    $('#mesIDDisplayEnabled').prop('checked', power_user.mesIDDisplay_enabled);
}

function switchMessageActions() {
    const value = localStorage.getItem(storage_keys.expand_message_actions);
    power_user.expand_message_actions = value === null ? false : value == 'true';
    $('body').toggleClass('expandMessageActions', power_user.expand_message_actions);
    $('#expandMessageActions').prop('checked', power_user.expand_message_actions);
    $('.extraMesButtons, .extraMesButtonsHint').removeAttr('style');
}

function switchReducedMotion() {
    const value = localStorage.getItem(storage_keys.reduced_motion);
    power_user.reduced_motion = value === null ? false : value == 'true';
    jQuery.fx.off = power_user.reduced_motion;
    const overrideDuration = power_user.reduced_motion ? 0 : ANIMATION_DURATION_DEFAULT;
    setAnimationDuration(overrideDuration);
    $('#reduced_motion').prop('checked', power_user.reduced_motion);
    $('body').toggleClass('reduced-motion', power_user.reduced_motion);
}

function switchCompactInputArea() {
    const value = localStorage.getItem(storage_keys.compact_input_area);
    power_user.compact_input_area = value === null ? true : value == 'true';
    $('#send_form').toggleClass('compact', power_user.compact_input_area);
    $('#compact_input_area').prop('checked', power_user.compact_input_area);
}

var originalSliderValues = [];

async function switchLabMode() {

    /*     if (power_user.enableZenSliders && power_user.enableLabMode) {
            toastr.warning("Can't start Lab Mode while Zen Sliders are active")
            return
            //$("#enableZenSliders").trigger('click')
        }
     */
    await delay(100);
    const value = localStorage.getItem(storage_keys.enableLabMode);
    power_user.enableLabMode = value === null ? false : value == 'true';
    $('body').toggleClass('enableLabMode', power_user.enableLabMode);
    $('#enableLabMode').prop('checked', power_user.enableLabMode);

    if (power_user.enableLabMode) {
        //save all original slider values into an array
        $('#advanced-ai-config-block input').each(function () {
            let id = $(this).attr('id');
            let min = $(this).attr('min');
            let max = $(this).attr('max');
            let step = $(this).attr('step');
            originalSliderValues.push({ id, min, max, step });
        });
        //console.log(originalSliderValues)
        //remove limits on all inputs and hide sliders
        $('#advanced-ai-config-block input')
            .attr('min', '-99999')
            .attr('max', '99999')
            .attr('step', '0.001');
        $('#labModeWarning').removeClass('displayNone');
        //$("#advanced-ai-config-block input[type='range']").hide()

        $('#amount_gen').attr('min', '1')
            .attr('max', '99999')
            .attr('step', '1');


    } else {
        //re apply the original sliders values to each input
        originalSliderValues.forEach(function (slider) {
            $('#' + slider.id)
                .attr('min', slider.min)
                .attr('max', slider.max)
                .attr('step', slider.step)
                .trigger('input');
        });
        $('#advanced-ai-config-block input[type=\'range\']').show();
        $('#labModeWarning').addClass('displayNone');

        $('#amount_gen').attr('min', '16')
            .attr('max', '2048')
            .attr('step', '1');
    }
}

async function switchZenSliders() {
    await delay(100);
    const value = localStorage.getItem(storage_keys.enableZenSliders);
    power_user.enableZenSliders = value === null ? false : value == 'true';
    $('body').toggleClass('enableZenSliders', power_user.enableZenSliders);
    $('#enableZenSliders').prop('checked', power_user.enableZenSliders);

    if (power_user.enableZenSliders) {
        $('#clickSlidersTips').hide();
        $('#pro-settings-block input[type=\'number\']').hide();
        //hide number inputs that are not 'seed' inputs
        $(`#textgenerationwebui_api-settings :input[type='number']:not([id^='seed']):not([id^='n_']),
            #kobold_api-settings :input[type='number']:not([id^='seed'])`).hide();
        //hide original sliders
        $(`#textgenerationwebui_api-settings input[type='range'],
            #kobold_api-settings input[type='range'],
            #pro-settings-block input[type='range']:not(#max_context)`) //exclude max context because its creation is handled by switchMaxContext()
            .hide()
            .each(function () {
                //make a zen slider for each original slider
                CreateZenSliders($(this));
            });
        //this is for when zensliders is toggled after pageload
        switchMaxContextSize();
    } else {
        $('#clickSlidersTips').show();
        revertOriginalSliders();
    }

    function revertOriginalSliders() {
        $('#pro-settings-block input[type=\'number\']').show();
        $(`#textgenerationwebui_api-settings input[type='number'],
            #kobold_api-settings input[type='number']`).show();
        $(`#textgenerationwebui_api-settings input[type='range'],
            #kobold_api-settings input[type='range'],
            #pro-settings-block input[type='range']`).each(function () {
            $(this).show();
        });
        $('div[id$="_zenslider"]').remove();
    }

}
async function CreateZenSliders(elmnt) {
    var originalSlider = elmnt;
    var sliderID = originalSlider.attr('id');
    var sliderMin = Number(originalSlider.attr('min'));
    var sliderMax = Number(originalSlider.attr('max'));
    var sliderValue = originalSlider.val();
    var sliderRange = sliderMax - sliderMin;
    var numSteps = 20;
    var decimals = 2;
    var offVal, allVal;
    var stepScale;
    var steps;
    if (sliderID == 'amount_gen') {
        decimals = 0;
        steps = [16, 50, 100, 150, 200, 256, 300, 400, 512, 1024];
        sliderMin = 0;
        sliderMax = steps.length - 1;
        stepScale = 1;
        numSteps = 10;
        sliderValue = steps.indexOf(Number(sliderValue));
        if (sliderValue === -1) { sliderValue = 4; } // default to '200' if origSlider has value we can't use
    }
    if (sliderID == 'rep_pen_range_textgenerationwebui') {
        if (power_user.max_context_unlocked) {
            steps = [0, 256, 512, 768, 1024, 2048, 4096, 8192, 16355, 24576, 32768, 49152, 65536, -1];
            numSteps = 13;
            allVal = 13;
        } else {
            steps = [0, 256, 512, 768, 1024, 2048, 4096, 8192, -1];
            numSteps = 8;
            allVal = 8;
        }
        decimals = 0;
        offVal = 0;
        sliderMin = 0;
        sliderMax = steps.length - 1;
        stepScale = 1;
        sliderValue = steps.indexOf(Number(sliderValue));
        if (sliderValue === -1) { sliderValue = allVal; } // default to allValue if origSlider has value we can't use
    }
    //customize decimals
    if (sliderID == 'max_context' ||
        sliderID == 'mirostat_mode_textgenerationwebui' ||
        sliderID == 'mirostat_tau_textgenerationwebui' ||
        sliderID == 'top_k_textgenerationwebui' ||
        sliderID == 'num_beams_textgenerationwebui' ||
        sliderID == 'no_repeat_ngram_size_textgenerationwebui' ||
        sliderID == 'min_length_textgenerationwebui' ||
        sliderID == 'top_k' ||
        sliderID == 'mirostat_mode_kobold' ||
        sliderID == 'rep_pen_range' ||
        sliderID == 'max_tokens_second_textgenerationwebui') {
        decimals = 0;
    }
    if (sliderID == 'min_temp_textgenerationwebui' ||
        sliderID == 'max_temp_textgenerationwebui' ||
        sliderID == 'dynatemp_exponent_textgenerationwebui' ||
        sliderID == 'smoothing_curve_textgenerationwebui' ||
        sliderID == 'smoothing_factor_textgenerationwebui') {
        decimals = 2;
    }
    if (sliderID == 'eta_cutoff_textgenerationwebui' ||
        sliderID == 'epsilon_cutoff_textgenerationwebui') {
        numSteps = 50;
        decimals = 1;
    }
    //customize steps
    if (sliderID == 'mirostat_mode_textgenerationwebui' ||
        sliderID == 'mirostat_mode_kobold') {
        numSteps = 2;
    }
    if (sliderID == 'encoder_rep_pen_textgenerationwebui') {
        numSteps = 14;
    }
    if (sliderID == 'max_context') {
        numSteps = 15;
    }
    if (sliderID == 'mirostat_tau_textgenerationwebui' ||
        sliderID == 'top_k_textgenerationwebui' ||
        sliderID == 'num_beams_textgenerationwebui' ||
        sliderID == 'no_repeat_ngram_size_textgenerationwebui' ||
        sliderID == 'epsilon_cutoff_textgenerationwebui' ||
        sliderID == 'tfs_textgenerationwebui' ||
        sliderID == 'min_p_textgenerationwebui' ||
        sliderID == 'temp_textgenerationwebui' ||
        sliderID == 'temp') {
        numSteps = 20;
    }
    if (sliderID == 'mirostat_eta_textgenerationwebui' ||
        sliderID == 'penalty_alpha_textgenerationwebui' ||
        sliderID == 'length_penalty_textgenerationwebui' ||
        sliderID == 'min_temp_textgenerationwebui' ||
        sliderID == 'max_temp_textgenerationwebui') {
        numSteps = 50;
    }
    //customize off values
    if (sliderID == 'presence_pen_textgenerationwebui' ||
        sliderID == 'freq_pen_textgenerationwebui' ||
        sliderID == 'mirostat_mode_textgenerationwebui' ||
        sliderID == 'mirostat_mode_kobold' ||
        sliderID == 'mirostat_tau_textgenerationwebui' ||
        sliderID == 'mirostat_tau_kobold' ||
        sliderID == 'mirostat_eta_textgenerationwebui' ||
        sliderID == 'mirostat_eta_kobold' ||
        sliderID == 'min_p_textgenerationwebui' ||
        sliderID == 'min_p' ||
        sliderID == 'no_repeat_ngram_size_textgenerationwebui' ||
        sliderID == 'penalty_alpha_textgenerationwebui' ||
        sliderID == 'length_penalty_textgenerationwebui' ||
        sliderID == 'epsilon_cutoff_textgenerationwebui' ||
        sliderID == 'rep_pen_range' ||
        sliderID == 'eta_cutoff_textgenerationwebui' ||
        sliderID == 'top_a_textgenerationwebui' ||
        sliderID == 'top_a' ||
        sliderID == 'top_k_textgenerationwebui' ||
        sliderID == 'top_k' ||
        sliderID == 'rep_pen_slope' ||
        sliderID == 'smoothing_factor_textgenerationwebui' ||
<<<<<<< HEAD
=======
        sliderID == 'smoothing_curve_textgenerationwebui' ||
>>>>>>> 80d7f5a2
        sliderID == 'min_length_textgenerationwebui') {
        offVal = 0;
    }
    if (sliderID == 'rep_pen_textgenerationwebui' ||
        sliderID == 'rep_pen' ||
        sliderID == 'tfs_textgenerationwebui' ||
        sliderID == 'tfs' ||
        sliderID == 'top_p_textgenerationwebui' ||
        sliderID == 'top_p' ||
        sliderID == 'typical_p_textgenerationwebui' ||
        sliderID == 'typical_p' ||
        sliderID == 'encoder_rep_pen_textgenerationwebui' ||
        sliderID == 'temp_textgenerationwebui' ||
        sliderID == 'temp' ||
        sliderID == 'min_temp_textgenerationwebui' ||
        sliderID == 'max_temp_textgenerationwebui' ||
        sliderID == 'dynatemp_exponent_textgenerationwebui' ||
        sliderID == 'guidance_scale_textgenerationwebui' ||
        sliderID == 'guidance_scale') {
        offVal = 1;
    }
    if (sliderID == 'guidance_scale_textgenerationwebui') {
        numSteps = 78;
    }
    if (sliderID == 'top_k_textgenerationwebui') {
        sliderMin = 0;
    }
    //customize amt gen steps
    if (sliderID !== 'amount_gen' && sliderID !== 'rep_pen_range_textgenerationwebui') {
        stepScale = sliderRange / numSteps;
    }
    var newSlider = $('<div>')
        .attr('id', `${sliderID}_zenslider`)
        .css('width', '100%')
        .insertBefore(originalSlider);
    newSlider.slider({
        value: sliderValue,
        step: stepScale,
        min: sliderMin,
        max: sliderMax,
        create: async function () {
            await delay(100);
            var handle = $(this).find('.ui-slider-handle');
            var handleText, stepNumber, leftMargin;

            //handling creation of amt_gen
            if (newSlider.attr('id') == 'amount_gen_zenslider') {
                handleText = steps[sliderValue];
                stepNumber = sliderValue;
                leftMargin = ((stepNumber) / numSteps) * 50 * -1;
                handle.text(handleText)
                    .css('margin-left', `${leftMargin}px`);
                //console.log(`${newSlider.attr('id')} initial value:${handleText}, stepNum:${stepNumber}, numSteps:${numSteps}, left-margin:${leftMargin}`)
            }
            //handling creation of rep_pen_range for ooba
            else if (newSlider.attr('id') == 'rep_pen_range_textgenerationwebui_zenslider') {
                if ($('#rep_pen_range_textgenerationwebui_zensliders').length !== 0) {
                    $('#rep_pen_range_textgenerationwebui_zensliders').remove();
                }
                handleText = steps[sliderValue];
                stepNumber = sliderValue;
                leftMargin = ((stepNumber) / numSteps) * 50 * -1;
                if (sliderValue === offVal) {
                    handleText = 'Off';
                    handle.css('color', 'rgba(128,128,128,0.5');
                }
                else if (sliderValue === allVal) { handleText = 'All'; }
                else { handle.css('color', ''); }
                handle.text(handleText)
                    .css('margin-left', `${leftMargin}px`);
                //console.log(sliderValue, handleText, offVal, allVal)
                //console.log(`${newSlider.attr('id')} sliderValue = ${sliderValue}, handleText:${handleText}, stepNum:${stepNumber}, numSteps:${numSteps}, left-margin:${leftMargin}`)
                originalSlider.val(steps[sliderValue]);
            }
            //create all other sliders
            else {
                var numVal = Number(sliderValue).toFixed(decimals);
                offVal = Number(offVal).toFixed(decimals);
                if (numVal === offVal) {
                    handle.text('Off').css('color', 'rgba(128,128,128,0.5');
                } else {
                    handle.text(numVal).css('color', '');
                }
                stepNumber = ((sliderValue - sliderMin) / stepScale);
                leftMargin = (stepNumber / numSteps) * 50 * -1;
                originalSlider.val(numVal)
                    .data('newSlider', newSlider);
                //console.log(`${newSlider.attr('id')} sliderValue = ${sliderValue}, handleText:${handleText, numVal}, stepNum:${stepNumber}, numSteps:${numSteps}, left-margin:${leftMargin}`)
                var isManualInput = false;
                var valueBeforeManualInput;
                handle.css('margin-left', `${leftMargin}px`)

                    .attr('contenteditable', 'true')
                    //these sliders need listeners for manual inputs
                    .on('click', function () {
                        //this just selects all the text in the handle so user can overwrite easily
                        //needed because JQUery UI uses left/right arrow keys as well as home/end to move the slider..
                        valueBeforeManualInput = newSlider.val();
                        console.log(valueBeforeManualInput);
                        let handleElement = handle.get(0);
                        let range = document.createRange();
                        range.selectNodeContents(handleElement);
                        let selection = window.getSelection();
                        selection.removeAllRanges();
                        selection.addRange(range);
                    })
                    .on('keyup', function (e) {
                        valueBeforeManualInput = numVal;
                        //console.log(valueBeforeManualInput, numVal, handleText);
                        isManualInput = true;
                        //allow enter to trigger slider update
                        if (e.key === 'Enter') {
                            e.preventDefault;
                            handle.trigger('blur');
                        }
                    })
                    //trigger slider changes when user clicks away
                    .on('mouseup blur', function () {
                        let manualInput = parseFloat(handle.text()).toFixed(decimals);
                        if (isManualInput) {
                            //disallow manual inputs outside acceptable range
                            if (manualInput >= sliderMin && manualInput <= sliderMax) {
                                //if value is ok, assign to slider and update handle text and position
                                newSlider.val(manualInput);
                                handleSlideEvent.call(newSlider, null, { value: parseFloat(manualInput) }, 'manual');
                                valueBeforeManualInput = manualInput;
                            } else {
                                //if value not ok, warn and reset to last known valid value
                                toastr.warning(`Invalid value. Must be between ${sliderMin} and ${sliderMax}`);
                                console.log(valueBeforeManualInput);
                                newSlider.val(valueBeforeManualInput);
                                handle.text(valueBeforeManualInput);
                                handleSlideEvent.call(newSlider, null, { value: parseFloat(valueBeforeManualInput) }, 'manual');
                            }
                        }
                        isManualInput = false;
                    });
            }
            //zenSlider creation done, hide the original
            originalSlider.hide();
        },
        slide: handleSlideEvent,
    });

    function handleSlideEvent(event, ui, type) {
        var handle = $(this).find('.ui-slider-handle');
        var numVal = Number(ui.value).toFixed(decimals);
        offVal = Number(offVal).toFixed(decimals);
        allVal = Number(allVal).toFixed(decimals);
        console.log(numVal, sliderMin, sliderMax, numVal > sliderMax, numVal < sliderMin);
        if (numVal > sliderMax) { numVal = sliderMax; }
        if (numVal < sliderMin) { numVal = sliderMin; }
        var stepNumber = ((ui.value - sliderMin) / stepScale).toFixed(0);
        var handleText = (ui.value);
        var leftMargin = (stepNumber / numSteps) * 50 * -1;
        var perStepPercent = 1 / numSteps; //how far in % each step should be on the slider
        var leftPos = newSlider.width() * (stepNumber * perStepPercent); //how big of a left margin to give the slider for manual inputs
        /*         console.log(`
                numVal: ${numVal},
                sliderMax: ${sliderMax}
                sliderMin: ${sliderMin}
                sliderValRange: ${sliderValRange}
                stepScale: ${stepScale}
                Step: ${stepNumber} of ${numSteps}
                offVal: ${offVal}
                allVal = ${allVal}
                initial value: ${handleText}
                left-margin: ${leftMargin}
                width: ${newSlider.width()}
                percent of max: ${percentOfMax}
                left: ${leftPos}`) */
        //special handling for response length slider, pulls text aliases for step values from an array
        if (newSlider.attr('id') == 'amount_gen_zenslider') {
            handleText = steps[stepNumber];
            handle.text(handleText);
            newSlider.val(stepNumber);
            numVal = steps[stepNumber];
        }
        //special handling for TextCompletion rep pen range slider, pulls text aliases for step values from an array
        else if (newSlider.attr('id') == 'rep_pen_range_textgenerationwebui_zenslider') {
            handleText = steps[stepNumber];
            handle.text(handleText);
            newSlider.val(stepNumber);
            if (numVal === offVal) { handle.text('Off').css('color', 'rgba(128,128,128,0.5'); }
            else if (numVal === allVal) { handle.text('All'); }
            else { handle.css('color', ''); }
            numVal = steps[stepNumber];
        }
        //everything else uses the flat slider value
        //also note: the above sliders are not custom inputtable due to the array aliasing
        else {
            //show 'off' if disabled value is set
            if (numVal === offVal) { handle.text('Off').css('color', 'rgba(128,128,128,0.5'); }
            else { handle.text(ui.value.toFixed(decimals)).css('color', ''); }
            newSlider.val(handleText);
        }
        //for manually typed-in values we must adjust left position because JQUI doesn't do it for us
        handle.css('left', leftPos);
        //adjust a negative left margin to avoid overflowing right side of slider body
        handle.css('margin-left', `${leftMargin}px`);
        originalSlider.val(numVal);
        originalSlider.trigger('input');
        originalSlider.trigger('change');
    }
}
function switchUiMode() {
    const fastUi = localStorage.getItem(storage_keys.fast_ui_mode);
    power_user.fast_ui_mode = fastUi === null ? true : fastUi == 'true';
    $('body').toggleClass('no-blur', power_user.fast_ui_mode);
    $('#fast_ui_mode').prop('checked', power_user.fast_ui_mode);
    if (power_user.fast_ui_mode) {
        $('#blur-strength-block').css('opacity', '0.2');
        $('#blur_strength').prop('disabled', true);
    } else {
        $('#blur-strength-block').css('opacity', '1');
        $('#blur_strength').prop('disabled', false);
    }
}

function toggleWaifu() {
    $('#waifuMode').trigger('click');
}

function switchWaifuMode() {
    $('body').toggleClass('waifuMode', power_user.waifuMode);
    $('#waifuMode').prop('checked', power_user.waifuMode);
    scrollChatToBottom();
}

function switchSpoilerMode() {
    if (power_user.spoiler_free_mode) {
        $('#descriptionWrapper').hide();
        $('#firstMessageWrapper').hide();
        $('#spoiler_free_desc').addClass('flex1');
        $('#creator_notes_spoiler').show();
    }
    else {
        $('#descriptionWrapper').show();
        $('#firstMessageWrapper').show();
        $('#spoiler_free_desc').removeClass('flex1');
        $('#creator_notes_spoiler').hide();
    }
}

function peekSpoilerMode() {
    $('#descriptionWrapper').toggle();
    $('#firstMessageWrapper').toggle();
    $('#creator_notes_spoiler').toggle();
    $('#spoiler_free_desc').toggleClass('flex1');
}


function switchMovingUI() {
    const movingUI = localStorage.getItem(storage_keys.movingUI);
    power_user.movingUI = movingUI === null ? false : movingUI == 'true';
    $('body').toggleClass('movingUI', power_user.movingUI);
    if (power_user.movingUI === true) {
        initMovingUI();
        if (power_user.movingUIState) {
            loadMovingUIState();
        }
    }
}

function noShadows() {
    const noShadows = localStorage.getItem(storage_keys.noShadows);
    power_user.noShadows = noShadows === null ? false : noShadows == 'true';
    $('body').toggleClass('noShadows', power_user.noShadows);
    $('#noShadowsmode').prop('checked', power_user.noShadows);
    if (power_user.noShadows) {
        $('#shadow-width-block').css('opacity', '0.2');
        $('#shadow_width').prop('disabled', true);
    } else {
        $('#shadow-width-block').css('opacity', '1');
        $('#shadow_width').prop('disabled', false);
    }
    scrollChatToBottom();
}

function applyAvatarStyle() {
    power_user.avatar_style = Number(localStorage.getItem(storage_keys.avatar_style) ?? avatar_styles.ROUND);
    $('body').toggleClass('big-avatars', power_user.avatar_style === avatar_styles.RECTANGULAR);
    $('body').toggleClass('square-avatars', power_user.avatar_style === avatar_styles.SQUARE);
    $('#avatar_style').val(power_user.avatar_style).prop('selected', true);
    //$(`input[name="avatar_style"][value="${power_user.avatar_style}"]`).prop("checked", true);

}

function applyChatDisplay() {

    if (!power_user.chat_display === (null || undefined)) {
        console.debug('applyChatDisplay: saw no chat display type defined');
        return;
    }
    console.debug(`poweruser.chat_display ${power_user.chat_display}`);
    $('#chat_display').val(power_user.chat_display).prop('selected', true);

    switch (power_user.chat_display) {
        case 0: {
            console.log('applying default chat');
            $('body').removeClass('bubblechat');
            $('body').removeClass('documentstyle');
            break;
        }
        case 1: {
            console.log('applying bubblechat');
            $('body').addClass('bubblechat');
            $('body').removeClass('documentstyle');
            break;
        }
        case 2: {
            console.log('applying document style');
            $('body').removeClass('bubblechat');
            $('body').addClass('documentstyle');
            break;
        }
    }
}

function applyChatWidth(type) {
    power_user.chat_width = Number(localStorage.getItem(storage_keys.chat_width) ?? 50);

    if (type === 'forced') {
        let r = document.documentElement;
        r.style.setProperty('--sheldWidth', `${power_user.chat_width}vw`);
        $('#chat_width_slider').val(power_user.chat_width);
        //document.documentElement.style.setProperty('--sheldWidth', power_user.chat_width);
    } else {
        //this is to prevent the slider from updating page in real time
        $('#chat_width_slider').off('mouseup touchend').on('mouseup touchend', async () => {
            // This is a hack for Firefox to let it render before applying the block width.
            // Otherwise it takes the incorrect slider position with the new value AFTER the resizing.
            await delay(1);
            document.documentElement.style.setProperty('--sheldWidth', `${power_user.chat_width}vw`);
            await delay(1);
        });
    }

    $('#chat_width_slider_counter').val(power_user.chat_width);
}

async function applyThemeColor(type) {
    if (type === 'main') {
        document.documentElement.style.setProperty('--SmartThemeBodyColor', power_user.main_text_color);
        const color = power_user.main_text_color.split('(')[1].split(')')[0].split(',');
        document.documentElement.style.setProperty('--SmartThemeCheckboxBgColorR', color[0]);
        document.documentElement.style.setProperty('--SmartThemeCheckboxBgColorG', color[1]);
        document.documentElement.style.setProperty('--SmartThemeCheckboxBgColorB', color[2]);
        document.documentElement.style.setProperty('--SmartThemeCheckboxBgColorA', color[3]);
    }
    if (type === 'italics') {
        document.documentElement.style.setProperty('--SmartThemeEmColor', power_user.italics_text_color);
    }
    if (type === 'underline') {
        document.documentElement.style.setProperty('--SmartThemeUnderlineColor', power_user.underline_text_color);
    }
    if (type === 'quote') {
        document.documentElement.style.setProperty('--SmartThemeQuoteColor', power_user.quote_text_color);
    }
    /*     if (type === 'fastUIBG') {
            document.documentElement.style.setProperty('--SmartThemeFastUIBGColor', power_user.fastui_bg_color);
        } */
    if (type === 'blurTint') {
        document.documentElement.style.setProperty('--SmartThemeBlurTintColor', power_user.blur_tint_color);
    }
    if (type === 'chatTint') {
        document.documentElement.style.setProperty('--SmartThemeChatTintColor', power_user.chat_tint_color);
    }
    if (type === 'userMesBlurTint') {
        document.documentElement.style.setProperty('--SmartThemeUserMesBlurTintColor', power_user.user_mes_blur_tint_color);
    }
    if (type === 'botMesBlurTint') {
        document.documentElement.style.setProperty('--SmartThemeBotMesBlurTintColor', power_user.bot_mes_blur_tint_color);
    }
    if (type === 'shadow') {
        document.documentElement.style.setProperty('--SmartThemeShadowColor', power_user.shadow_color);
    }
    if (type === 'border') {
        document.documentElement.style.setProperty('--SmartThemeBorderColor', power_user.border_color);
    }
}

async function applyCustomCSS() {
    power_user.custom_css = String(localStorage.getItem(storage_keys.custom_css) ?? '');

    $('#customCSS').val(power_user.custom_css);
    var styleId = 'custom-style';
    var style = document.getElementById(styleId);
    if (!style) {
        style = document.createElement('style');
        style.setAttribute('type', 'text/css');
        style.setAttribute('id', styleId);
        document.head.appendChild(style);
    }
    style.innerHTML = power_user.custom_css;
}

async function applyBlurStrength() {
    power_user.blur_strength = Number(localStorage.getItem(storage_keys.blur_strength) ?? 1);
    document.documentElement.style.setProperty('--blurStrength', power_user.blur_strength);
    $('#blur_strength_counter').val(power_user.blur_strength);
    $('#blur_strength').val(power_user.blur_strength);


}

async function applyShadowWidth() {
    power_user.shadow_width = Number(localStorage.getItem(storage_keys.shadow_width) ?? 2);
    document.documentElement.style.setProperty('--shadowWidth', power_user.shadow_width);
    $('#shadow_width_counter').val(power_user.shadow_width);
    $('#shadow_width').val(power_user.shadow_width);

}

async function applyFontScale(type) {

    power_user.font_scale = Number(localStorage.getItem(storage_keys.font_scale) ?? 1);
    //this is to allow forced setting on page load, theme swap, etc
    if (type === 'forced') {
        document.documentElement.style.setProperty('--fontScale', power_user.font_scale);
    } else {
        //this is to prevent the slider from updating page in real time
        $('#font_scale').off('mouseup touchend').on('mouseup touchend', () => {
            document.documentElement.style.setProperty('--fontScale', power_user.font_scale);
        });
    }

    $('#font_scale_counter').val(power_user.font_scale);
    $('#font_scale').val(power_user.font_scale);
}

async function applyTheme(name) {
    const theme = themes.find(x => x.name == name);

    if (!theme) {
        return;
    }

    const themeProperties = [
        { key: 'main_text_color', selector: '#main-text-color-picker', type: 'main' },
        { key: 'italics_text_color', selector: '#italics-color-picker', type: 'italics' },
        { key: 'underline_text_color', selector: '#underline-color-picker', type: 'underline' },
        { key: 'quote_text_color', selector: '#quote-color-picker', type: 'quote' },
        { key: 'blur_tint_color', selector: '#blur-tint-color-picker', type: 'blurTint' },
        { key: 'chat_tint_color', selector: '#chat-tint-color-picker', type: 'chatTint' },
        { key: 'user_mes_blur_tint_color', selector: '#user-mes-blur-tint-color-picker', type: 'userMesBlurTint' },
        { key: 'bot_mes_blur_tint_color', selector: '#bot-mes-blur-tint-color-picker', type: 'botMesBlurTint' },
        { key: 'shadow_color', selector: '#shadow-color-picker', type: 'shadow' },
        { key: 'border_color', selector: '#border-color-picker', type: 'border' },
        {
            key: 'blur_strength',
            action: async () => {
                localStorage.setItem(storage_keys.blur_strength, power_user.blur_strength);
                await applyBlurStrength();
            },
        },
        {
            key: 'custom_css',
            action: async () => {
                localStorage.setItem(storage_keys.custom_css, power_user.custom_css);
                await applyCustomCSS();
            },
        },
        {
            key: 'shadow_width',
            action: async () => {
                localStorage.setItem(storage_keys.shadow_width, power_user.shadow_width);
                await applyShadowWidth();
            },
        },
        {
            key: 'font_scale',
            action: async () => {
                localStorage.setItem(storage_keys.font_scale, power_user.font_scale);
                await applyFontScale('forced');
            },
        },
        {
            key: 'fast_ui_mode',
            action: async () => {
                localStorage.setItem(storage_keys.fast_ui_mode, power_user.fast_ui_mode);
                switchUiMode();
            },
        },
        {
            key: 'waifuMode',
            action: async () => {
                localStorage.setItem(storage_keys.waifuMode, power_user.waifuMode);
                switchWaifuMode();
            },
        },
        {
            key: 'chat_display',
            action: async () => {
                localStorage.setItem(storage_keys.chat_display, power_user.chat_display);
                applyChatDisplay();
            },
        },
        {
            key: 'avatar_style',
            action: async () => {
                localStorage.setItem(storage_keys.avatar_style, power_user.avatar_style);
                applyAvatarStyle();
            },
        },
        {
            key: 'noShadows',
            action: async () => {
                localStorage.setItem(storage_keys.noShadows, power_user.noShadows);
                noShadows();
            },
        },
        {
            key: 'chat_width',
            action: async () => {
                // If chat width is not set, set it to 50
                if (!power_user.chat_width) {
                    power_user.chat_width = 50;
                }

                localStorage.setItem(storage_keys.chat_width, String(power_user.chat_width));
                applyChatWidth('forced');
            },
        },
        {
            key: 'timer_enabled',
            action: async () => {
                localStorage.setItem(storage_keys.timer_enabled, Boolean(power_user.timer_enabled));
                switchTimer();
            },
        },
        {
            key: 'timestamps_enabled',
            action: async () => {
                localStorage.setItem(storage_keys.timestamps_enabled, Boolean(power_user.timestamps_enabled));
                switchTimestamps();
            },
        },
        {
            key: 'timestamp_model_icon',
            action: async () => {
                localStorage.setItem(storage_keys.timestamp_model_icon, Boolean(power_user.timestamp_model_icon));
                switchIcons();
            },
        },
        {
            key: 'message_token_count_enabled',
            action: async () => {
                localStorage.setItem(storage_keys.message_token_count_enabled, Boolean(power_user.message_token_count_enabled));
                switchTokenCount();
            },
        },
        {
            key: 'mesIDDisplay_enabled',
            action: async () => {
                localStorage.setItem(storage_keys.mesIDDisplay_enabled, Boolean(power_user.mesIDDisplay_enabled));
                switchMesIDDisplay();
            },
        },
        {
            key: 'expand_message_actions',
            action: async () => {
                localStorage.setItem(storage_keys.expand_message_actions, Boolean(power_user.expand_message_actions));
                switchMessageActions();
            },
        },
        {
            key: 'enableZenSliders',
            action: async () => {
                localStorage.setItem(storage_keys.enableZenSliders, Boolean(power_user.enableZenSliders));
                switchMessageActions();
            },
        },
        {
            key: 'enableLabMode',
            action: async () => {
                localStorage.setItem(storage_keys.enableLabMode, Boolean(power_user.enableLabMode));
                switchMessageActions();
            },
        },
        {
            key: 'hotswap_enabled',
            action: async () => {
                localStorage.setItem(storage_keys.hotswap_enabled, Boolean(power_user.hotswap_enabled));
                switchHotswap();
            },
        },
        {
            key: 'bogus_folders',
            action: async () => {
                $('#bogus_folders').prop('checked', power_user.bogus_folders);
                await printCharacters(true);
            },
        },
        {
            key: 'reduced_motion',
            action: async () => {
                localStorage.setItem(storage_keys.reduced_motion, String(power_user.reduced_motion));
                $('#reduced_motion').prop('checked', power_user.reduced_motion);
                switchReducedMotion();
            },
        },
        {
            key: 'compact_input_area',
            action: async () => {
                localStorage.setItem(storage_keys.compact_input_area, String(power_user.compact_input_area));
                $('#compact_input_area').prop('checked', power_user.compact_input_area);
                switchCompactInputArea();
            },
        },
    ];

    for (const { key, selector, type, action } of themeProperties) {
        if (theme[key] !== undefined) {
            power_user[key] = theme[key];
            if (selector) $(selector).attr('color', power_user[key]);
            if (type) await applyThemeColor(type);
            if (action) await action();
        } else {
            if (selector) { $(selector).attr('color', 'rgba(0,0,0,0)'); }
            console.debug(`Empty theme key: ${key}`);
            power_user[key] = '';
        }
    }

    console.log('theme applied: ' + name);
}

async function applyMovingUIPreset(name) {
    resetMovablePanels('quiet');
    const movingUIPreset = movingUIPresets.find(x => x.name == name);

    if (!movingUIPreset) {
        return;
    }

    power_user.movingUIState = movingUIPreset.movingUIState;


    console.log('MovingUI Preset applied: ' + name);
    loadMovingUIState();
}

/**
 * Register a function to be executed when the debug menu is opened.
 * @param {string} functionId Unique ID for the function.
 * @param {string} name Name of the function.
 * @param {string} description Description of the function.
 * @param {function} func Function to be executed.
 */
export function registerDebugFunction(functionId, name, description, func) {
    debug_functions.push({ functionId, name, description, func });
}

function showDebugMenu() {
    const template = renderTemplate('debug', { functions: debug_functions });
    callPopup(template, 'text', '', { wide: true, large: true });
}

switchUiMode();
applyFontScale('forced');
applyThemeColor();
applyChatWidth('forced');
applyAvatarStyle();
applyBlurStrength();
applyShadowWidth();
applyCustomCSS();
switchMovingUI();
noShadows();
switchHotswap();
switchTimer();
switchTimestamps();
switchIcons();
switchMesIDDisplay();
switchTokenCount();
switchMessageActions();

function getExampleMessagesBehavior() {
    if (power_user.strip_examples) {
        return 'strip';
    }

    if (power_user.pin_examples) {
        return 'keep';
    }

    return 'normal';
}

function loadPowerUserSettings(settings, data) {
    // Load from settings.json
    if (settings.power_user !== undefined) {
        Object.assign(power_user, settings.power_user);
    }

    if (data.themes !== undefined) {
        themes = data.themes;
    }

    if (data.movingUIPresets !== undefined) {
        movingUIPresets = data.movingUIPresets;
    }


    if (data.context !== undefined) {
        context_presets = data.context;
    }

    // These are still local storage
    const fastUi = localStorage.getItem(storage_keys.fast_ui_mode);
    const movingUI = localStorage.getItem(storage_keys.movingUI);
    const noShadows = localStorage.getItem(storage_keys.noShadows);
    const hotswap = localStorage.getItem(storage_keys.hotswap_enabled);
    const timer = localStorage.getItem(storage_keys.timer_enabled);
    const timestamps = localStorage.getItem(storage_keys.timestamps_enabled);
    const mesIDDisplay = localStorage.getItem(storage_keys.mesIDDisplay_enabled);
    const expandMessageActions = localStorage.getItem(storage_keys.expand_message_actions);
    const enableZenSliders = localStorage.getItem(storage_keys.enableZenSliders);
    const enableLabMode = localStorage.getItem(storage_keys.enableLabMode);
    const autoLoadChat = localStorage.getItem(storage_keys.auto_load_chat_legacy);
    const autoConnect = localStorage.getItem(storage_keys.auto_connect_legacy);

    if (autoLoadChat) {
        power_user.auto_load_chat = autoLoadChat === 'true';
        localStorage.removeItem(storage_keys.auto_load_chat_legacy);
    }

    if (autoConnect) {
        power_user.auto_connect = autoConnect === 'true';
        localStorage.removeItem(storage_keys.auto_connect_legacy);
    }

    power_user.fast_ui_mode = fastUi === null ? true : fastUi == 'true';
    power_user.movingUI = movingUI === null ? false : movingUI == 'true';
    power_user.noShadows = noShadows === null ? false : noShadows == 'true';
    power_user.hotswap_enabled = hotswap === null ? true : hotswap == 'true';
    power_user.timer_enabled = timer === null ? true : timer == 'true';
    power_user.timestamps_enabled = timestamps === null ? true : timestamps == 'true';
    power_user.mesIDDisplay_enabled = mesIDDisplay === null ? true : mesIDDisplay == 'true';
    power_user.expand_message_actions = expandMessageActions === null ? true : expandMessageActions == 'true';
    power_user.enableZenSliders = enableZenSliders === null ? false : enableZenSliders == 'true';
    power_user.enableLabMode = enableLabMode === null ? false : enableLabMode == 'true';
    power_user.avatar_style = Number(localStorage.getItem(storage_keys.avatar_style) ?? avatar_styles.ROUND);
    //power_user.chat_display = Number(localStorage.getItem(storage_keys.chat_display) ?? chat_styles.DEFAULT);
    power_user.chat_width = Number(localStorage.getItem(storage_keys.chat_width) ?? 50);
    power_user.font_scale = Number(localStorage.getItem(storage_keys.font_scale) ?? 1);
    power_user.blur_strength = Number(localStorage.getItem(storage_keys.blur_strength) ?? 10);

    if (power_user.chat_display === '') {
        power_user.chat_display = chat_styles.DEFAULT;
    }

    if (power_user.waifuMode === '') {
        power_user.waifuMode = false;
    }

    if (power_user.chat_width === '') {
        power_user.chat_width = 50;
    }

    if (power_user.tokenizer === tokenizers.LEGACY) {
        power_user.tokenizer = tokenizers.GPT2;
    }

    $('#single_line').prop('checked', power_user.single_line);
    $('#relaxed_api_urls').prop('checked', power_user.relaxed_api_urls);
    $('#world_import_dialog').prop('checked', power_user.world_import_dialog);
    $('#trim_spaces').prop('checked', power_user.trim_spaces);
    $('#continue_on_send').prop('checked', power_user.continue_on_send);
    $('#quick_continue').prop('checked', power_user.quick_continue);
    $('#mes_continue').css('display', power_user.quick_continue ? '' : 'none');
    $('#gestures-checkbox').prop('checked', power_user.gestures);
    $('#auto_swipe').prop('checked', power_user.auto_swipe);
    $('#auto_swipe_minimum_length').val(power_user.auto_swipe_minimum_length);
    $('#auto_swipe_blacklist').val(power_user.auto_swipe_blacklist.join(', '));
    $('#auto_swipe_blacklist_threshold').val(power_user.auto_swipe_blacklist_threshold);
    $('#custom_stopping_strings').val(power_user.custom_stopping_strings);
    $('#custom_stopping_strings_macro').prop('checked', power_user.custom_stopping_strings_macro);
    $('#fuzzy_search_checkbox').prop('checked', power_user.fuzzy_search);
    $('#persona_show_notifications').prop('checked', power_user.persona_show_notifications);
    $('#encode_tags').prop('checked', power_user.encode_tags);
    $('#example_messages_behavior').val(getExampleMessagesBehavior());
    $(`#example_messages_behavior option[value="${getExampleMessagesBehavior()}"]`).prop('selected', true);

    $('#console_log_prompts').prop('checked', power_user.console_log_prompts);
    $('#request_token_probabilities').prop('checked', power_user.request_token_probabilities);
    $('#auto_fix_generated_markdown').prop('checked', power_user.auto_fix_generated_markdown);
    $('#auto_scroll_chat_to_bottom').prop('checked', power_user.auto_scroll_chat_to_bottom);
    $('#bogus_folders').prop('checked', power_user.bogus_folders);
    $(`#tokenizer option[value="${power_user.tokenizer}"]`).attr('selected', true);
    $(`#send_on_enter option[value=${power_user.send_on_enter}]`).attr('selected', true);
    $('#import_card_tags').prop('checked', power_user.import_card_tags);
    $('#confirm_message_delete').prop('checked', power_user.confirm_message_delete !== undefined ? !!power_user.confirm_message_delete : true);
    $('#spoiler_free_mode').prop('checked', power_user.spoiler_free_mode);
    $('#collapse-newlines-checkbox').prop('checked', power_user.collapse_newlines);
    $('#always-force-name2-checkbox').prop('checked', power_user.always_force_name2);
    $('#trim_sentences_checkbox').prop('checked', power_user.trim_sentences);
    $('#include_newline_checkbox').prop('checked', power_user.include_newline);
    $('#render_formulas').prop('checked', power_user.render_formulas);
    $('#disable_group_trimming').prop('checked', power_user.disable_group_trimming);
    $('#markdown_escape_strings').val(power_user.markdown_escape_strings);
    $('#fast_ui_mode').prop('checked', power_user.fast_ui_mode);
    $('#waifuMode').prop('checked', power_user.waifuMode);
    $('#movingUImode').prop('checked', power_user.movingUI);
    $('#noShadowsmode').prop('checked', power_user.noShadows);
    $('#start_reply_with').val(power_user.user_prompt_bias);
    $('#chat-show-reply-prefix-checkbox').prop('checked', power_user.show_user_prompt_bias);
    $('#auto_continue_enabled').prop('checked', power_user.auto_continue.enabled);
    $('#auto_continue_allow_chat_completions').prop('checked', power_user.auto_continue.allow_chat_completions);
    $('#auto_continue_target_length').val(power_user.auto_continue.target_length);
    $('#play_message_sound').prop('checked', power_user.play_message_sound);
    $('#play_sound_unfocused').prop('checked', power_user.play_sound_unfocused);
    $('#never_resize_avatars').prop('checked', power_user.never_resize_avatars);
    $('#show_card_avatar_urls').prop('checked', power_user.show_card_avatar_urls);
    $('#auto_save_msg_edits').prop('checked', power_user.auto_save_msg_edits);
    $('#allow_name1_display').prop('checked', power_user.allow_name1_display);
    $('#allow_name2_display').prop('checked', power_user.allow_name2_display);
    //$("#removeXML").prop("checked", power_user.removeXML);
    $('#hotswapEnabled').prop('checked', power_user.hotswap_enabled);
    $('#messageTimerEnabled').prop('checked', power_user.timer_enabled);
    $('#messageTimestampsEnabled').prop('checked', power_user.timestamps_enabled);
    $('#messageModelIconEnabled').prop('checked', power_user.timestamp_model_icon);
    $('#mesIDDisplayEnabled').prop('checked', power_user.mesIDDisplay_enabled);
    $('#prefer_character_prompt').prop('checked', power_user.prefer_character_prompt);
    $('#prefer_character_jailbreak').prop('checked', power_user.prefer_character_jailbreak);
    $('#enableZenSliders').prop('checked', power_user.enableZenSliders).trigger('input');
    $('#enableLabMode').prop('checked', power_user.enableLabMode).trigger('input');
    $(`input[name="avatar_style"][value="${power_user.avatar_style}"]`).prop('checked', true);
    $(`#chat_display option[value=${power_user.chat_display}]`).attr('selected', true).trigger('change');
    $('#chat_width_slider').val(power_user.chat_width);
    $('#token_padding').val(power_user.token_padding);
    $('#aux_field').val(power_user.aux_field);
    $('#restore_user_input').prop('checked', power_user.restore_user_input);

    $('#chat_truncation').val(power_user.chat_truncation);
    $('#chat_truncation_counter').val(power_user.chat_truncation);

    $('#streaming_fps').val(power_user.streaming_fps);
    $('#streaming_fps_counter').val(power_user.streaming_fps);

    $('#font_scale').val(power_user.font_scale);
    $('#font_scale_counter').val(power_user.font_scale);

    $('#blur_strength').val(power_user.blur_strength);
    $('#blur_strength_counter').val(power_user.blur_strength);

    $('#shadow_width').val(power_user.shadow_width);
    $('#shadow_width_counter').val(power_user.shadow_width);

    $('#main-text-color-picker').attr('color', power_user.main_text_color);
    $('#italics-color-picker').attr('color', power_user.italics_text_color);
    $('#underline-color-picker').attr('color', power_user.underline_text_color);
    $('#quote-color-picker').attr('color', power_user.quote_text_color);
    $('#blur-tint-color-picker').attr('color', power_user.blur_tint_color);
    $('#chat-tint-color-picker').attr('color', power_user.chat_tint_color);
    $('#user-mes-blur-tint-color-picker').attr('color', power_user.user_mes_blur_tint_color);
    $('#bot-mes-blur-tint-color-picker').attr('color', power_user.bot_mes_blur_tint_color);
    $('#shadow-color-picker').attr('color', power_user.shadow_color);
    $('#border-color-picker').attr('color', power_user.border_color);
    $('#ui_mode_select').val(power_user.ui_mode).find(`option[value="${power_user.ui_mode}"]`).attr('selected', true);
    $('#reduced_motion').prop('checked', power_user.reduced_motion);
    $('#auto-connect-checkbox').prop('checked', power_user.auto_connect);
    $('#auto-load-chat-checkbox').prop('checked', power_user.auto_load_chat);
    $('#forbid_external_images').prop('checked', power_user.forbid_external_images);

    for (const theme of themes) {
        const option = document.createElement('option');
        option.value = theme.name;
        option.innerText = theme.name;
        option.selected = theme.name == power_user.theme;
        $('#themes').append(option);
    }

    for (const movingUIPreset of movingUIPresets) {
        const option = document.createElement('option');
        option.value = movingUIPreset.name;
        option.innerText = movingUIPreset.name;
        option.selected = movingUIPreset.name == power_user.movingUIPreset;
        $('#movingUIPresets').append(option);
    }


    $(`#character_sort_order option[data-order="${power_user.sort_order}"][data-field="${power_user.sort_field}"]`).prop('selected', true);
    switchReducedMotion();
    switchCompactInputArea();
    reloadMarkdownProcessor(power_user.render_formulas);
    loadInstructMode(data);
    loadContextSettings();
    loadMaxContextUnlocked();
    switchWaifuMode();
    switchSpoilerMode();
    loadMovingUIState();
    loadCharListState();
    switchSimpleMode();
}

async function loadCharListState() {
    if (document.querySelector('.character_select') !== null) {
        console.debug('setting charlist state to...');
        if (power_user.charListGrid === true) {
            console.debug('..to grid');
            $('#charListGridToggle').trigger('click');
        } else { console.debug('..to list'); }
    } else {
        console.debug('charlist not ready yet');
        await delay(100);
        loadCharListState();
    }
}

function loadMovingUIState() {
    if (!isMobile()
        && power_user.movingUIState
        && power_user.movingUI === true) {
        console.debug('loading movingUI state');
        for (var elmntName of Object.keys(power_user.movingUIState)) {
            var elmntState = power_user.movingUIState[elmntName];
            try {
                var elmnt = $('#' + $.escapeSelector(elmntName));
                if (elmnt.length) {
                    console.debug(`loading state for ${elmntName}`);
                    elmnt.css(elmntState);
                } else {
                    console.debug(`skipping ${elmntName} because it doesn't exist in the DOM`);
                }
            } catch (err) {
                console.debug(`error occurred while processing ${elmntName}: ${err}`);
            }
        }
    } else {
        console.debug('skipping movingUI state load');
        return;
    }
}

function loadMaxContextUnlocked() {
    $('#max_context_unlocked').prop('checked', power_user.max_context_unlocked);
    $('#max_context_unlocked').on('change', function () {
        power_user.max_context_unlocked = !!$(this).prop('checked');
        switchMaxContextSize();
        saveSettingsDebounced();
    });
    switchMaxContextSize();
}

function switchMaxContextSize() {
    const elements = [$('#max_context'), $('#max_context_counter'), $('#rep_pen_range'), $('#rep_pen_range_counter'), $('#rep_pen_range_textgenerationwebui'), $('#rep_pen_range_counter_textgenerationwebui')];
    const maxValue = power_user.max_context_unlocked ? MAX_CONTEXT_UNLOCKED : MAX_CONTEXT_DEFAULT;
    const minValue = power_user.max_context_unlocked ? maxContextMin : maxContextMin;
    const steps = power_user.max_context_unlocked ? unlockedMaxContextStep : maxContextStep;
    $('#rep_pen_range_textgenerationwebui_zenslider').remove(); //unsure why, but this is necessary.
    for (const element of elements) {
        const id = element.attr('id');
        element.attr('max', maxValue);

        if (typeof id === 'string' && id?.indexOf('max_context') !== -1) {
            element.attr('min', minValue);
            element.attr('step', steps); //only change setps for max context, because rep pen range needs step of 1 due to important values of -1 and 0
        }
        const value = Number(element.val());

        if (value >= maxValue) {
            element.val(maxValue).trigger('input');
        }
    }

    const maxAmountGen = power_user.max_context_unlocked ? MAX_RESPONSE_UNLOCKED : MAX_RESPONSE_DEFAULT;
    $('#amount_gen').attr('max', maxAmountGen);
    $('#amount_gen_counter').attr('max', maxAmountGen);

    if (Number($('#amount_gen').val()) >= maxAmountGen) {
        $('#amount_gen').val(maxAmountGen).trigger('input');
    }

    if (power_user.enableZenSliders) {
        $('#max_context_zenslider').remove();
        CreateZenSliders($('#max_context'));
        $('#rep_pen_range_textgenerationwebui_zenslider').remove();
        CreateZenSliders($('#rep_pen_range_textgenerationwebui'));
    }
}

// Fetch a compiled object of all preset settings
function getContextSettings() {
    let compiledSettings = {};

    contextControls.forEach((control) => {
        let value = control.isGlobalSetting ? power_user[control.property] : power_user.context[control.property];

        // Force to a boolean if the setting is a checkbox
        if (control.isCheckbox) {
            value = !!value;
        }

        compiledSettings[control.property] = value;
    });

    return compiledSettings;
}

// TODO: Maybe add a refresh button to reset settings to preset
// TODO: Add "global state" if a preset doesn't set the power_user checkboxes
function loadContextSettings() {
    contextControls.forEach(control => {
        const $element = $(`#${control.id}`);

        if (control.isGlobalSetting) {
            return;
        }

        if (control.defaultValue !== undefined && power_user.context[control.property] === undefined) {
            power_user.context[control.property] = control.defaultValue;
        }

        if (control.isCheckbox) {
            $element.prop('checked', power_user.context[control.property]);
        } else {
            $element.val(power_user.context[control.property]);
        }

        // If the setting already exists, no need to duplicate it
        // TODO: Maybe check the power_user object for the setting instead of a flag?
        $element.on('input', function () {
            const value = control.isCheckbox ? !!$(this).prop('checked') : $(this).val();
            if (control.isGlobalSetting) {
                power_user[control.property] = value;
            } else {
                power_user.context[control.property] = value;
            }

            saveSettingsDebounced();
            if (!control.isCheckbox) {
                resetScrollHeight($element);
            }
        });
    });

    context_presets.forEach((preset) => {
        const name = preset.name;
        const option = document.createElement('option');
        option.value = name;
        option.innerText = name;
        option.selected = name === power_user.context.preset;
        $('#context_presets').append(option);
    });

    $('#context_presets').on('change', function () {
        const name = String($(this).find(':selected').val());
        const preset = context_presets.find(x => x.name === name);

        if (!preset) {
            return;
        }

        power_user.context.preset = name;
        contextControls.forEach(control => {
            const presetValue = preset[control.property] ?? control.defaultValue;

            if (presetValue !== undefined) {
                if (control.isGlobalSetting) {
                    power_user[control.property] = presetValue;
                } else {
                    power_user.context[control.property] = presetValue;
                }

                const $element = $(`#${control.id}`);

                if (control.isCheckbox) {
                    $element
                        .prop('checked', control.isGlobalSetting ? power_user[control.property] : power_user.context[control.property])
                        .trigger('input');
                } else {
                    $element
                        .val(control.isGlobalSetting ? power_user[control.property] : power_user.context[control.property])
                        .trigger('input');
                }
            }
        });

        if (power_user.instruct.bind_to_context) {
            // Select matching instruct preset
            for (const instruct_preset of instruct_presets) {
                // If instruct preset matches the context template
                if (instruct_preset.name === name) {
                    selectInstructPreset(instruct_preset.name);
                    break;
                }
            }
        }

        highlightDefaultContext();
        saveSettingsDebounced();
    });

    $('#context_set_default').on('click', function () {
        if (power_user.context.preset !== power_user.default_context) {
            power_user.default_context = power_user.context.preset;
            $(this).addClass('default');
            toastr.info(`Default context template set to ${power_user.default_context}`);

            highlightDefaultContext();

            saveSettingsDebounced();
        }
    });

    highlightDefaultContext();
}

function highlightDefaultContext() {
    $('#context_set_default').toggleClass('default', power_user.default_context === power_user.context.preset);
    $('#context_set_default').toggleClass('disabled', power_user.default_context === power_user.context.preset);
    $('#context_delete_preset').toggleClass('disabled', power_user.default_context === power_user.context.preset);
}

export function fuzzySearchCharacters(searchValue) {
    const fuse = new Fuse(characters, {
        keys: [
            { name: 'data.name', weight: 8 },
            { name: 'data.description', weight: 3 },
            { name: 'data.mes_example', weight: 3 },
            { name: 'data.scenario', weight: 2 },
            { name: 'data.personality', weight: 2 },
            { name: 'data.first_mes', weight: 2 },
            { name: 'data.creator_notes', weight: 2 },
            { name: 'data.creator', weight: 1 },
            { name: 'data.tags', weight: 1 },
            { name: 'data.alternate_greetings', weight: 1 },
        ],
        includeScore: true,
        ignoreLocation: true,
        threshold: 0.2,
    });

    const results = fuse.search(searchValue);
    console.debug('Characters fuzzy search results for ' + searchValue, results);
    const indices = results.map(x => x.refIndex);
    return indices;
}

export function fuzzySearchWorldInfo(data, searchValue) {
    const fuse = new Fuse(data, {
        keys: [
            { name: 'key', weight: 3 },
            { name: 'content', weight: 3 },
            { name: 'comment', weight: 2 },
            { name: 'keysecondary', weight: 2 },
            { name: 'uid', weight: 1 },
        ],
        includeScore: true,
        ignoreLocation: true,
        threshold: 0.2,
    });

    const results = fuse.search(searchValue);
    console.debug('World Info fuzzy search results for ' + searchValue, results);
    return results.map(x => x.item?.uid);
}

export function fuzzySearchPersonas(data, searchValue) {
    data = data.map(x => ({ key: x, description: power_user.persona_descriptions[x]?.description ?? '', name: power_user.personas[x] ?? '' }));
    const fuse = new Fuse(data, {
        keys: [
            { name: 'name', weight: 4 },
            { name: 'description', weight: 1 },
        ],
        includeScore: true,
        ignoreLocation: true,
        threshold: 0.2,
    });

    const results = fuse.search(searchValue);
    console.debug('Personas fuzzy search results for ' + searchValue, results);
    return results.map(x => x.item?.key);
}

export function fuzzySearchTags(searchValue) {
    const fuse = new Fuse(tags, {
        keys: [
            { name: 'name', weight: 1 },
        ],
        includeScore: true,
        ignoreLocation: true,
        threshold: 0.2,
    });

    const results = fuse.search(searchValue);
    console.debug('Tags fuzzy search results for ' + searchValue, results);
    const ids = results.map(x => String(x.item?.id)).filter(x => x);
    return ids;
}

export function fuzzySearchGroups(searchValue) {
    const fuse = new Fuse(groups, {
        keys: [
            { name: 'name', weight: 3 },
            { name: 'members', weight: 1 },
        ],
        includeScore: true,
        ignoreLocation: true,
        threshold: 0.2,
    });

    const results = fuse.search(searchValue);
    console.debug('Groups fuzzy search results for ' + searchValue, results);
    const ids = results.map(x => String(x.item?.id)).filter(x => x);
    return ids;
}

/**
 * Renders a story string template with the given parameters.
 * @param {object} params Template parameters.
 * @returns {string} The rendered story string.
 */
export function renderStoryString(params) {
    try {
        // compile the story string template into a function, with no HTML escaping
        const compiledTemplate = Handlebars.compile(power_user.context.story_string, { noEscape: true });

        // render the story string template with the given params
        let output = compiledTemplate(params);

        // substitute {{macro}} params that are not defined in the story string
        output = substituteParams(output, params.user, params.char);

        // remove leading newlines
        output = output.replace(/^\n+/, '');

        // add a newline to the end of the story string if it doesn't have one
        if (output.length > 0 && !output.endsWith('\n')) {
            output += '\n';
        }

        return output;
    } catch (e) {
        toastr.error('Check the story string template for validity', 'Error rendering story string');
        console.error('Error rendering story string', e);
        throw e; // rethrow the error
    }
}

const sortFunc = (a, b) => power_user.sort_order == 'asc' ? compareFunc(a, b) : compareFunc(b, a);
const compareFunc = (first, second) => {
    const a = first[power_user.sort_field];
    const b = second[power_user.sort_field];

    if (power_user.sort_field === 'create_date') {
        return sortMoments(timestampToMoment(b), timestampToMoment(a));
    }

    switch (power_user.sort_rule) {
        case 'boolean':
            if (a === true || a === 'true') return 1;  // Prioritize 'true' or true
            if (b === true || b === 'true') return -1; // Prioritize 'true' or true
            if (a && !b) return -1;        // Move truthy values to the end
            if (!a && b) return 1;         // Move falsy values to the beginning
            if (a === b) return 0;         // Sort equal values normally
            return a < b ? -1 : 1;         // Sort non-boolean values normally
        default:
            return typeof a == 'string'
                ? a.localeCompare(b)
                : a - b;
    }
};

/**
 * Sorts an array of entities based on the current sort settings
 * @param {any[]} entities An array of objects with an `item` property
 */
function sortEntitiesList(entities) {
    if (power_user.sort_field == undefined || entities.length === 0) {
        return;
    }

    if (power_user.sort_order === 'random') {
        shuffle(entities);
        return;
    }

    entities.sort((a, b) => {
        if (a.type === 'tag' && b.type !== 'tag') {
            return -1;
        }

        if (a.type !== 'tag' && b.type === 'tag') {
            return 1;
        }

        return sortFunc(a.item, b.item);
    });
}

/**
 * Updates the current UI theme file.
 */
async function updateTheme() {
    await saveTheme(power_user.theme);
    toastr.success('Theme saved.');
}

/**
 * Exports the current theme to a file.
 */
async function exportTheme() {
    const themeFile = await saveTheme(power_user.theme);
    const fileName = `${themeFile.name}.json`;
    download(JSON.stringify(themeFile, null, 4), fileName, 'application/json');
}

/**
 * Imports a theme from a file.
 * @param {File} file File to import.
 * @returns {Promise<void>} A promise that resolves when the theme is imported.
 */
async function importTheme(file) {
    if (!file) {
        return;
    }

    const fileText = await getFileText(file);
    const parsed = JSON.parse(fileText);

    if (!parsed.name) {
        throw new Error('Missing name');
    }

    if (themes.some(t => t.name === parsed.name)) {
        throw new Error('Theme with that name already exists');
    }

    if (typeof parsed.custom_css === 'string' && parsed.custom_css.includes('@import')) {
        const confirm = await callPopup('This theme contains @import lines in the Custom CSS. Press "Yes" to proceed.', 'confirm', '', { okButton: 'Yes' });
        if (!confirm) {
            throw new Error('Theme contains @import lines');
        }
    }

    themes.push(parsed);
    await applyTheme(parsed.name);
    await saveTheme(parsed.name);
    const option = document.createElement('option');
    option.selected = true;
    option.value = parsed.name;
    option.innerText = parsed.name;
    $('#themes').append(option);
    saveSettingsDebounced();
}

/**
 * Saves the current theme to the server.
 * @param {string|undefined} name Theme name. If undefined, a popup will be shown to enter a name.
 * @returns {Promise<object>} A promise that resolves when the theme is saved.
 */
async function saveTheme(name = undefined) {
    if (typeof name !== 'string') {
        name = await callPopup('Enter a theme preset name:', 'input', power_user.theme);

        if (!name) {
            return;
        }
    }

    const theme = {
        name,
        blur_strength: power_user.blur_strength,
        main_text_color: power_user.main_text_color,
        italics_text_color: power_user.italics_text_color,
        underline_text_color: power_user.underline_text_color,
        quote_text_color: power_user.quote_text_color,
        blur_tint_color: power_user.blur_tint_color,
        chat_tint_color: power_user.chat_tint_color,
        user_mes_blur_tint_color: power_user.user_mes_blur_tint_color,
        bot_mes_blur_tint_color: power_user.bot_mes_blur_tint_color,
        shadow_color: power_user.shadow_color,
        shadow_width: power_user.shadow_width,
        border_color: power_user.border_color,
        font_scale: power_user.font_scale,
        fast_ui_mode: power_user.fast_ui_mode,
        waifuMode: power_user.waifuMode,
        avatar_style: power_user.avatar_style,
        chat_display: power_user.chat_display,
        noShadows: power_user.noShadows,
        chat_width: power_user.chat_width,
        timer_enabled: power_user.timer_enabled,
        timestamps_enabled: power_user.timestamps_enabled,
        timestamp_model_icon: power_user.timestamp_model_icon,

        mesIDDisplay_enabled: power_user.mesIDDisplay_enabled,
        message_token_count_enabled: power_user.message_token_count_enabled,
        expand_message_actions: power_user.expand_message_actions,
        enableZenSliders: power_user.enableZenSliders,
        enableLabMode: power_user.enableLabMode,
        hotswap_enabled: power_user.hotswap_enabled,
        custom_css: power_user.custom_css,
        bogus_folders: power_user.bogus_folders,
        reduced_motion: power_user.reduced_motion,
        compact_input_area: power_user.compact_input_area,
    };

    const response = await fetch('/savetheme', {
        method: 'POST',
        headers: getRequestHeaders(),
        body: JSON.stringify(theme),
    });

    if (response.ok) {
        const themeIndex = themes.findIndex(x => x.name == name);

        if (themeIndex == -1) {
            themes.push(theme);
            const option = document.createElement('option');
            option.selected = true;
            option.value = name;
            option.innerText = name;
            $('#themes').append(option);
        }
        else {
            themes[themeIndex] = theme;
            $(`#themes option[value="${name}"]`).attr('selected', true);
        }

        power_user.theme = name;
        saveSettingsDebounced();
    }

    return theme;
}

async function saveMovingUI() {
    const name = await callPopup('Enter a name for the MovingUI Preset:', 'input');

    if (!name) {
        return;
    }

    const movingUIPreset = {
        name,
        movingUIState: power_user.movingUIState,
    };
    console.log(movingUIPreset);

    const response = await fetch('/savemovingui', {
        method: 'POST',
        headers: getRequestHeaders(),
        body: JSON.stringify(movingUIPreset),
    });

    if (response.ok) {
        const movingUIPresetIndex = movingUIPresets.findIndex(x => x.name == name);

        if (movingUIPresetIndex == -1) {
            movingUIPresets.push(movingUIPreset);
            const option = document.createElement('option');
            option.selected = true;
            option.value = name;
            option.innerText = name;
            $('#movingUIPresets').append(option);
        }
        else {
            movingUIPresets[movingUIPresetIndex] = movingUIPreset;
            $(`#movingUIPresets option[value="${name}"]`).attr('selected', true);
        }

        power_user.movingUIPreset = name;
        saveSettingsDebounced();
    } else {
        toastr.warning('failed to save MovingUI state.');
    }
}

async function resetMovablePanels(type) {
    const panelIds = [
        'sheld',
        'left-nav-panel',
        'right-nav-panel',
        'WorldInfo',
        'floatingPrompt',
        'expression-holder',
        'groupMemberListPopout',
        'summaryExtensionPopout',
        'gallery',
    ];

    const panelStyles = ['top', 'left', 'right', 'bottom', 'height', 'width', 'margin'];

    panelIds.forEach((id) => {
        console.log(id);
        const panel = document.getElementById(id);

        if (panel) {
            $(panel).addClass('resizing');
            panelStyles.forEach((style) => {
                panel.style[style] = '';
            });
        }
    });

    const zoomedAvatars = document.querySelectorAll('.zoomed_avatar');
    if (zoomedAvatars.length > 0) {
        zoomedAvatars.forEach((avatar) => {
            avatar.classList.add('resizing');
            panelStyles.forEach((style) => {
                avatar.style[style] = '';
            });
        });
    }

    $('[data-dragged="true"]').removeAttr('data-dragged');
    await delay(50);

    power_user.movingUIState = {};

    //if user manually resets panels, deselect the current preset
    if (type !== 'quiet' && type !== 'resize') {
        power_user.movingUIPreset = 'Default';
        $('#movingUIPresets option[value="Default"]').prop('selected', true);
    }

    saveSettingsDebounced();
    eventSource.emit(event_types.MOVABLE_PANELS_RESET);

    eventSource.once(event_types.SETTINGS_UPDATED, () => {
        $('.resizing').removeClass('resizing');
        //if happening as part of preset application, do it quietly.
        if (type === 'quiet') {
            return;
            //if happening due to resize, tell user.
        } else if (type === 'resize') {
            toastr.warning('Panel positions reset due to zoom/resize');
            //if happening due to manual button press
        } else {
            toastr.success('Panel positions reset');
        }
    });
}

function doNewChat() {
    setTimeout(() => {
        $('#option_start_new_chat').trigger('click');
    }, 1);
    //$("#dialogue_popup").hide();
    setTimeout(() => {
        $('#dialogue_popup_ok').trigger('click');
    }, 1);
}

async function doRandomChat() {
    resetSelectedGroup();
    const characterId = Math.floor(Math.random() * characters.length).toString();
    setCharacterId(characterId);
    await delay(1);
    await reloadCurrentChat();
    return characters[characterId]?.name;
}

/**
 * Loads the chat until the given message ID is displayed.
 * @param {number} mesId
 * @returns JQuery<HTMLElement>
 */
async function loadUntilMesId(mesId) {
    let target;

    while (getFirstDisplayedMessageId() > mesId && getFirstDisplayedMessageId() !== 0) {
        showMoreMessages();
        await delay(1);
        target = $('#chat').find(`.mes[mesid=${mesId}]`);

        if (target.length) {
            break;
        }
    }

    if (!target.length) {
        toastr.error(`Could not find message with ID: ${mesId}`);
        return target;
    }

    return target;
}

async function doMesCut(_, text) {
    console.debug(`was asked to cut message id #${text}`);
    const range = stringToRange(text, 0, chat.length - 1);

    //reject invalid args or no args
    if (!range) {
        toastr.warning('Must provide a Message ID or a range to cut.');
        return;
    }

    let totalMesToCut = (range.end - range.start) + 1;
    let mesIDToCut = range.start;

    for (let i = 0; i < totalMesToCut; i++) {
        let done = false;
        let mesToCut = $('#chat').find(`.mes[mesid=${mesIDToCut}]`);

        if (!mesToCut.length) {
            mesToCut = await loadUntilMesId(mesIDToCut);

            if (!mesToCut || !mesToCut.length) {
                return;
            }
        }

        setEditedMessageId(mesIDToCut);
        eventSource.once(event_types.MESSAGE_DELETED, () => {
            done = true;
        });
        mesToCut.find('.mes_edit_delete').trigger('click', { fromSlashCommand: true });
        while (!done) {
            await delay(1);
        }
    }
}

async function doDelMode(_, text) {
    //first enter delmode
    $('#option_delete_mes').trigger('click', { fromSlashCommand: true });

    //reject invalid args
    if (text && isNaN(text)) {
        toastr.warning('Must enter a number or nothing.');
        await delay(300); //unsure why 300 is neccessary here, but any shorter and it wont see the delmode UI
        $('#dialogue_del_mes_cancel').trigger('click');
        return;
    }

    //parse valid args
    if (text) {
        await delay(300); //same as above, need event signal for 'entered del mode'
        console.debug('parsing msgs to del');
        let numMesToDel = Number(text);
        let lastMesID = Number($('#chat .mes').last().attr('mesid'));
        let oldestMesIDToDel = lastMesID - numMesToDel + 1;

        if (oldestMesIDToDel < 0) {
            toastr.warning(`Cannot delete more than ${chat.length} messages.`);
            return;
        }

        let oldestMesToDel = $('#chat').find(`.mes[mesid=${oldestMesIDToDel}]`);

        if (!oldestMesIDToDel) {
            oldestMesToDel = await loadUntilMesId(oldestMesIDToDel);

            if (!oldestMesToDel || !oldestMesToDel.length) {
                return;
            }
        }

        let oldestDelMesCheckbox = $(oldestMesToDel).find('.del_checkbox');
        let newLastMesID = oldestMesIDToDel - 1;
        console.debug(`DelMesReport -- numMesToDel:  ${numMesToDel}, lastMesID: ${lastMesID}, oldestMesIDToDel:${oldestMesIDToDel}, newLastMesID: ${newLastMesID}`);
        oldestDelMesCheckbox.trigger('click');
        let trueNumberOfDeletedMessage = lastMesID - oldestMesIDToDel + 1;

        //await delay(1)
        $('#dialogue_del_mes_ok').trigger('click');
        toastr.success(`Deleted ${trueNumberOfDeletedMessage} messages.`);
        return;
    }
}

function doResetPanels() {
    $('#movingUIreset').trigger('click');
}

function setAvgBG() {
    const bgimg = new Image();
    bgimg.src = $('#bg1')
        .css('background-image')
        .replace(/^url\(['"]?/, '')
        .replace(/['"]?\)$/, '');

    /*     const charAvatar = new Image()
        charAvatar.src = $("#avatar_load_preview")
            .attr('src')
            .replace(/^url\(['"]?/, '')
            .replace(/['"]?\)$/, '');

        const userAvatar = new Image()
        userAvatar.src = $("#user_avatar_block .avatar.selected img")
            .attr('src')
            .replace(/^url\(['"]?/, '')
            .replace(/['"]?\)$/, ''); */


    bgimg.onload = function () {
        var rgb = getAverageRGB(bgimg);
        //console.log(`average color of the bg is:`)
        //console.log(rgb);
        $('#blur-tint-color-picker').attr('color', 'rgb(' + rgb.r + ',' + rgb.g + ',' + rgb.b + ')');

        const backgroundColorString = $('#blur-tint-color-picker').attr('color')
            .replace('rgba', '')
            .replace('rgb', '')
            .replace('(', '[')
            .replace(')', ']');   //[50, 120, 200, 1]; // Example background color
        const backgroundColorArray = JSON.parse(backgroundColorString); //[200, 200, 200, 1]
        console.log(backgroundColorArray);
        $('#main-text-color-picker').attr('color', getReadableTextColor(backgroundColorArray));
        console.log($('#main-text-color-picker').attr('color')); // Output: 'rgba(0, 47, 126, 1)'
    };

    /*     charAvatar.onload = function () {
            var rgb = getAverageRGB(charAvatar);
            //console.log(`average color of the AI avatar is:`);
            //console.log(rgb);
            $("#bot-mes-blur-tint-color-picker").attr('color', 'rgb(' + rgb.r + ',' + rgb.g + ',' + rgb.b + ')');
        }

        userAvatar.onload = function () {
            var rgb = getAverageRGB(userAvatar);
            //console.log(`average color of the user avatar is:`);
            //console.log(rgb);
            $("#user-mes-blur-tint-color-picker").attr('color', 'rgb(' + rgb.r + ',' + rgb.g + ',' + rgb.b + ')');
        } */

    function getAverageRGB(imgEl) {

        var blockSize = 5, // only visit every 5 pixels
            defaultRGB = { r: 0, g: 0, b: 0 }, // for non-supporting envs
            canvas = document.createElement('canvas'),
            context = canvas.getContext && canvas.getContext('2d'),
            data, width, height,
            i = -4,
            length,
            rgb = { r: 0, g: 0, b: 0 },
            count = 0;

        if (!context) {
            return defaultRGB;
        }

        height = canvas.height = imgEl.naturalHeight || imgEl.offsetHeight || imgEl.height;
        width = canvas.width = imgEl.naturalWidth || imgEl.offsetWidth || imgEl.width;
        context.drawImage(imgEl, 0, 0);

        try {
            data = context.getImageData(0, 0, width, height);
        } catch (e) {
            /* security error, img on diff domain */alert('x');
            return defaultRGB;
        }

        length = data.data.length;
        while ((i += blockSize * 4) < length) {
            ++count;
            rgb.r += data.data[i];
            rgb.g += data.data[i + 1];
            rgb.b += data.data[i + 2];
        }

        // ~~ used to floor values
        rgb.r = ~~(rgb.r / count);
        rgb.g = ~~(rgb.g / count);
        rgb.b = ~~(rgb.b / count);

        return rgb;

    }

    /**
     * Converts an HSL color value to RGB.
     * @param {number} h Hue value
     * @param {number} s Saturation value
     * @param {number} l Luminance value
     * @return {Array} The RGB representation
     */
    function hslToRgb(h, s, l) {
        const hueToRgb = (p, q, t) => {
            if (t < 0) t += 1;
            if (t > 1) t -= 1;
            if (t < 1 / 6) return p + (q - p) * 6 * t;
            if (t < 1 / 2) return q;
            if (t < 2 / 3) return p + (q - p) * (2 / 3 - t) * 6;
            return p;
        };

        if (s === 0) {
            return [l, l, l];
        }

        const q = l < 0.5 ? l * (1 + s) : l + s - l * s;
        const p = 2 * l - q;
        const r = hueToRgb(p, q, h + 1 / 3);
        const g = hueToRgb(p, q, h);
        const b = hueToRgb(p, q, h - 1 / 3);

        return [r * 255, g * 255, b * 255];
    }

    //this version keeps BG and main text in same hue
    /* function getReadableTextColor(rgb) {
         const [r, g, b] = rgb;

         // Convert RGB to HSL
         const rgbToHsl = (r, g, b) => {
             const max = Math.max(r, g, b);
             const min = Math.min(r, g, b);
             const d = max - min;
             const l = (max + min) / 2;

             if (d === 0) return [0, 0, l];

             const s = l > 0.5 ? d / (2 - max - min) : d / (max + min);
             const h = (() => {
                 switch (max) {
                     case r:
                         return (g - b) / d + (g < b ? 6 : 0);
                     case g:
                         return (b - r) / d + 2;
                     case b:
                         return (r - g) / d + 4;
                 }
             })() / 6;

             return [h, s, l];
         };
         const [h, s, l] = rgbToHsl(r / 255, g / 255, b / 255);

         // Calculate appropriate text color based on background color
         const targetLuminance = l > 0.5 ? 0.2 : 0.8;
         const targetSaturation = s > 0.5 ? s - 0.2 : s + 0.2;
         const [rNew, gNew, bNew] = hslToRgb(h, targetSaturation, targetLuminance);

         // Return the text color in RGBA format
         return `rgba(${rNew.toFixed(0)}, ${gNew.toFixed(0)}, ${bNew.toFixed(0)}, 1)`;
     }*/

    //this version makes main text complimentary color to BG color
    function getReadableTextColor(rgb) {
        const [r, g, b] = rgb;

        // Convert RGB to HSL
        const rgbToHsl = (r, g, b) => {
            const max = Math.max(r, g, b);
            const min = Math.min(r, g, b);
            const d = max - min;
            const l = (max + min) / 2;

            if (d === 0) return [0, 0, l];

            const s = l > 0.5 ? d / (2 - max - min) : d / (max + min);
            const h = (() => {
                switch (max) {
                    case r:
                        return (g - b) / d + (g < b ? 6 : 0);
                    case g:
                        return (b - r) / d + 2;
                    case b:
                        return (r - g) / d + 4;
                }
            })() / 6;

            return [h, s, l];
        };
        const [h, s, l] = rgbToHsl(r / 255, g / 255, b / 255);

        // Calculate complementary color based on background color
        const complementaryHue = (h + 0.5) % 1;
        const complementarySaturation = s > 0.5 ? s - 0.6 : s + 0.6;
        const complementaryLuminance = l > 0.5 ? 0.2 : 0.8;

        // Convert complementary color back to RGB
        const [rNew, gNew, bNew] = hslToRgb(complementaryHue, complementarySaturation, complementaryLuminance);

        // Return the text color in RGBA format
        return `rgba(${rNew.toFixed(0)}, ${gNew.toFixed(0)}, ${bNew.toFixed(0)}, 1)`;
    }


}

async function setThemeCallback(_, text) {
    const fuse = new Fuse(themes, {
        keys: [
            { name: 'name', weight: 1 },
        ],
    });

    const results = fuse.search(text);
    console.debug('Theme fuzzy search results for ' + text, results);
    const theme = results[0]?.item;

    if (!theme) {
        toastr.warning(`Could not find theme with name: ${text}`);
        return;
    }

    power_user.theme = theme.name;
    applyTheme(theme.name);
    $('#themes').val(theme.name);
    saveSettingsDebounced();
}

async function setmovingUIPreset(_, text) {
    const fuse = new Fuse(movingUIPresets, {
        keys: [
            { name: 'name', weight: 1 },
        ],
    });

    const results = fuse.search(text);
    console.debug('movingUI preset fuzzy search results for ' + text, results);
    const preset = results[0]?.item;

    if (!preset) {
        toastr.warning(`Could not find preset with name: ${text}`);
        return;
    }

    power_user.movingUIPreset = preset.name;
    applyMovingUIPreset(preset.name);
    $('#movingUIPresets').val(preset.name);
    saveSettingsDebounced();
}

const EPHEMERAL_STOPPING_STRINGS = [];

/**
 * Adds a stopping string to the list of stopping strings that are only used for the next generation.
 * @param {string} value The stopping string to add
 */
export function addEphemeralStoppingString(value) {
    if (!EPHEMERAL_STOPPING_STRINGS.includes(value)) {
        console.debug('Adding ephemeral stopping string:', value);
        EPHEMERAL_STOPPING_STRINGS.push(value);
    }
}

export function flushEphemeralStoppingStrings() {
    if (EPHEMERAL_STOPPING_STRINGS.length === 0) {
        return;
    }

    console.debug('Flushing ephemeral stopping strings:', EPHEMERAL_STOPPING_STRINGS);
    EPHEMERAL_STOPPING_STRINGS.splice(0, EPHEMERAL_STOPPING_STRINGS.length);
}

/**
 * Gets the custom stopping strings from the power user settings.
 * @param {number | undefined} limit Number of strings to return. If 0 or undefined, returns all strings.
 * @returns {string[]} An array of custom stopping strings
 */
export function getCustomStoppingStrings(limit = undefined) {
    function getPermanent() {
        try {
            // If there's no custom stopping strings, return an empty array
            if (!power_user.custom_stopping_strings) {
                return [];
            }

            // Parse the JSON string
            let strings = JSON.parse(power_user.custom_stopping_strings);

            // Make sure it's an array
            if (!Array.isArray(strings)) {
                return [];
            }

            // Make sure all the elements are strings and non-empty.
            strings = strings.filter(s => typeof s === 'string' && s.length > 0);

            // Substitute params if necessary
            if (power_user.custom_stopping_strings_macro) {
                strings = strings.map(x => substituteParams(x));
            }

            return strings;
        } catch (error) {
            // If there's an error, return an empty array
            console.warn('Error parsing custom stopping strings:', error);
            return [];
        }
    }

    const permanent = getPermanent();
    const ephemeral = EPHEMERAL_STOPPING_STRINGS;
    const strings = [...permanent, ...ephemeral];

    // Apply the limit. If limit is 0, return all strings.
    if (limit > 0) {
        return strings.slice(0, limit);
    }

    return strings;
}

$(document).ready(() => {

    $(window).on('resize', async () => {
        if (isMobile()) {
            return;
        }

        //console.log('Window resized!');
        const zoomLevel = Number(window.devicePixelRatio).toFixed(2);
        const winWidth = window.innerWidth;
        const winHeight = window.innerHeight;
        console.debug(`Zoom: ${zoomLevel}, X:${winWidth}, Y:${winHeight}`);
        if (Object.keys(power_user.movingUIState).length > 0) {
            resetMovablePanels('resize');
        }
        // Adjust layout and styling here
        setHotswapsDebounced();
    });

    // Settings that go to settings.json
    $('#collapse-newlines-checkbox').change(function () {
        power_user.collapse_newlines = !!$(this).prop('checked');
        saveSettingsDebounced();
    });

    // include newline is the child of trim sentences
    // if include newline is checked, trim sentences must be checked
    // if trim sentences is unchecked, include newline must be unchecked
    $('#trim_sentences_checkbox').change(function () {
        power_user.trim_sentences = !!$(this).prop('checked');
        if (!$(this).prop('checked')) {
            $('#include_newline_checkbox').prop('checked', false);
            power_user.include_newline = false;
        }
        saveSettingsDebounced();
    });

    $('#include_newline_checkbox').change(function () {
        power_user.include_newline = !!$(this).prop('checked');
        if ($(this).prop('checked')) {
            $('#trim_sentences_checkbox').prop('checked', true);
            power_user.trim_sentences = true;
        }
        saveSettingsDebounced();
    });

    $('#single_line').on('input', function () {
        const value = !!$(this).prop('checked');
        power_user.single_line = value;
        saveSettingsDebounced();
    });

    $('#always-force-name2-checkbox').change(function () {
        power_user.always_force_name2 = !!$(this).prop('checked');
        saveSettingsDebounced();
    });

    $('#markdown_escape_strings').on('input', function () {
        power_user.markdown_escape_strings = String($(this).val());
        saveSettingsDebounced();
        reloadMarkdownProcessor(power_user.render_formulas);
    });

    $('#start_reply_with').on('input', function () {
        power_user.user_prompt_bias = String($(this).val());
        saveSettingsDebounced();
    });

    $('#chat-show-reply-prefix-checkbox').change(function () {
        power_user.show_user_prompt_bias = !!$(this).prop('checked');
        reloadCurrentChat();
        saveSettingsDebounced();
    });

    $('#auto_continue_enabled').on('change', function () {
        power_user.auto_continue.enabled = $(this).prop('checked');
        saveSettingsDebounced();
    });

    $('#auto_continue_allow_chat_completions').on('change', function () {
        power_user.auto_continue.allow_chat_completions = !!$(this).prop('checked');
        saveSettingsDebounced();
    });

    $('#auto_continue_target_length').on('input', function () {
        power_user.auto_continue.target_length = Number($(this).val());
        saveSettingsDebounced();
    });

    $('#example_messages_behavior').on('change', function () {
        const selectedOption = String($(this).find(':selected').val());
        console.log('Setting example messages behavior to', selectedOption);

        switch (selectedOption) {
            case 'normal':
                power_user.pin_examples = false;
                power_user.strip_examples = false;
                break;
            case 'keep':
                power_user.pin_examples = true;
                power_user.strip_examples = false;
                break;
            case 'strip':
                power_user.pin_examples = false;
                power_user.strip_examples = true;
                break;
        }

        console.debug('power_user.pin_examples', power_user.pin_examples);
        console.debug('power_user.strip_examples', power_user.strip_examples);

        saveSettingsDebounced();
    });

    // Settings that go to local storage
    $('#fast_ui_mode').change(function () {
        power_user.fast_ui_mode = $(this).prop('checked');
        localStorage.setItem(storage_keys.fast_ui_mode, power_user.fast_ui_mode);
        switchUiMode();
        saveSettingsDebounced();
    });

    $('#waifuMode').on('change', () => {
        power_user.waifuMode = $('#waifuMode').prop('checked');
        switchWaifuMode();
        saveSettingsDebounced();
    });

    $('#customCSS').on('change', () => {
        power_user.custom_css = $('#customCSS').val();
        localStorage.setItem(storage_keys.custom_css, power_user.custom_css);
        saveSettingsDebounced();
        applyCustomCSS();
    });

    $('#movingUImode').change(function () {
        power_user.movingUI = $(this).prop('checked');
        localStorage.setItem(storage_keys.movingUI, power_user.movingUI);
        switchMovingUI();
        saveSettingsDebounced();
    });

    $('#noShadowsmode').change(function () {
        power_user.noShadows = $(this).prop('checked');
        localStorage.setItem(storage_keys.noShadows, power_user.noShadows);
        noShadows();
        saveSettingsDebounced();
    });

    $('#movingUIreset').on('click', resetMovablePanels);

    $('#avatar_style').on('change', function () {
        const value = $(this).find(':selected').val();
        power_user.avatar_style = Number(value);
        localStorage.setItem(storage_keys.avatar_style, power_user.avatar_style);
        applyAvatarStyle();
        saveSettingsDebounced();
    });

    $('#chat_display').on('change', function () {
        const value = $(this).find(':selected').val();
        power_user.chat_display = Number(value);
        localStorage.setItem(storage_keys.chat_display, power_user.chat_display);
        applyChatDisplay();
        saveSettingsDebounced();

    });

    $('#chat_width_slider').on('input', function (e) {
        power_user.chat_width = Number(e.target.value);
        localStorage.setItem(storage_keys.chat_width, power_user.chat_width);
        applyChatWidth();
        setHotswapsDebounced();
    });

    $('#chat_truncation').on('input', function () {
        power_user.chat_truncation = Number($('#chat_truncation').val());
        $('#chat_truncation_counter').val(power_user.chat_truncation);
        saveSettingsDebounced();
    });

    $('#streaming_fps').on('input', function () {
        power_user.streaming_fps = Number($('#streaming_fps').val());
        $('#streaming_fps_counter').val(power_user.streaming_fps);
        saveSettingsDebounced();
    });

    $('input[name="font_scale"]').on('input', async function (e) {
        power_user.font_scale = Number(e.target.value);
        $('#font_scale_counter').val(power_user.font_scale);
        localStorage.setItem(storage_keys.font_scale, power_user.font_scale);
        await applyFontScale();
        saveSettingsDebounced();
    });

    $('input[name="blur_strength"]').on('input', async function (e) {
        power_user.blur_strength = Number(e.target.value);
        $('#blur_strength_counter').val(power_user.blur_strength);
        localStorage.setItem(storage_keys.blur_strength, power_user.blur_strength);
        await applyBlurStrength();
        saveSettingsDebounced();
    });

    $('input[name="shadow_width"]').on('input', async function (e) {
        power_user.shadow_width = Number(e.target.value);
        $('#shadow_width_counter').val(power_user.shadow_width);
        localStorage.setItem(storage_keys.shadow_width, power_user.shadow_width);
        await applyShadowWidth();
        saveSettingsDebounced();
    });

    $('#main-text-color-picker').on('change', (evt) => {
        power_user.main_text_color = evt.detail.rgba;
        applyThemeColor('main');
        saveSettingsDebounced();
    });

    $('#italics-color-picker').on('change', (evt) => {
        power_user.italics_text_color = evt.detail.rgba;
        applyThemeColor('italics');
        saveSettingsDebounced();
    });

    $('#underline-color-picker').on('change', (evt) => {
        power_user.underline_text_color = evt.detail.rgba;
        applyThemeColor('underline');
        saveSettingsDebounced();
    });

    $('#quote-color-picker').on('change', (evt) => {
        power_user.quote_text_color = evt.detail.rgba;
        applyThemeColor('quote');
        saveSettingsDebounced();
    });

    $('#blur-tint-color-picker').on('change', (evt) => {
        power_user.blur_tint_color = evt.detail.rgba;
        applyThemeColor('blurTint');
        saveSettingsDebounced();
    });

    $('#chat-tint-color-picker').on('change', (evt) => {
        power_user.chat_tint_color = evt.detail.rgba;
        applyThemeColor('chatTint');
        saveSettingsDebounced();
    });

    $('#user-mes-blur-tint-color-picker').on('change', (evt) => {
        power_user.user_mes_blur_tint_color = evt.detail.rgba;
        applyThemeColor('userMesBlurTint');
        saveSettingsDebounced();
    });

    $('#bot-mes-blur-tint-color-picker').on('change', (evt) => {
        power_user.bot_mes_blur_tint_color = evt.detail.rgba;
        applyThemeColor('botMesBlurTint');
        saveSettingsDebounced();
    });

    $('#shadow-color-picker').on('change', (evt) => {
        power_user.shadow_color = evt.detail.rgba;
        applyThemeColor('shadow');
        saveSettingsDebounced();
    });

    $('#border-color-picker').on('change', (evt) => {
        power_user.border_color = evt.detail.rgba;
        applyThemeColor('border');
        saveSettingsDebounced();
    });

    $('#themes').on('change', function () {
        const themeSelected = String($(this).find(':selected').val());
        power_user.theme = themeSelected;
        applyTheme(themeSelected);
        saveSettingsDebounced();
    });

    $('#movingUIPresets').on('change', async function () {
        console.log('saw MUI preset change');
        const movingUIPresetSelected = String($(this).find(':selected').val());
        power_user.movingUIPreset = movingUIPresetSelected;
        applyMovingUIPreset(movingUIPresetSelected);
        saveSettingsDebounced();
    });

    $('#ui-preset-save-button').on('click', () => saveTheme());
    $('#ui-preset-update-button').on('click', () => updateTheme());
    $('#movingui-preset-save-button').on('click', saveMovingUI);

    $('#never_resize_avatars').on('input', function () {
        power_user.never_resize_avatars = !!$(this).prop('checked');
        saveSettingsDebounced();
    });

    $('#show_card_avatar_urls').on('input', function () {
        power_user.show_card_avatar_urls = !!$(this).prop('checked');
        printCharacters();
        saveSettingsDebounced();
    });

    $('#play_message_sound').on('input', function () {
        power_user.play_message_sound = !!$(this).prop('checked');
        saveSettingsDebounced();
    });

    $('#play_sound_unfocused').on('input', function () {
        power_user.play_sound_unfocused = !!$(this).prop('checked');
        saveSettingsDebounced();
    });

    $('#auto_save_msg_edits').on('input', function () {
        power_user.auto_save_msg_edits = !!$(this).prop('checked');
        saveSettingsDebounced();
    });

    $('#character_sort_order').on('change', function () {
        power_user.sort_field = $(this).find(':selected').data('field');
        power_user.sort_order = $(this).find(':selected').data('order');
        power_user.sort_rule = $(this).find(':selected').data('rule');
        printCharacters();
        saveSettingsDebounced();
    });

    $('#gestures-checkbox').on('change', function () {
        power_user.gestures = !!$('#gestures-checkbox').prop('checked');
        saveSettingsDebounced();
    });

    $('#auto_swipe').on('input', function () {
        power_user.auto_swipe = !!$(this).prop('checked');
        saveSettingsDebounced();
    });

    $('#auto_swipe_blacklist').on('input', function () {
        power_user.auto_swipe_blacklist = String($(this).val())
            .split(',')
            .map(str => str.trim())
            .filter(str => str);
        console.log('power_user.auto_swipe_blacklist', power_user.auto_swipe_blacklist);
        saveSettingsDebounced();
    });

    $('#auto_swipe_minimum_length').on('input', function () {
        const number = Number($(this).val());
        if (!isNaN(number)) {
            power_user.auto_swipe_minimum_length = number;
            saveSettingsDebounced();
        }
    });

    $('#auto_swipe_blacklist_threshold').on('input', function () {
        const number = Number($(this).val());
        if (!isNaN(number)) {
            power_user.auto_swipe_blacklist_threshold = number;
            saveSettingsDebounced();
        }
    });

    $('#auto_fix_generated_markdown').on('input', function () {
        power_user.auto_fix_generated_markdown = !!$(this).prop('checked');
        reloadCurrentChat();
        saveSettingsDebounced();
    });

    $('#console_log_prompts').on('input', function () {
        power_user.console_log_prompts = !!$(this).prop('checked');
        saveSettingsDebounced();
    });

    $('#request_token_probabilities').on('input', function () {
        power_user.request_token_probabilities = !!$(this).prop('checked');
        saveSettingsDebounced();
    });

    $('#auto_scroll_chat_to_bottom').on('input', function () {
        power_user.auto_scroll_chat_to_bottom = !!$(this).prop('checked');
        saveSettingsDebounced();
    });

    $('#tokenizer').on('change', function () {
        const value = $(this).find(':selected').val();
        power_user.tokenizer = Number(value);
        BIAS_CACHE.clear();
        saveSettingsDebounced();

        // Trigger character editor re-tokenize
        $('#rm_ch_create_block').trigger('input');
        $('#character_popup').trigger('input');
    });

    $('#send_on_enter').on('change', function () {
        const value = $(this).find(':selected').val();
        power_user.send_on_enter = Number(value);
        saveSettingsDebounced();
    });

    $('#import_card_tags').on('input', function () {
        power_user.import_card_tags = !!$(this).prop('checked');
        saveSettingsDebounced();
    });

    $('#confirm_message_delete').on('input', function () {
        power_user.confirm_message_delete = !!$(this).prop('checked');
        saveSettingsDebounced();
    });

    $('#render_formulas').on('input', function () {
        power_user.render_formulas = !!$(this).prop('checked');
        reloadMarkdownProcessor(power_user.render_formulas);
        reloadCurrentChat();
        saveSettingsDebounced();
    });

    $('#reload_chat').on('click', async function () {
        const currentChatId = getCurrentChatId();
        if (currentChatId !== undefined && currentChatId !== null) {
            await saveSettings();
            await saveChatConditional();
            await reloadCurrentChat();
        }
    });

    $('#allow_name1_display').on('input', function () {
        power_user.allow_name1_display = !!$(this).prop('checked');
        reloadCurrentChat();
        saveSettingsDebounced();
    });

    $('#allow_name2_display').on('input', function () {
        power_user.allow_name2_display = !!$(this).prop('checked');
        reloadCurrentChat();
        saveSettingsDebounced();
    });

    $('#token_padding').on('input', function () {
        power_user.token_padding = Number($(this).val());
        saveSettingsDebounced();
    });

    $('#messageTimerEnabled').on('input', function () {
        const value = !!$(this).prop('checked');
        power_user.timer_enabled = value;
        localStorage.setItem(storage_keys.timer_enabled, Boolean(power_user.timer_enabled));
        switchTimer();
    });

    $('#messageTimestampsEnabled').on('input', function () {
        const value = !!$(this).prop('checked');
        power_user.timestamps_enabled = value;
        localStorage.setItem(storage_keys.timestamps_enabled, Boolean(power_user.timestamps_enabled));
        switchTimestamps();
    });

    $('#messageModelIconEnabled').on('input', function () {
        const value = !!$(this).prop('checked');
        power_user.timestamp_model_icon = value;
        localStorage.setItem(storage_keys.timestamp_model_icon, Boolean(power_user.timestamp_model_icon));
        switchIcons();
    });

    $('#messageTokensEnabled').on('input', function () {
        const value = !!$(this).prop('checked');
        power_user.message_token_count_enabled = value;
        localStorage.setItem(storage_keys.message_token_count_enabled, Boolean(power_user.message_token_count_enabled));
        switchTokenCount();
    });

    $('#expandMessageActions').on('input', function () {
        const value = !!$(this).prop('checked');
        power_user.expand_message_actions = value;
        localStorage.setItem(storage_keys.expand_message_actions, Boolean(power_user.expand_message_actions));
        switchMessageActions();
    });

    $('#enableZenSliders').on('input', function () {
        const value = !!$(this).prop('checked');
        if (power_user.enableLabMode === true && value === true) {
            //disallow zenSliders while Lab Mode is active
            toastr.warning('Disable Mad Lab Mode before enabling Zen Sliders');
            $(this).prop('checked', false).trigger('input');
            return;
        }
        power_user.enableZenSliders = value;
        localStorage.setItem(storage_keys.enableZenSliders, Boolean(power_user.enableZenSliders));
        saveSettingsDebounced();
        switchZenSliders();
    });

    $('#enableLabMode').on('input', function () {
        const value = !!$(this).prop('checked');
        if (power_user.enableZenSliders === true && value === true) {
            //disallow Lab Mode if ZenSliders are active
            toastr.warning('Disable Zen Sliders before enabling Mad Lab Mode');
            $(this).prop('checked', false).trigger('input');
            return;
        }

        power_user.enableLabMode = value;
        localStorage.setItem(storage_keys.enableLabMode, Boolean(power_user.enableLabMode));
        saveSettingsDebounced();
        switchLabMode();
    });

    $('#mesIDDisplayEnabled').on('input', function () {
        const value = !!$(this).prop('checked');
        power_user.mesIDDisplay_enabled = value;
        localStorage.setItem(storage_keys.mesIDDisplay_enabled, Boolean(power_user.mesIDDisplay_enabled));
        switchMesIDDisplay();
    });

    $('#hotswapEnabled').on('input', function () {
        const value = !!$(this).prop('checked');
        power_user.hotswap_enabled = value;
        localStorage.setItem(storage_keys.hotswap_enabled, Boolean(power_user.hotswap_enabled));
        switchHotswap();
    });

    $('#prefer_character_prompt').on('input', function () {
        const value = !!$(this).prop('checked');
        power_user.prefer_character_prompt = value;
        saveSettingsDebounced();
    });

    $('#prefer_character_jailbreak').on('input', function () {
        const value = !!$(this).prop('checked');
        power_user.prefer_character_jailbreak = value;
        saveSettingsDebounced();
    });

    $('#continue_on_send').on('input', function () {
        const value = !!$(this).prop('checked');
        power_user.continue_on_send = value;
        saveSettingsDebounced();
    });

    $('#quick_continue').on('input', function () {
        const value = !!$(this).prop('checked');
        power_user.quick_continue = value;
        $('#mes_continue').css('display', value ? '' : 'none');
        saveSettingsDebounced();
    });

    $('#trim_spaces').on('input', function () {
        const value = !!$(this).prop('checked');
        power_user.trim_spaces = value;
        saveSettingsDebounced();
    });

    $('#relaxed_api_urls').on('input', function () {
        const value = !!$(this).prop('checked');
        power_user.relaxed_api_urls = value;
        saveSettingsDebounced();
    });

    $('#world_import_dialog').on('input', function () {
        const value = !!$(this).prop('checked');
        power_user.world_import_dialog = value;
        saveSettingsDebounced();
    });

    $('#spoiler_free_mode').on('input', function () {
        power_user.spoiler_free_mode = !!$(this).prop('checked');
        switchSpoilerMode();
        saveSettingsDebounced();
    });

    $('#spoiler_free_desc_button').on('click', function () {
        peekSpoilerMode();
        $(this).toggleClass('fa-eye fa-eye-slash');
    });

    $('#custom_stopping_strings').on('input', function () {
        power_user.custom_stopping_strings = String($(this).val());
        saveSettingsDebounced();
    });

    $('#custom_stopping_strings_macro').change(function () {
        power_user.custom_stopping_strings_macro = !!$(this).prop('checked');
        saveSettingsDebounced();
    });

    $('#fuzzy_search_checkbox').on('input', function () {
        power_user.fuzzy_search = !!$(this).prop('checked');
        saveSettingsDebounced();
    });

    $('#persona_show_notifications').on('input', function () {
        power_user.persona_show_notifications = !!$(this).prop('checked');
        saveSettingsDebounced();
    });

    $('#encode_tags').on('input', async function () {
        power_user.encode_tags = !!$(this).prop('checked');
        await reloadCurrentChat();
        saveSettingsDebounced();
    });

    $('#disable_group_trimming').on('input', function () {
        power_user.disable_group_trimming = !!$(this).prop('checked');
        saveSettingsDebounced();
    });

    $('#debug_menu').on('click', function () {
        showDebugMenu();
    });

    $('#ui_mode_select').on('change', function () {
        const value = $(this).find(':selected').val();
        power_user.ui_mode = Number(value);
        saveSettingsDebounced();
        switchSimpleMode();
    });

    $('#bogus_folders').on('input', function () {
        const value = !!$(this).prop('checked');
        power_user.bogus_folders = value;
        saveSettingsDebounced();
        printCharacters(true);
    });

    $('#aux_field').on('change', function () {
        const value = $(this).find(':selected').val();
        power_user.aux_field = String(value);
        saveSettingsDebounced();
        printCharacters(false);
    });

    $('#restore_user_input').on('input', function () {
        power_user.restore_user_input = !!$(this).prop('checked');
        saveSettingsDebounced();
    });

    $('#reduced_motion').on('input', function () {
        power_user.reduced_motion = !!$(this).prop('checked');
        localStorage.setItem(storage_keys.reduced_motion, String(power_user.reduced_motion));
        switchReducedMotion();
        saveSettingsDebounced();
    });

    $('#compact_input_area').on('input', function () {
        power_user.compact_input_area = !!$(this).prop('checked');
        localStorage.setItem(storage_keys.compact_input_area, String(power_user.compact_input_area));
        switchCompactInputArea();
        saveSettingsDebounced();
    });

    $('#auto-connect-checkbox').on('input', function () {
        power_user.auto_connect = !!$(this).prop('checked');
        saveSettingsDebounced();
    });

    $('#auto-load-chat-checkbox').on('input', function () {
        power_user.auto_load_chat = !!$(this).prop('checked');
        saveSettingsDebounced();
    });

    $('#forbid_external_images').on('input', function () {
        power_user.forbid_external_images = !!$(this).prop('checked');
        saveSettingsDebounced();
        reloadCurrentChat();
    });

    $('#ui_preset_import_button').on('click', function () {
        $('#ui_preset_import_file').trigger('click');
    });

    $('#ui_preset_import_file').on('change', async function () {
        const inputElement = this instanceof HTMLInputElement && this;

        try {
            const file = inputElement?.files?.[0];
            await importTheme(file);
        } catch (error) {
            console.error('Error importing UI theme', error);
            toastr.error(String(error), 'Failed to import UI theme');
        } finally {
            if (inputElement) {
                inputElement.value = null;
            }
        }
    });

    $('#ui_preset_export_button').on('click', async function () {
        await exportTheme();
    });

    $(document).on('click', '#debug_table [data-debug-function]', function () {
        const functionId = $(this).data('debug-function');
        const functionRecord = debug_functions.find(f => f.functionId === functionId);

        if (functionRecord) {
            functionRecord.func();
        } else {
            console.warn(`Debug function ${functionId} not found`);
        }
    });

    $(window).on('focus', function () {
        browser_has_focus = true;
    });

    $(window).on('blur', function () {
        browser_has_focus = false;
    });

    registerSlashCommand('vn', toggleWaifu, [], '– swaps Visual Novel Mode On/Off', false, true);
    registerSlashCommand('newchat', doNewChat, [], '– start a new chat with current character', true, true);
    registerSlashCommand('random', doRandomChat, [], '– start a new chat with a random character', true, true);
    registerSlashCommand('delmode', doDelMode, ['del'], '<span class="monospace">(optional number)</span> – enter message deletion mode, and auto-deletes last N messages if numeric argument is provided', true, true);
    registerSlashCommand('cut', doMesCut, [], '<span class="monospace">(number or range)</span> – cuts the specified message or continuous chunk from the chat, e.g. <tt>/cut 0-10</tt>. Ranges are inclusive!', true, true);
    registerSlashCommand('resetpanels', doResetPanels, ['resetui'], '– resets UI panels to original state.', true, true);
    registerSlashCommand('bgcol', setAvgBG, [], '– WIP test of auto-bg avg coloring', true, true);
    registerSlashCommand('theme', setThemeCallback, [], '<span class="monospace">(name)</span> – sets a UI theme by name', true, true);
    registerSlashCommand('movingui', setmovingUIPreset, [], '<span class="monospace">(name)</span> – activates a movingUI preset by name', true, true);
});<|MERGE_RESOLUTION|>--- conflicted
+++ resolved
@@ -691,10 +691,7 @@
         sliderID == 'top_k' ||
         sliderID == 'rep_pen_slope' ||
         sliderID == 'smoothing_factor_textgenerationwebui' ||
-<<<<<<< HEAD
-=======
         sliderID == 'smoothing_curve_textgenerationwebui' ||
->>>>>>> 80d7f5a2
         sliderID == 'min_length_textgenerationwebui') {
         offVal = 0;
     }
