--- conflicted
+++ resolved
@@ -21,15 +21,12 @@
     reloadCurrentChat,
     sendMessageAsUser,
     name1,
-<<<<<<< HEAD
     variables,
     registerVariable,
     parseVariableCommand,
-=======
     Generate,
     this_chid,
     setCharacterName,
->>>>>>> 31242e23
 } from "../script.js";
 import { getMessageTimeStamp } from "./RossAscends-mods.js";
 import { resetSelectedGroup, selected_group } from "./group-chats.js";
