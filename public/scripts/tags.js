<<<<<<< HEAD
import {
    characters,
    saveSettingsDebounced,
    this_chid,
    callPopup,
    menu_type,
    updateVisibleDivs,
} from "../script.js";

=======
import { characters, saveSettingsDebounced, this_chid, callPopup, menu_type, setCharListVisible } from "../script.js";
>>>>>>> b9d196b4
import { selected_group } from "./group-chats.js";

export {
    tags,
    tag_map,
    loadTagsSettings,
    printTags,
    isElementTagged,
    getTagsList,
    appendTagToList,
    createTagMapFromList,
    renameTagKey,
};

const random_id = () => Math.round(Date.now() * Math.random()).toString();
const TAG_LOGIC_AND = true; // switch to false to use OR logic for combining tags
const CHARACTER_SELECTOR = '#rm_print_characters_block > div';

const ACTIONABLE_TAGS = {
    VIEW: { id: 2, name: 'Manage tags', color: 'rgba(150, 100, 100, 0.5)', action: onViewTagsListClick, icon: 'fa-solid fa-tags' },
    FAV: { id: 1, name: 'Show only favorites', color: 'rgba(255, 255, 0, 0.5)', action: applyFavFilter, icon: 'fa-solid fa-star' },
    GROUP: { id: 0, name: 'Show only groups', color: 'rgba(100, 100, 100, 0.5)', action: filterByGroups, icon: 'fa-solid fa-users' },
}

const DEFAULT_TAGS = [
    { id: random_id(), name: "Plain Text" },
    { id: random_id(), name: "OpenAI" },
    { id: random_id(), name: "W++" },
    { id: random_id(), name: "Boostyle" },
    { id: random_id(), name: "PList" },
    { id: random_id(), name: "AliChat" },
];

let tags = [];
let tag_map = {};

function applyFavFilter() {
    const isSelected = $(this).hasClass('selected');
    const displayFavoritesOnly = !isSelected;

    $(this).toggleClass('selected', displayFavoritesOnly);
    $(CHARACTER_SELECTOR).removeClass('hiddenByFav');

    $(CHARACTER_SELECTOR).each(function () {
        if (displayFavoritesOnly) {
            if ($(this).find(".ch_fav").length !== 0) {
                const shouldBeDisplayed = $(this).find(".ch_fav").val().toLowerCase().includes(true);
                $(this).toggleClass('hiddenByFav', !shouldBeDisplayed);
            }
        }

    });
<<<<<<< HEAD
    updateVisibleDivs();
=======

    setCharListVisible();
>>>>>>> b9d196b4
}

function filterByGroups() {
    const isSelected = $(this).hasClass('selected');
    const displayGroupsOnly = !isSelected;
    $(this).toggleClass('selected', displayGroupsOnly);
    $(CHARACTER_SELECTOR).removeClass('hiddenByGroup');

    $(CHARACTER_SELECTOR).each((_, element) => {
        $(element).toggleClass('hiddenByGroup', displayGroupsOnly && !$(element).hasClass('group_select'));
    });
<<<<<<< HEAD
    updateVisibleDivs();
=======

    setCharListVisible();
>>>>>>> b9d196b4
}

function loadTagsSettings(settings) {
    tags = settings.tags !== undefined ? settings.tags : DEFAULT_TAGS;
    tag_map = settings.tag_map !== undefined ? settings.tag_map : Object.create(null);
}

function renameTagKey(oldKey, newKey) {
    const value = tag_map[oldKey];
    tag_map[newKey] = value || [];
    delete tag_map[oldKey];
    saveSettingsDebounced();
}

function createTagMapFromList(listElement, key) {
    const tagIds = [...($(listElement).find(".tag").map((_, el) => $(el).attr("id")))];
    tag_map[key] = tagIds;
    saveSettingsDebounced();
}

function getTagsList(key) {
    if (!Array.isArray(tag_map[key])) {
        tag_map[key] = [];
        return [];
    }

    return tag_map[key]
        .map(x => tags.find(y => y.id === x))
        .filter(x => x)
        .sort((a, b) => a.name.localeCompare(b.name));
}

function getInlineListSelector() {
    if (selected_group && menu_type === "group_edit") {
        return `.group_select[grid="${selected_group}"] .tags`;
    }

    if (this_chid && menu_type === "character_edit") {
        return `.character_select[chid="${this_chid}"] .tags`;
    }

    return null;
}

function getTagKey() {
    if (selected_group && menu_type === "group_edit") {
        return selected_group;
    }

    if (this_chid && menu_type === "character_edit") {
        return characters[this_chid].avatar;
    }

    return null;
}

function addTagToMap(tagId) {
    const key = getTagKey();

    if (!key) {
        return;
    }

    if (!Array.isArray(tag_map[key])) {
        tag_map[key] = [tagId];
    }
    else {
        tag_map[key].push(tagId);
    }
}

function removeTagFromMap(tagId) {
    const key = getTagKey();

    if (!key) {
        return;
    }

    if (!Array.isArray(tag_map[key])) {
        tag_map[key] = [];
    }
    else {
        const indexOf = tag_map[key].indexOf(tagId);
        tag_map[key].splice(indexOf, 1);
    }
}

function findTag(request, resolve, listSelector) {
    const skipIds = [...($(listSelector).find(".tag").map((_, el) => $(el).attr("id")))];
    const haystack = tags.filter(t => !skipIds.includes(t.id)).map(t => t.name).sort();
    const needle = request.term.toLowerCase();
    const hasExactMatch = haystack.findIndex(x => x.toLowerCase() == needle) !== -1;
    const result = haystack.filter(x => x.toLowerCase().includes(needle));

    if (request.term && !hasExactMatch) {
        result.unshift(request.term);
    }

    resolve(result);
}

function selectTag(event, ui, listSelector) {
    let tagName = ui.item.value;
    let tag = tags.find(t => t.name === tagName);

    // create new tag if it doesn't exist
    if (!tag) {
        tag = createNewTag(tagName);
    }

    // unfocus and clear the input
    $(event.target).val("").trigger('blur');

    // add tag to the UI and internal map
    appendTagToList(listSelector, tag, { removable: true });
    appendTagToList(getInlineListSelector(), tag, { removable: false });
    addTagToMap(tag.id);
    saveSettingsDebounced();
    printTags();

    // need to return false to keep the input clear
    return false;
}

function createNewTag(tagName) {
    const tag = {
        id: random_id(),
        name: tagName,
        color: '',
    };
    tags.push(tag);
    return tag;
}

function appendTagToList(listElement, tag, { removable, selectable, action }) {
    if (!listElement) {
        return;
    }

    let tagElement = $('#tag_template .tag').clone();
    tagElement.attr('id', tag.id);

    tagElement.css('color', 'var(--SmartThemeBodyColor)');
    tagElement.css('background-color', tag.color);

    tagElement.find('.tag_name').text(tag.name);
    const removeButton = tagElement.find(".tag_remove");
    removable ? removeButton.show() : removeButton.hide();

    if (tag.icon) {
        tagElement.find('.tag_name').text('').attr('title', tag.name).addClass(tag.icon);
    }

    if (selectable) {
        tagElement.on('click', () => onTagFilterClick.bind(tagElement)(listElement));
    }

    if (action) {
        tagElement.on('click', () => action.bind(tagElement)());
        tagElement.addClass('actionable');
    }

    $(listElement).append(tagElement);
}

function onTagFilterClick(listElement) {
    const wasSelected = $(this).hasClass('selected');
    $(CHARACTER_SELECTOR).removeClass('hiddenByTag');

    $(this).toggleClass('selected', !wasSelected);

    const tagIds = [...($(listElement).find(".tag.selected:not(.actionable)").map((_, el) => $(el).attr("id")))];
    $(CHARACTER_SELECTOR).each((_, element) => applyFilterToElement(tagIds, element));
<<<<<<< HEAD
    updateVisibleDivs();
=======

    setCharListVisible();
>>>>>>> b9d196b4
}

function applyFilterToElement(tagIds, element) {
    if (tagIds.length === 0) {
        $(element).removeClass('hiddenByTag');
        return;
    }

    const tagFlags = tagIds.map(tagId => isElementTagged(element, tagId));
    const trueFlags = tagFlags.filter(x => x);
    const isTagged = TAG_LOGIC_AND ? tagFlags.length === trueFlags.length : trueFlags.length > 0;

    $(element).toggleClass('hiddenByTag', !isTagged);
}

function isElementTagged(element, tagId) {
    const isGroup = $(element).hasClass('group_select');
    const isCharacter = $(element).hasClass('character_select');
    const idAttr = isGroup ? 'grid' : 'chid';
    const elementId = $(element).attr(idAttr);
    const lookupValue = isCharacter ? characters[elementId].avatar : elementId;
    const isTagged = Array.isArray(tag_map[lookupValue]) && tag_map[lookupValue].includes(tagId);
    return isTagged;
}

function clearTagsFilter() {
    $('#rm_tag_filter .tag').removeClass('selected');
    $(CHARACTER_SELECTOR).removeClass('hiddenByTag');
}

function printTags() {
    const FILTER_SELECTOR = '#rm_tag_filter';
    const selectedTagIds = [...($(FILTER_SELECTOR).find(".tag.selected").map((_, el) => $(el).attr("id")))];
    $(FILTER_SELECTOR).empty();
    const characterTagIds = Object.values(tag_map).flat();
    const tagsToDisplay = tags
        .filter(x => characterTagIds.includes(x.id))
        .sort((a, b) => a.name.localeCompare(b.name));

    for (const tag of Object.values(ACTIONABLE_TAGS)) {
        appendTagToList(FILTER_SELECTOR, tag, { removable: false, selectable: false, action: tag.action });
    }

    $(FILTER_SELECTOR).find('.actionable').last().addClass('margin-right-10px');

    for (const tag of tagsToDisplay) {
        appendTagToList(FILTER_SELECTOR, tag, { removable: false, selectable: true, });
    }

    for (const tagId of selectedTagIds) {
        $(`${FILTER_SELECTOR} .tag[id="${tagId}"]`).trigger('click');
    }
}

function onTagRemoveClick(event) {
    event.stopPropagation();
    const tag = $(this).closest(".tag");
    const tagId = tag.attr("id");
    tag.remove();
    removeTagFromMap(tagId);
    $(`${getInlineListSelector()} .tag[id="${tagId}"]`).remove();

    printTags();
    saveSettingsDebounced();
}

function onTagInput(event) {
    let val = $(this).val();
    if (tags.find(t => t.name === val)) return;
    $(this).autocomplete("search", val);
}

function onTagInputFocus() {
    $(this).autocomplete('search', $(this).val());
}

function onCharacterCreateClick() {
    $("#tagList").empty();
}

function onGroupCreateClick() {
    $("#groupTagList").empty();
}

export function applyTagsOnCharacterSelect() {
    //clearTagsFilter();
    const chid = Number($(this).attr('chid'));
    const key = characters[chid].avatar;
    const tags = getTagsList(key);

    $("#tagList").empty();

    for (const tag of tags) {
        appendTagToList("#tagList", tag, { removable: true });
    }
}

function applyTagsOnGroupSelect() {
    //clearTagsFilter();
    const key = $(this).attr('grid');
    const tags = getTagsList(key);

    $("#groupTagList").empty();

    for (const tag of tags) {
        appendTagToList("#groupTagList", tag, { removable: true });
    }
}

function createTagInput(inputSelector, listSelector) {
    $(inputSelector)
        .autocomplete({
            source: (i, o) => findTag(i, o, listSelector),
            select: (e, u) => selectTag(e, u, listSelector),
            minLength: 0,
        })
        .focus(onTagInputFocus); // <== show tag list on click
}

function onViewTagsListClick() {
    $('#dialogue_popup').addClass('large_dialogue_popup');
    const list = document.createElement('div');
    const everything = Object.values(tag_map).flat();
    $(list).append('<h3>Tags</h3><i>Click on the tag name to edit it.</i><br>');
    $(list).append('<i>Click on color box to assign new color.</i><br><br>');

    for (const tag of tags) {
        const count = everything.filter(x => x == tag.id).length;
        const template = $('#tag_view_template .tag_view_item').clone();
        template.attr('id', tag.id);
        template.find('.tag_view_counter_value').text(count);
        template.find('.tag_view_name').text(tag.name);
        template.find('.tag_view_name').addClass('tag');
        template.find('.tag_view_name').css('background-color', tag.color);
        const colorPickerId = tag.id + "-tag-color";
        template.find('.tagColorPickerHolder').html(
            `<toolcool-color-picker id="${colorPickerId}" color="${tag.color}" class="tag-color"></toolcool-color-picker>`
        );

        template.find('.tag-color').attr('id', colorPickerId);
        list.appendChild(template.get(0));

        setTimeout(function () {
            document.querySelector(`.tag-color[id="${colorPickerId}"`).addEventListener('change', (evt) => {
                onTagColorize(evt);
            });
        }, 100);

        $(colorPickerId).color = tag.color;

    }
    callPopup(list.outerHTML, 'text');
}

function onTagDeleteClick() {
    if (!confirm("Are you sure?")) {
        return;
    }

    const id = $(this).closest('.tag_view_item').attr('id');
    for (const key of Object.keys(tag_map)) {
        tag_map[key] = tag_map[key].filter(x => x.id !== id);
    }
    const index = tags.findIndex(x => x.id === id);
    tags.splice(index, 1);
    $(`.tag[id="${id}"]`).remove();
    $(`.tag_view_item[id="${id}"]`).remove();
    saveSettingsDebounced();
}

function onTagRenameInput() {
    const id = $(this).closest('.tag_view_item').attr('id');
    const newName = $(this).text();
    const tag = tags.find(x => x.id === id);
    tag.name = newName;
    $(`.tag[id="${id}"] .tag_name`).text(newName);
    saveSettingsDebounced();
}

function onTagColorize(evt) {
    console.log(evt);
    const id = $(evt.target).closest('.tag_view_item').attr('id');
    const newColor = evt.detail.rgba;
    $(evt.target).parent().parent().find('.tag_view_name').css('background-color', newColor);
    $(`.tag[id="${id}"]`).css('background-color', newColor);
    const tag = tags.find(x => x.id === id);
    tag.color = newColor;
    console.log(tag);
    saveSettingsDebounced();
}

$(document).ready(() => {
    createTagInput('#tagInput', '#tagList');
    createTagInput('#groupTagInput', '#groupTagList');

    $(document).on("click", "#rm_button_create", onCharacterCreateClick);
    $(document).on("click", "#rm_button_group_chats", onGroupCreateClick);
    $(document).on("click", ".character_select", applyTagsOnCharacterSelect);
    $(document).on("click", ".group_select", applyTagsOnGroupSelect);
    $(document).on("click", ".tag_remove", onTagRemoveClick);
    $(document).on("input", ".tag_input", onTagInput);
    $(document).on("click", ".tags_view", onViewTagsListClick);
    $(document).on("click", ".tag_delete", onTagDeleteClick);
    $(document).on("input", ".tag_view_name", onTagRenameInput);
});<|MERGE_RESOLUTION|>--- conflicted
+++ resolved
@@ -1,4 +1,3 @@
-<<<<<<< HEAD
 import {
     characters,
     saveSettingsDebounced,
@@ -8,9 +7,6 @@
     updateVisibleDivs,
 } from "../script.js";
 
-=======
-import { characters, saveSettingsDebounced, this_chid, callPopup, menu_type, setCharListVisible } from "../script.js";
->>>>>>> b9d196b4
 import { selected_group } from "./group-chats.js";
 
 export {
@@ -63,12 +59,7 @@
         }
 
     });
-<<<<<<< HEAD
     updateVisibleDivs();
-=======
-
-    setCharListVisible();
->>>>>>> b9d196b4
 }
 
 function filterByGroups() {
@@ -80,12 +71,7 @@
     $(CHARACTER_SELECTOR).each((_, element) => {
         $(element).toggleClass('hiddenByGroup', displayGroupsOnly && !$(element).hasClass('group_select'));
     });
-<<<<<<< HEAD
     updateVisibleDivs();
-=======
-
-    setCharListVisible();
->>>>>>> b9d196b4
 }
 
 function loadTagsSettings(settings) {
@@ -259,12 +245,7 @@
 
     const tagIds = [...($(listElement).find(".tag.selected:not(.actionable)").map((_, el) => $(el).attr("id")))];
     $(CHARACTER_SELECTOR).each((_, element) => applyFilterToElement(tagIds, element));
-<<<<<<< HEAD
     updateVisibleDivs();
-=======
-
-    setCharListVisible();
->>>>>>> b9d196b4
 }
 
 function applyFilterToElement(tagIds, element) {
