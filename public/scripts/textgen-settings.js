import {
    eventSource,
    event_types,
    getRequestHeaders,
    getStoppingStrings,
    main_api,
    max_context,
    saveSettingsDebounced,
    setGenerationParamsFromPreset,
    setOnlineStatus,
    substituteParams,
} from '../script.js';
import { BIAS_CACHE, createNewLogitBiasEntry, displayLogitBias, getLogitBiasListResult } from './logit-bias.js';

import { power_user, registerDebugFunction } from './power-user.js';
import { getEventSourceStream } from './sse-stream.js';
import { getCurrentDreamGenModelTokenizer, getCurrentOpenRouterModelTokenizer } from './textgen-models.js';
import { SENTENCEPIECE_TOKENIZERS, TEXTGEN_TOKENIZERS, getTextTokens, tokenizers } from './tokenizers.js';
import { getSortableDelay, onlyUnique } from './utils.js';

export {
    settings as textgenerationwebui_settings,
    loadTextGenSettings,
    generateTextGenWithStreaming,
    formatTextGenURL,
};

export const textgen_types = {
    OOBA: 'ooba',
    MANCER: 'mancer',
    VLLM: 'vllm',
    APHRODITE: 'aphrodite',
    TABBY: 'tabby',
    KOBOLDCPP: 'koboldcpp',
    TOGETHERAI: 'togetherai',
    LLAMACPP: 'llamacpp',
    OLLAMA: 'ollama',
    INFERMATICAI: 'infermaticai',
    DREAMGEN: 'dreamgen',
    OPENROUTER: 'openrouter',
<<<<<<< HEAD
    FEATHERLESS: 'featherless',
};

const { MANCER, VLLM, APHRODITE, TABBY, TOGETHERAI, OOBA, OLLAMA, LLAMACPP, INFERMATICAI, DREAMGEN, OPENROUTER, KOBOLDCPP, FEATHERLESS } = textgen_types;
=======
    HUGGINGFACE: 'huggingface',
};

const {
    MANCER,
    VLLM,
    APHRODITE,
    TABBY,
    TOGETHERAI,
    OOBA,
    OLLAMA,
    LLAMACPP,
    INFERMATICAI,
    DREAMGEN,
    OPENROUTER,
    KOBOLDCPP,
    HUGGINGFACE,
} = textgen_types;
>>>>>>> bbb1a6e5

const LLAMACPP_DEFAULT_ORDER = [
    'top_k',
    'tfs_z',
    'typical_p',
    'top_p',
    'min_p',
    'temperature',
];
const OOBA_DEFAULT_ORDER = [
    'temperature',
    'dynamic_temperature',
    'quadratic_sampling',
    'top_k',
    'top_p',
    'typical_p',
    'epsilon_cutoff',
    'eta_cutoff',
    'tfs',
    'top_a',
    'min_p',
    'mirostat',
];
const BIAS_KEY = '#textgenerationwebui_api-settings';

// Maybe let it be configurable in the future?
// (7 days later) The future has come.
const MANCER_SERVER_KEY = 'mancer_server';
const MANCER_SERVER_DEFAULT = 'https://neuro.mancer.tech';
let MANCER_SERVER = localStorage.getItem(MANCER_SERVER_KEY) ?? MANCER_SERVER_DEFAULT;
let TOGETHERAI_SERVER = 'https://api.together.xyz';
let INFERMATICAI_SERVER = 'https://api.totalgpt.ai';
let DREAMGEN_SERVER = 'https://dreamgen.com';
let OPENROUTER_SERVER = 'https://openrouter.ai/api';
let FEATHERLESS_SERVER = 'https://api.featherless.ai/v1';

const SERVER_INPUTS = {
    [textgen_types.OOBA]: '#textgenerationwebui_api_url_text',
    [textgen_types.VLLM]: '#vllm_api_url_text',
    [textgen_types.APHRODITE]: '#aphrodite_api_url_text',
    [textgen_types.TABBY]: '#tabby_api_url_text',
    [textgen_types.KOBOLDCPP]: '#koboldcpp_api_url_text',
    [textgen_types.LLAMACPP]: '#llamacpp_api_url_text',
    [textgen_types.OLLAMA]: '#ollama_api_url_text',
<<<<<<< HEAD
    [textgen_types.FEATHERLESS]: '#featherless_api_url_text',
=======
    [textgen_types.HUGGINGFACE]: '#huggingface_api_url_text',
>>>>>>> bbb1a6e5
};

const KOBOLDCPP_ORDER = [6, 0, 1, 3, 4, 2, 5];
const settings = {
    temp: 0.7,
    temperature_last: true,
    top_p: 0.5,
    top_k: 40,
    top_a: 0,
    tfs: 1,
    epsilon_cutoff: 0,
    eta_cutoff: 0,
    typical_p: 1,
    min_p: 0,
    rep_pen: 1.2,
    rep_pen_range: 0,
    rep_pen_decay: 0,
    rep_pen_slope: 1,
    no_repeat_ngram_size: 0,
    penalty_alpha: 0,
    num_beams: 1,
    length_penalty: 1,
    min_length: 0,
    encoder_rep_pen: 1,
    freq_pen: 0,
    presence_pen: 0,
    skew: 0,
    do_sample: true,
    early_stopping: false,
    dynatemp: false,
    min_temp: 0,
    max_temp: 2.0,
    dynatemp_exponent: 1.0,
    smoothing_factor: 0.0,
    smoothing_curve: 1.0,
    dry_allowed_length: 2,
    dry_multiplier: 0.0,
    dry_base: 1.75,
    dry_sequence_breakers: '["\\n", ":", "\\"", "*"]',
    dry_penalty_last_n: 0,
    max_tokens_second: 0,
    seed: -1,
    preset: 'Default',
    add_bos_token: true,
    stopping_strings: [],
    truncation_length: 2048,
    ban_eos_token: false,
    skip_special_tokens: true,
    streaming: false,
    mirostat_mode: 0,
    mirostat_tau: 5,
    mirostat_eta: 0.1,
    guidance_scale: 1,
    negative_prompt: '',
    grammar_string: '',
    json_schema: {},
    banned_tokens: '',
    sampler_priority: OOBA_DEFAULT_ORDER,
    samplers: LLAMACPP_DEFAULT_ORDER,
    //n_aphrodite: 1,
    //best_of_aphrodite: 1,
    ignore_eos_token: false,
    spaces_between_special_tokens: true,
    speculative_ngram: false,
    //logits_processors_aphrodite: [],
    //log_probs_aphrodite: 0,
    //prompt_log_probs_aphrodite: 0,
    type: textgen_types.OOBA,
    mancer_model: 'mytholite',
    togetherai_model: 'Gryphe/MythoMax-L2-13b',
    infermaticai_model: '',
    ollama_model: '',
    openrouter_model: 'openrouter/auto',
    openrouter_providers: [],
    vllm_model: '',
    aphrodite_model: '',
    dreamgen_model: 'opus-v1-xl/text',
    legacy_api: false,
    sampler_order: KOBOLDCPP_ORDER,
    logit_bias: [],
    n: 1,
    server_urls: {},
    custom_model: '',
    bypass_status_check: false,
};

export let textgenerationwebui_banned_in_macros = [];

export let textgenerationwebui_presets = [];
export let textgenerationwebui_preset_names = [];

export const setting_names = [
    'temp',
    'temperature_last',
    'rep_pen',
    'rep_pen_range',
    'rep_pen_decay',
    'rep_pen_slope',
    'no_repeat_ngram_size',
    'top_k',
    'top_p',
    'top_a',
    'tfs',
    'epsilon_cutoff',
    'eta_cutoff',
    'typical_p',
    'min_p',
    'penalty_alpha',
    'num_beams',
    'length_penalty',
    'min_length',
    'dynatemp',
    'min_temp',
    'max_temp',
    'dynatemp_exponent',
    'smoothing_factor',
    'smoothing_curve',
    'dry_allowed_length',
    'dry_multiplier',
    'dry_base',
    'dry_sequence_breakers',
    'dry_penalty_last_n',
    'max_tokens_second',
    'encoder_rep_pen',
    'freq_pen',
    'presence_pen',
    'skew',
    'do_sample',
    'early_stopping',
    'seed',
    'add_bos_token',
    'ban_eos_token',
    'skip_special_tokens',
    'streaming',
    'mirostat_mode',
    'mirostat_tau',
    'mirostat_eta',
    'guidance_scale',
    'negative_prompt',
    'grammar_string',
    'json_schema',
    'banned_tokens',
    'legacy_api',
    //'n_aphrodite',
    //'best_of_aphrodite',
    'ignore_eos_token',
    'spaces_between_special_tokens',
    'speculative_ngram',
    //'logits_processors_aphrodite',
    //'log_probs_aphrodite',
    //'prompt_log_probs_aphrodite'
    'sampler_order',
    'sampler_priority',
    'samplers',
    'n',
    'logit_bias',
    'custom_model',
    'bypass_status_check',
];

export function validateTextGenUrl() {
    const selector = SERVER_INPUTS[settings.type];

    if (!selector) {
        return;
    }

    const control = $(selector);
    const url = String(control.val()).trim();
    const formattedUrl = formatTextGenURL(url);

    if (!formattedUrl) {
        toastr.error('Enter a valid API URL', 'Text Completion API');
        return;
    }

    control.val(formattedUrl);
}

export function getTextGenServer() {
    switch (settings.type) {
        case FEATHERLESS:
            return FEATHERLESS_SERVER;
        case MANCER:
            return MANCER_SERVER;
        case TOGETHERAI:
            return TOGETHERAI_SERVER;
        case INFERMATICAI:
            return INFERMATICAI_SERVER;
        case DREAMGEN:
            return DREAMGEN_SERVER;
        case OPENROUTER:
            return OPENROUTER_SERVER;
        default:
            return settings.server_urls[settings.type] ?? '';
    }
}

async function selectPreset(name) {
    const preset = textgenerationwebui_presets[textgenerationwebui_preset_names.indexOf(name)];

    if (!preset) {
        return;
    }

    settings.preset = name;
    for (const name of setting_names) {
        const value = preset[name];
        setSettingByName(name, value, true);
    }
    setGenerationParamsFromPreset(preset);
    BIAS_CACHE.delete(BIAS_KEY);
    displayLogitBias(preset.logit_bias, BIAS_KEY);
    saveSettingsDebounced();
}

function formatTextGenURL(value) {
    try {
        const noFormatTypes = [MANCER, TOGETHERAI, INFERMATICAI, DREAMGEN, OPENROUTER];
        if (noFormatTypes.includes(settings.type)) {
            return value;
        }

        const url = new URL(value);
        if (url.pathname === '/api' && !settings.legacy_api) {
            toastr.info('Enable Legacy API or start Ooba with the OpenAI extension enabled.', 'Legacy API URL detected. Generation may fail.', { preventDuplicates: true, timeOut: 10000, extendedTimeOut: 20000 });
            url.pathname = '';
        }

        if (!power_user.relaxed_api_urls && settings.legacy_api) {
            url.pathname = '/api';
        }
        return url.toString();
    } catch {
        // Just using URL as a validation check
    }
    return null;
}

function convertPresets(presets) {
    return Array.isArray(presets) ? presets.map((p) => JSON.parse(p)) : [];
}

function getTokenizerForTokenIds() {
    if (power_user.tokenizer === tokenizers.API_CURRENT && TEXTGEN_TOKENIZERS.includes(settings.type)) {
        return tokenizers.API_CURRENT;
    }

    if (SENTENCEPIECE_TOKENIZERS.includes(power_user.tokenizer)) {
        return power_user.tokenizer;
    }

    if (settings.type === OPENROUTER) {
        return getCurrentOpenRouterModelTokenizer();
    }

    if (settings.type === DREAMGEN) {
        return getCurrentDreamGenModelTokenizer();
    }

    return tokenizers.LLAMA;
}

/**
 * @typedef {{banned_tokens: string, banned_strings: string[]}} TokenBanResult
 * @returns {TokenBanResult} String with comma-separated banned token IDs
 */
function getCustomTokenBans() {
    if (!settings.banned_tokens && !textgenerationwebui_banned_in_macros.length) {
        return {
            banned_tokens: '',
            banned_strings: [],
        };
    }

    const tokenizer = getTokenizerForTokenIds();
    const banned_tokens = [];
    const banned_strings = [];
    const sequences = settings.banned_tokens
        .split('\n')
        .concat(textgenerationwebui_banned_in_macros)
        .filter(x => x.length > 0)
        .filter(onlyUnique);

    //debug
    if (textgenerationwebui_banned_in_macros.length) {
        console.log('=== Found banned word sequences in the macros:', textgenerationwebui_banned_in_macros, 'Resulting array of banned sequences (will be used this generation turn):', sequences);
    }

    //clean old temporary bans found in macros before, for the next generation turn.
    textgenerationwebui_banned_in_macros = [];

    for (const line of sequences) {
        // Raw token ids, JSON serialized
        if (line.startsWith('[') && line.endsWith(']')) {
            try {
                const tokens = JSON.parse(line);

                if (Array.isArray(tokens) && tokens.every(t => Number.isInteger(t))) {
                    banned_tokens.push(...tokens);
                } else {
                    throw new Error('Not an array of integers');
                }
            } catch (err) {
                console.log(`Failed to parse bad word token list: ${line}`, err);
            }
        } else if (line.startsWith('"') && line.endsWith('"')) {
            // Remove the enclosing quotes

            banned_strings.push(line.slice(1, -1));
        } else {
            try {
                const tokens = getTextTokens(tokenizer, line);
                banned_tokens.push(...tokens);
            } catch {
                console.log(`Could not tokenize raw text: ${line}`);
            }
        }
    }

    return {
        banned_tokens: banned_tokens.filter(onlyUnique).map(x => String(x)).join(','),
        banned_strings: banned_strings,
    };
}

/**
 * Calculates logit bias object from the logit bias list.
 * @returns {object} Logit bias object
 */
function calculateLogitBias() {
    if (!Array.isArray(settings.logit_bias) || settings.logit_bias.length === 0) {
        return {};
    }

    const tokenizer = getTokenizerForTokenIds();
    const result = {};

    /**
     * Adds bias to the logit bias object.
     * @param {number} bias
     * @param {number[]} sequence
     * @returns {object} Accumulated logit bias object
     */
    function addBias(bias, sequence) {
        if (sequence.length === 0) {
            return;
        }

        for (const logit of sequence) {
            const key = String(logit);
            result[key] = bias;
        }

        return result;
    }

    getLogitBiasListResult(settings.logit_bias, tokenizer, addBias);

    return result;
}

function loadTextGenSettings(data, loadedSettings) {
    textgenerationwebui_presets = convertPresets(data.textgenerationwebui_presets);
    textgenerationwebui_preset_names = data.textgenerationwebui_preset_names ?? [];
    Object.assign(settings, loadedSettings.textgenerationwebui_settings ?? {});

    if (loadedSettings.api_server_textgenerationwebui) {
        for (const type of Object.keys(SERVER_INPUTS)) {
            settings.server_urls[type] = loadedSettings.api_server_textgenerationwebui;
        }
        delete loadedSettings.api_server_textgenerationwebui;
    }

    for (const [type, selector] of Object.entries(SERVER_INPUTS)) {
        const control = $(selector);
        control.val(settings.server_urls[type] ?? '').on('input', function () {
            settings.server_urls[type] = String($(this).val());
            saveSettingsDebounced();
        });
    }

    if (loadedSettings.api_use_mancer_webui) {
        settings.type = MANCER;
    }

    for (const name of textgenerationwebui_preset_names) {
        const option = document.createElement('option');
        option.value = name;
        option.innerText = name;
        $('#settings_preset_textgenerationwebui').append(option);
    }

    if (settings.preset) {
        $('#settings_preset_textgenerationwebui').val(settings.preset);
    }

    for (const i of setting_names) {
        const value = settings[i];
        setSettingByName(i, value);
    }

    $('#textgen_type').val(settings.type);
    $('#openrouter_providers_text').val(settings.openrouter_providers).trigger('change');
    showTypeSpecificControls(settings.type);
    BIAS_CACHE.delete(BIAS_KEY);
    displayLogitBias(settings.logit_bias, BIAS_KEY);

    registerDebugFunction('change-mancer-url', 'Change Mancer base URL', 'Change Mancer API server base URL', () => {
        const result = prompt(`Enter Mancer base URL\nDefault: ${MANCER_SERVER_DEFAULT}`, MANCER_SERVER);

        if (result) {
            localStorage.setItem(MANCER_SERVER_KEY, result);
            MANCER_SERVER = result;
        }
    });
}

/**
 * Sorts the sampler items by the given order.
 * @param {any[]} orderArray Sampler order array.
 */
function sortKoboldItemsByOrder(orderArray) {
    console.debug('Preset samplers order: ' + orderArray);
    const $draggableItems = $('#koboldcpp_order');

    for (let i = 0; i < orderArray.length; i++) {
        const index = orderArray[i];
        const $item = $draggableItems.find(`[data-id="${index}"]`).detach();
        $draggableItems.append($item);
    }
}

function sortLlamacppItemsByOrder(orderArray) {
    console.debug('Preset samplers order: ', orderArray);
    const $container = $('#llamacpp_samplers_sortable');

    orderArray.forEach((name) => {
        const $item = $container.find(`[data-name="${name}"]`).detach();
        $container.append($item);
    });
}

function sortOobaItemsByOrder(orderArray) {
    console.debug('Preset samplers order: ', orderArray);
    const $container = $('#sampler_priority_container');

    orderArray.forEach((name) => {
        const $item = $container.find(`[data-name="${name}"]`).detach();
        $container.append($item);
    });
}

jQuery(function () {
    $('#koboldcpp_order').sortable({
        delay: getSortableDelay(),
        stop: function () {
            const order = [];
            $('#koboldcpp_order').children().each(function () {
                order.push($(this).data('id'));
            });
            settings.sampler_order = order;
            console.log('Samplers reordered:', settings.sampler_order);
            saveSettingsDebounced();
        },
    });

    $('#koboldcpp_default_order').on('click', function () {
        settings.sampler_order = KOBOLDCPP_ORDER;
        sortKoboldItemsByOrder(settings.sampler_order);
        saveSettingsDebounced();
    });

    $('#llamacpp_samplers_sortable').sortable({
        delay: getSortableDelay(),
        stop: function () {
            const order = [];
            $('#llamacpp_samplers_sortable').children().each(function () {
                order.push($(this).data('name'));
            });
            settings.samplers = order;
            console.log('Samplers reordered:', settings.samplers);
            saveSettingsDebounced();
        },
    });

    $('#llamacpp_samplers_default_order').on('click', function () {
        sortLlamacppItemsByOrder(LLAMACPP_DEFAULT_ORDER);
        settings.samplers = LLAMACPP_DEFAULT_ORDER;
        console.log('Default samplers order loaded:', settings.samplers);
        saveSettingsDebounced();
    });

    $('#sampler_priority_container').sortable({
        delay: getSortableDelay(),
        stop: function () {
            const order = [];
            $('#sampler_priority_container').children().each(function () {
                order.push($(this).data('name'));
            });
            settings.sampler_priority = order;
            console.log('Samplers reordered:', settings.sampler_priority);
            saveSettingsDebounced();
        },
    });

    $('#tabby_json_schema').on('input', function () {
        const json_schema_string = String($(this).val());

        try {
            settings.json_schema = JSON.parse(json_schema_string || '{}');
        } catch {
            // Ignore errors from here
        }
        saveSettingsDebounced();
    });

    $('#textgenerationwebui_default_order').on('click', function () {
        sortOobaItemsByOrder(OOBA_DEFAULT_ORDER);
        settings.sampler_priority = OOBA_DEFAULT_ORDER;
        console.log('Default samplers order loaded:', settings.sampler_priority);
        saveSettingsDebounced();
    });

    $('#textgen_type').on('change', function () {
        const type = String($(this).val());
        settings.type = type;

        if ([VLLM, APHRODITE, INFERMATICAI].includes(settings.type)) {
            $('#mirostat_mode_textgenerationwebui').attr('step', 2); //Aphro disallows mode 1
            $('#do_sample_textgenerationwebui').prop('checked', true); //Aphro should always do sample; 'otherwise set temp to 0 to mimic no sample'
            $('#ban_eos_token_textgenerationwebui').prop('checked', false); //Aphro should not ban EOS, just ignore it; 'add token '2' to ban list do to this'
            //special handling for vLLM/Aphrodite topK -1 disable state
            $('#top_k_textgenerationwebui').attr('min', -1);
            if ($('#top_k_textgenerationwebui').val() === '0' || settings['top_k'] === 0) {
                settings['top_k'] = -1;
                $('#top_k_textgenerationwebui').val('-1').trigger('input');
            }
        } else {
            $('#mirostat_mode_textgenerationwebui').attr('step', 1);
            //undo special vLLM/Aphrodite setup for topK
            $('#top_k_textgenerationwebui').attr('min', 0);
            if ($('#top_k_textgenerationwebui').val() === '-1' || settings['top_k'] === -1) {
                settings['top_k'] = 0;
                $('#top_k_textgenerationwebui').val('0').trigger('input');
            }
        }

        showTypeSpecificControls(type);
        setOnlineStatus('no_connection');
        BIAS_CACHE.delete(BIAS_KEY);

        $('#main_api').trigger('change');

        if (!SERVER_INPUTS[type] || settings.server_urls[type]) {
            $('#api_button_textgenerationwebui').trigger('click');
        }

        saveSettingsDebounced();
    });

    $('#settings_preset_textgenerationwebui').on('change', function () {
        const presetName = $(this).val();
        selectPreset(presetName);
    });

    $('#samplerResetButton').off('click').on('click', function () {
        const inputs = {
            'temp_textgenerationwebui': 1,
            'top_k_textgenerationwebui': [INFERMATICAI, APHRODITE, VLLM].includes(settings.type) ? -1 : 0,
            'top_p_textgenerationwebui': 1,
            'min_p_textgenerationwebui': 0,
            'rep_pen_textgenerationwebui': 1,
            'rep_pen_range_textgenerationwebui': 0,
            'rep_pen_decay_textgenerationwebui': 0,
            'dynatemp_textgenerationwebui': false,
            'seed_textgenerationwebui': -1,
            'ban_eos_token_textgenerationwebui': false,
            'do_sample_textgenerationwebui': true,
            'add_bos_token_textgenerationwebui': true,
            'temperature_last_textgenerationwebui': true,
            'skip_special_tokens_textgenerationwebui': true,
            'top_a_textgenerationwebui': 0,
            'top_a_counter_textgenerationwebui': 0,
            'mirostat_mode_textgenerationwebui': 0,
            'mirostat_tau_textgenerationwebui': 5,
            'mirostat_eta_textgenerationwebui': 0.1,
            'tfs_textgenerationwebui': 1,
            'epsilon_cutoff_textgenerationwebui': 0,
            'eta_cutoff_textgenerationwebui': 0,
            'encoder_rep_pen_textgenerationwebui': 1,
            'freq_pen_textgenerationwebui': 0,
            'presence_pen_textgenerationwebui': 0,
            'skew_textgenerationwebui': 0,
            'no_repeat_ngram_size_textgenerationwebui': 0,
            'speculative_ngram_textgenerationwebui': false,
            'min_length_textgenerationwebui': 0,
            'num_beams_textgenerationwebui': 1,
            'length_penalty_textgenerationwebui': 1,
            'penalty_alpha_textgenerationwebui': 0,
            'typical_p_textgenerationwebui': 1, // Added entry
            'guidance_scale_textgenerationwebui': 1,
            'smoothing_factor_textgenerationwebui': 0,
            'smoothing_curve_textgenerationwebui': 1,
            'dry_allowed_length_textgenerationwebui': 2,
            'dry_multiplier_textgenerationwebui': 0,
            'dry_base_textgenerationwebui': 1.75,
            'dry_penalty_last_n_textgenerationwebui': 0,
        };

        for (const [id, value] of Object.entries(inputs)) {
            const inputElement = $(`#${id}`);
            if (inputElement.prop('type') === 'checkbox') {
                inputElement.prop('checked', value).trigger('input');
            } else if (inputElement.prop('type') === 'number') {
                inputElement.val(value).trigger('input');
            } else {
                inputElement.val(value).trigger('input');
                if (power_user.enableZenSliders) {
                    let masterElementID = inputElement.prop('id');
                    console.log(masterElementID);
                    let zenSlider = $(`#${masterElementID}_zenslider`).slider();
                    zenSlider.slider('option', 'value', value);
                    zenSlider.slider('option', 'slide')
                        .call(zenSlider, null, {
                            handle: $('.ui-slider-handle', zenSlider), value: value,
                        });
                }
            }
        }
    });

    for (const i of setting_names) {
        $(`#${i}_textgenerationwebui`).attr('x-setting-id', i);
        $(document).on('input', `#${i}_textgenerationwebui`, function () {
            const isCheckbox = $(this).attr('type') == 'checkbox';
            const isText = $(this).attr('type') == 'text' || $(this).is('textarea');
            const id = $(this).attr('x-setting-id');

            if (isCheckbox) {
                const value = $(this).prop('checked');
                settings[id] = value;
            }
            else if (isText) {
                const value = $(this).val();
                settings[id] = value;
            }
            else {
                const value = Number($(this).val());
                $(`#${id}_counter_textgenerationwebui`).val(value);
                settings[id] = value;
                //special handling for vLLM/Aphrodite using -1 as disabled instead of 0
                if ($(this).attr('id') === 'top_k_textgenerationwebui' && [INFERMATICAI, APHRODITE, VLLM].includes(settings.type) && value === 0) {
                    settings[id] = -1;
                    $(this).val(-1);
                }
            }
            saveSettingsDebounced();
        });
    }

    $('#textgen_logit_bias_new_entry').on('click', () => createNewLogitBiasEntry(settings.logit_bias, BIAS_KEY));

    $('#openrouter_providers_text').on('change', function () {
        const selectedProviders = $(this).val();

        // Not a multiple select?
        if (!Array.isArray(selectedProviders)) {
            return;
        }

        settings.openrouter_providers = selectedProviders;

        saveSettingsDebounced();
    });
});

function showTypeSpecificControls(type) {
    $('[data-tg-type]').each(function () {
        const tgTypes = $(this).attr('data-tg-type').split(',').map(x => x.trim());
        for (const tgType of tgTypes) {
            if (tgType === type || tgType == 'all') {
                $(this).show();
                return;
            } else {
                $(this).hide();
            }
        }
    });
}

function setSettingByName(setting, value, trigger) {
    if (value === null || value === undefined) {
        return;
    }

    if ('sampler_order' === setting) {
        value = Array.isArray(value) ? value : KOBOLDCPP_ORDER;
        sortKoboldItemsByOrder(value);
        settings.sampler_order = value;
        return;
    }

    if ('sampler_priority' === setting) {
        value = Array.isArray(value) ? value : OOBA_DEFAULT_ORDER;
        sortOobaItemsByOrder(value);
        settings.sampler_priority = value;
        return;
    }

    if ('samplers' === setting) {
        value = Array.isArray(value) ? value : LLAMACPP_DEFAULT_ORDER;
        sortLlamacppItemsByOrder(value);
        settings.samplers = value;
        return;
    }

    if ('logit_bias' === setting) {
        settings.logit_bias = Array.isArray(value) ? value : [];
        return;
    }

    if ('json_schema' === setting) {
        settings.json_schema = value ?? {};
        $('#tabby_json_schema').val(JSON.stringify(settings.json_schema, null, 2));
        return;
    }

    const isCheckbox = $(`#${setting}_textgenerationwebui`).attr('type') == 'checkbox';
    const isText = $(`#${setting}_textgenerationwebui`).attr('type') == 'text' || $(`#${setting}_textgenerationwebui`).is('textarea');
    if (isCheckbox) {
        const val = Boolean(value);
        $(`#${setting}_textgenerationwebui`).prop('checked', val);
    }
    else if (isText) {
        $(`#${setting}_textgenerationwebui`).val(value);
    }
    else {
        const val = parseFloat(value);
        $(`#${setting}_textgenerationwebui`).val(val);
        $(`#${setting}_counter_textgenerationwebui`).val(val);
        if (power_user.enableZenSliders) {
            let zenSlider = $(`#${setting}_textgenerationwebui_zenslider`).slider();
            zenSlider.slider('option', 'value', val);
            zenSlider.slider('option', 'slide')
                .call(zenSlider, null, {
                    handle: $('.ui-slider-handle', zenSlider), value: val,
                });
        }
    }

    if (trigger) {
        $(`#${setting}_textgenerationwebui`).trigger('input');
    }
}

async function generateTextGenWithStreaming(generate_data, signal) {
    generate_data.stream = true;

    const response = await fetch('/api/backends/text-completions/generate', {
        headers: {
            ...getRequestHeaders(),
        },
        body: JSON.stringify(generate_data),
        method: 'POST',
        signal: signal,
    });

    if (!response.ok) {
        tryParseStreamingError(response, await response.text());
        throw new Error(`Got response status ${response.status}`);
    }

    const eventStream = getEventSourceStream();
    response.body.pipeThrough(eventStream);
    const reader = eventStream.readable.getReader();

    return async function* streamData() {
        let text = '';
        /** @type {import('./logprobs.js').TokenLogprobs | null} */
        let logprobs = null;
        const swipes = [];
        while (true) {
            const { done, value } = await reader.read();
            if (done) return;
            if (value.data === '[DONE]') return;

            tryParseStreamingError(response, value.data);

            let data = JSON.parse(value.data);

            if (data?.choices?.[0]?.index > 0) {
                const swipeIndex = data.choices[0].index - 1;
                swipes[swipeIndex] = (swipes[swipeIndex] || '') + data.choices[0].text;
            } else {
                const newText = data?.choices?.[0]?.text || data?.content || '';
                text += newText;
                logprobs = parseTextgenLogprobs(newText, data.choices?.[0]?.logprobs || data?.completion_probabilities);
            }

            yield { text, swipes, logprobs };
        }
    };
}

/**
 * parseTextgenLogprobs converts a logprobs object returned from a textgen API
 * for a single token into a TokenLogprobs object used by the Token
 * Probabilities feature.
 * @param {string} token - the text of the token that the logprobs are for
 * @param {Object} logprobs - logprobs object returned from the API
 * @returns {import('./logprobs.js').TokenLogprobs | null} - converted logprobs
 */
export function parseTextgenLogprobs(token, logprobs) {
    if (!logprobs) {
        return null;
    }

    switch (settings.type) {
        case TABBY:
        case VLLM:
        case APHRODITE:
        case MANCER:
        case INFERMATICAI:
        case OOBA: {
            /** @type {Record<string, number>[]} */
            const topLogprobs = logprobs.top_logprobs;
            if (!topLogprobs?.length) {
                return null;
            }
            const candidates = Object.entries(topLogprobs[0]);
            return { token, topLogprobs: candidates };
        }
        case LLAMACPP: {
            /** @type {Record<string, number>[]} */
            if (!logprobs?.length) {
                return null;
            }
            const candidates = logprobs[0].probs.map(x => [x.tok_str, x.prob]);
            return { token, topLogprobs: candidates };
        }
        default:
            return null;
    }
}

export function parseTabbyLogprobs(data) {
    const text = data?.choices?.[0]?.text;
    const offsets = data?.choices?.[0]?.logprobs?.text_offset;

    if (!text || !offsets) {
        return null;
    }

    // Convert string offsets list to tokens
    const tokens = offsets?.map((offset, index) => {
        const nextOffset = offsets[index + 1] || text.length;
        return text.substring(offset, nextOffset);
    });

    const topLogprobs = data?.choices?.[0]?.logprobs?.top_logprobs?.map(x => ({ top_logprobs: [x] }));
    return tokens?.map((token, index) => parseTextgenLogprobs(token, topLogprobs[index])) || null;
}

/**
 * Parses errors in streaming responses and displays them in toastr.
 * @param {Response} response - Response from the server.
 * @param {string} decoded - Decoded response body.
 * @returns {void} Nothing.
 */
function tryParseStreamingError(response, decoded) {
    let data = {};

    try {
        data = JSON.parse(decoded);
    } catch {
        // No JSON. Do nothing.
    }

    const message = data?.error?.message || data?.message;

    if (message) {
        toastr.error(message, 'Text Completion API');
        throw new Error(message);
    }
}

/**
 * Converts a string of comma-separated integers to an array of integers.
 * @param {string} string Input string
 * @returns {number[]} Array of integers
 */
function toIntArray(string) {
    if (!string) {
        return [];
    }

    return string.split(',').map(x => parseInt(x)).filter(x => !isNaN(x));
}

export function getTextGenModel() {
    switch (settings.type) {
        case OOBA:
            if (settings.custom_model) {
                return settings.custom_model;
            }
            break;
        case MANCER:
            return settings.mancer_model;
        case TOGETHERAI:
            return settings.togetherai_model;
        case INFERMATICAI:
            return settings.infermaticai_model;
        case DREAMGEN:
            return settings.dreamgen_model;
        case OPENROUTER:
            return settings.openrouter_model;
        case VLLM:
            return settings.vllm_model;
        case APHRODITE:
            return settings.aphrodite_model;
        case OLLAMA:
            if (!settings.ollama_model) {
                toastr.error('No Ollama model selected.', 'Text Completion API');
                throw new Error('No Ollama model selected');
            }
            return settings.ollama_model;
<<<<<<< HEAD
        case FEATHERLESS:
            return settings.featherless_model;
=======
        case HUGGINGFACE:
            return 'tgi';
>>>>>>> bbb1a6e5
        default:
            return undefined;
    }

    return undefined;
}

export function isJsonSchemaSupported() {
    return [TABBY, LLAMACPP].includes(settings.type) && main_api === 'textgenerationwebui';
}

function getLogprobsNumber() {
    if (settings.type === VLLM || settings.type === INFERMATICAI) {
        return 5;
    }

    return 10;
}

export function getTextGenGenerationData(finalPrompt, maxTokens, isImpersonate, isContinue, cfgValues, type) {
    const canMultiSwipe = !isContinue && !isImpersonate && type !== 'quiet';
    const { banned_tokens, banned_strings } = getCustomTokenBans();

    let params = {
        'prompt': finalPrompt,
        'model': getTextGenModel(),
        'max_new_tokens': maxTokens,
        'max_tokens': maxTokens,
        'logprobs': power_user.request_token_probabilities ? getLogprobsNumber() : undefined,
        'temperature': settings.dynatemp ? (settings.min_temp + settings.max_temp) / 2 : settings.temp,
        'top_p': settings.top_p,
        'typical_p': settings.typical_p,
        'typical': settings.typical_p,
        'sampler_seed': settings.seed,
        'min_p': settings.min_p,
        'repetition_penalty': settings.rep_pen,
        'frequency_penalty': settings.freq_pen,
        'presence_penalty': settings.presence_pen,
        'top_k': settings.top_k,
        'skew': settings.skew,
        'min_length': settings.type === OOBA ? settings.min_length : undefined,
        'minimum_message_content_tokens': settings.type === DREAMGEN ? settings.min_length : undefined,
        'min_tokens': settings.min_length,
        'num_beams': settings.type === OOBA ? settings.num_beams : undefined,
        'length_penalty': settings.length_penalty,
        'early_stopping': settings.early_stopping,
        'add_bos_token': settings.add_bos_token,
        'dynamic_temperature': settings.dynatemp ? true : undefined,
        'dynatemp_low': settings.dynatemp ? settings.min_temp : undefined,
        'dynatemp_high': settings.dynatemp ? settings.max_temp : undefined,
        'dynatemp_range': settings.dynatemp ? (settings.max_temp - settings.min_temp) / 2 : undefined,
        'dynatemp_exponent': settings.dynatemp ? settings.dynatemp_exponent : undefined,
        'smoothing_factor': settings.smoothing_factor,
        'smoothing_curve': settings.smoothing_curve,
        'dry_allowed_length': settings.dry_allowed_length,
        'dry_multiplier': settings.dry_multiplier,
        'dry_base': settings.dry_base,
        'dry_sequence_breakers': settings.dry_sequence_breakers,
        'dry_penalty_last_n': settings.dry_penalty_last_n,
        'max_tokens_second': settings.max_tokens_second,
        'sampler_priority': settings.type === OOBA ? settings.sampler_priority : undefined,
        'samplers': settings.type === LLAMACPP ? settings.samplers : undefined,
        'stopping_strings': getStoppingStrings(isImpersonate, isContinue),
        'stop': getStoppingStrings(isImpersonate, isContinue),
        'truncation_length': max_context,
        'ban_eos_token': settings.ban_eos_token,
        'skip_special_tokens': settings.skip_special_tokens,
        'top_a': settings.top_a,
        'tfs': settings.tfs,
        'epsilon_cutoff': [OOBA, MANCER].includes(settings.type) ? settings.epsilon_cutoff : undefined,
        'eta_cutoff': [OOBA, MANCER].includes(settings.type) ? settings.eta_cutoff : undefined,
        'mirostat_mode': settings.mirostat_mode,
        'mirostat_tau': settings.mirostat_tau,
        'mirostat_eta': settings.mirostat_eta,
        'custom_token_bans': [APHRODITE, MANCER].includes(settings.type) ?
            toIntArray(banned_tokens) :
            banned_tokens,
        'banned_strings': banned_strings,
        'api_type': settings.type,
        'api_server': getTextGenServer(),
        'legacy_api': settings.legacy_api && (settings.type === OOBA || settings.type === APHRODITE),
        'sampler_order': settings.type === textgen_types.KOBOLDCPP ? settings.sampler_order : undefined,
    };
    const nonAphroditeParams = {
        'rep_pen': settings.rep_pen,
        'rep_pen_range': settings.rep_pen_range,
        'repetition_decay': settings.type === TABBY ? settings.rep_pen_decay : undefined,
        'repetition_penalty_range': settings.rep_pen_range,
        'encoder_repetition_penalty': settings.type === OOBA ? settings.encoder_rep_pen : undefined,
        'no_repeat_ngram_size': settings.type === OOBA ? settings.no_repeat_ngram_size : undefined,
        'penalty_alpha': settings.type === OOBA ? settings.penalty_alpha : undefined,
        'temperature_last': (settings.type === OOBA || settings.type === APHRODITE || settings.type == TABBY) ? settings.temperature_last : undefined,
        'speculative_ngram': settings.type === TABBY ? settings.speculative_ngram : undefined,
        'do_sample': settings.type === OOBA ? settings.do_sample : undefined,
        'seed': settings.seed,
        'guidance_scale': cfgValues?.guidanceScale?.value ?? settings.guidance_scale ?? 1,
        'negative_prompt': cfgValues?.negativePrompt ?? substituteParams(settings.negative_prompt) ?? '',
        'grammar_string': settings.grammar_string,
        'json_schema': [TABBY, LLAMACPP].includes(settings.type) ? settings.json_schema : undefined,
        // llama.cpp aliases. In case someone wants to use LM Studio as Text Completion API
        'repeat_penalty': settings.rep_pen,
        'tfs_z': settings.tfs,
        'repeat_last_n': settings.rep_pen_range,
        'n_predict': maxTokens,
        'num_predict': maxTokens,
        'num_ctx': max_context,
        'mirostat': settings.mirostat_mode,
        'ignore_eos': settings.ban_eos_token,
        'n_probs': power_user.request_token_probabilities ? 10 : undefined,
        'rep_pen_slope': settings.rep_pen_slope,
    };
    const vllmParams = {
        'n': canMultiSwipe ? settings.n : 1,
        'best_of': canMultiSwipe ? settings.n : 1,
        'ignore_eos': settings.ignore_eos_token,
        'spaces_between_special_tokens': settings.spaces_between_special_tokens,
        'seed': settings.seed >= 0 ? settings.seed : undefined,
    };
    const aphroditeParams = {
        'n': canMultiSwipe ? settings.n : 1,
        'best_of': canMultiSwipe ? settings.n : 1,
        'ignore_eos': settings.ignore_eos_token,
        'spaces_between_special_tokens': settings.spaces_between_special_tokens,
        'grammar': settings.grammar_string,
        //'logits_processors': settings.logits_processors_aphrodite,
        //'logprobs': settings.log_probs_aphrodite,
        //'prompt_logprobs': settings.prompt_log_probs_aphrodite,
    };

    if (settings.type === OPENROUTER) {
        params.provider = settings.openrouter_providers;
    }

    if (settings.type === KOBOLDCPP) {
        params.grammar = settings.grammar_string;
    }

    if (settings.type === HUGGINGFACE) {
        params.top_p = Math.min(Math.max(Number(params.top_p), 0.0), 0.999);
        params.stop = Array.isArray(params.stop) ? params.stop.slice(0, 4) : [];
        nonAphroditeParams.seed = settings.seed >= 0 ? settings.seed : undefined;
    }

    if (settings.type === MANCER) {
        params.n = canMultiSwipe ? settings.n : 1;
        params.epsilon_cutoff /= 1000;
        params.eta_cutoff /= 1000;
        params.dynatemp_mode = params.dynamic_temperature ? 1 : 0;
        params.dynatemp_min = params.dynatemp_low;
        params.dynatemp_max = params.dynatemp_high;
        delete params.dynatemp_low;
        delete params.dynatemp_high;
    }

    if (settings.type === TABBY) {
        params.n = canMultiSwipe ? settings.n : 1;
    }

    switch (settings.type) {
        case VLLM:
        case INFERMATICAI:
            params = Object.assign(params, vllmParams);
            break;

        case APHRODITE:
            params = Object.assign(params, aphroditeParams);
            break;

        default:
            params = Object.assign(params, nonAphroditeParams);
            break;
    }

    if (Array.isArray(settings.logit_bias) && settings.logit_bias.length) {
        const logitBias = BIAS_CACHE.get(BIAS_KEY) || calculateLogitBias();
        BIAS_CACHE.set(BIAS_KEY, logitBias);
        params.logit_bias = logitBias;
    }

    if (settings.type === LLAMACPP || settings.type === OLLAMA) {
        // Convert bias and token bans to array of arrays
        const logitBiasArray = (params.logit_bias && typeof params.logit_bias === 'object' && Object.keys(params.logit_bias).length > 0)
            ? Object.entries(params.logit_bias).map(([key, value]) => [Number(key), value])
            : [];
        const tokenBans = toIntArray(banned_tokens);
        logitBiasArray.push(...tokenBans.map(x => [Number(x), false]));
        const llamaCppParams = {
            'logit_bias': logitBiasArray,
            // Conflicts with ooba's grammar_string
            'grammar': settings.grammar_string,
            'cache_prompt': true,
        };
        params = Object.assign(params, llamaCppParams);
    }

    eventSource.emitAndWait(event_types.TEXT_COMPLETION_SETTINGS_READY, params);

    // Grammar conflicts with with json_schema
    if (settings.type === LLAMACPP) {
        if (params.json_schema && Object.keys(params.json_schema).length > 0) {
            delete params.grammar_string;
            delete params.grammar;
        } else {
            delete params.json_schema;
        }
    }

    return params;
}<|MERGE_RESOLUTION|>--- conflicted
+++ resolved
@@ -38,12 +38,7 @@
     INFERMATICAI: 'infermaticai',
     DREAMGEN: 'dreamgen',
     OPENROUTER: 'openrouter',
-<<<<<<< HEAD
     FEATHERLESS: 'featherless',
-};
-
-const { MANCER, VLLM, APHRODITE, TABBY, TOGETHERAI, OOBA, OLLAMA, LLAMACPP, INFERMATICAI, DREAMGEN, OPENROUTER, KOBOLDCPP, FEATHERLESS } = textgen_types;
-=======
     HUGGINGFACE: 'huggingface',
 };
 
@@ -61,8 +56,8 @@
     OPENROUTER,
     KOBOLDCPP,
     HUGGINGFACE,
+    FEATHERLESS,
 } = textgen_types;
->>>>>>> bbb1a6e5
 
 const LLAMACPP_DEFAULT_ORDER = [
     'top_k',
@@ -107,11 +102,7 @@
     [textgen_types.KOBOLDCPP]: '#koboldcpp_api_url_text',
     [textgen_types.LLAMACPP]: '#llamacpp_api_url_text',
     [textgen_types.OLLAMA]: '#ollama_api_url_text',
-<<<<<<< HEAD
-    [textgen_types.FEATHERLESS]: '#featherless_api_url_text',
-=======
     [textgen_types.HUGGINGFACE]: '#huggingface_api_url_text',
->>>>>>> bbb1a6e5
 };
 
 const KOBOLDCPP_ORDER = [6, 0, 1, 3, 4, 2, 5];
@@ -1039,13 +1030,10 @@
                 throw new Error('No Ollama model selected');
             }
             return settings.ollama_model;
-<<<<<<< HEAD
         case FEATHERLESS:
             return settings.featherless_model;
-=======
         case HUGGINGFACE:
             return 'tgi';
->>>>>>> bbb1a6e5
         default:
             return undefined;
     }
