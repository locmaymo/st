--- conflicted
+++ resolved
@@ -9,40 +9,9 @@
     extension_settings,
 };
 
-<<<<<<< HEAD
-const extensionNames = ['caption', 'dice', 'expressions', 'floating-prompt', 'memory','elevenlabstts'];
-const manifests = await getManifests(extensionNames);
-
-// TODO: Delete in next release
-function migrateFromLocalStorage() {
-    const extensions_urlKey = 'extensions_url';
-    const extensions_autoConnectKey = 'extensions_autoconnect';
-    const extensions_disabledKey = 'extensions_disabled';
-
-    const apiUrl = localStorage.getItem(extensions_urlKey);
-    const autoConnect = localStorage.getItem(extensions_autoConnectKey);
-    const extensionsDisabled = localStorage.getItem(extensions_disabledKey);
-
-    if (apiUrl !== null) {
-        extension_settings.apiUrl = apiUrl;
-        localStorage.removeItem(extensions_urlKey);
-    }
-
-    if (autoConnect !== null) {
-        extension_settings.autoConnect = autoConnect;
-        localStorage.removeItem(extensions_autoConnectKey);
-    }
-
-    if (extensionsDisabled !== null) {
-        extension_settings.disabledExtensions = JSON.parse(extensionsDisabled);
-        localStorage.removeItem(extensions_disabledKey);
-    }
-}
-=======
 let extensionNames = [];
 let manifests = [];
 const defaultUrl = "http://localhost:5100";
->>>>>>> 50526a16
 
 const extension_settings = {
     apiUrl: defaultUrl,
@@ -55,7 +24,6 @@
     caption: {},
     expressions: {},
     dice: {},
-    elevenlabstts: {},
     elevenlabstts: {},
 };
 
