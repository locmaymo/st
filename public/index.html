--- conflicted
+++ resolved
@@ -4121,18 +4121,8 @@
                     <option value="1">Style Anchor - Character Anchor</option>
                 </select>
                 <div id="anchor_checkbox">
-<<<<<<< HEAD
-                    <label class="checkbox">
-                        <input id="character_anchor" type="checkbox"/><span></span>
-                    </label><h4>Character Anchor</h4>
-                    <label class="checkbox" >
-                        <input id="style_anchor" type="checkbox"/><span></span>
-                    </label><h4>Style Anchor</h4>
-
-=======
                     <input id="character_anchor" type="checkbox"/><h4>Character Anchor</h4>
                     <input id="style_anchor" type="checkbox"/><h4>Style Anchor</h4>
->>>>>>> 7b3a6135
                 </div>
             </div>
         </div>
