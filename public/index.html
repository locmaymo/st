--- conflicted
+++ resolved
@@ -3356,12 +3356,6 @@
                         <div class="wide100p">
                             <hr>
                         </div>
-<<<<<<< HEAD
-                        <div class="wide100p">
-                            <hr>
-                        </div>
-=======
->>>>>>> 040380e0
 
                     </div>
 
