--- conflicted
+++ resolved
@@ -1846,32 +1846,7 @@
         //chat2 = chat2.reverse();
 
         // Determine token limit
-<<<<<<< HEAD
         let this_max_context = getMaxContextSize();
-=======
-        let this_max_context = 1487;
-        if (main_api == 'kobold' || main_api == 'textgenerationwebui') {
-            this_max_context = (max_context - amount_gen);
-        }
-        if (main_api == 'novel') {
-            if (novel_tier === 1) {
-                this_max_context = 1024;
-            } else {
-                this_max_context = 2048 - 60;//fix for fat tokens
-                if (nai_settings.model_novel == 'krake-v2') {
-                    this_max_context -= 160;
-                }
-            }
-        }
-        if (main_api == 'openai') {
-            this_max_context = oai_settings.openai_max_context;
-        }
-        if (main_api == 'poe') {
-            this_max_context = Number(max_context);
-        }
-
-
->>>>>>> 78d4f162
 
         // Adjust token limit for Horde
         let adjustedParams;
@@ -2122,59 +2097,6 @@
                 generatedPromtCache +
                 promptBias;
 
-<<<<<<< HEAD
-=======
-            /*             let finalPromptTokens = getTokenCount(finalPromt);
-                        let allAnchorsTokens = getTokenCount(allAnchors);
-                        let afterScenarioAnchorTokens = getTokenCount(afterScenarioAnchor);
-                        let zeroDepthAnchorTokens = getTokenCount(afterScenarioAnchor);
-                        let worldInfoStringTokens = getTokenCount(worldInfoString);
-                        let storyStringTokens = getTokenCount(storyString);
-                        let examplesStringTokens = getTokenCount(examplesString);
-                        let charPersonalityTokens = getTokenCount(charPersonality);
-                        let charDescriptionTokens = getTokenCount(charDescription);
-                        let scenarioTextTokens = getTokenCount(scenarioText);
-                        let promptBiasTokens = getTokenCount(promptBias);
-                        let mesSendStringTokens = getTokenCount(mesSendString)
-                        let ActualChatHistoryTokens = mesSendStringTokens - allAnchorsTokens + power_user.token_padding;
-
-                        let totalTokensInPrompt =
-                            allAnchorsTokens +      // AN and/or legacy anchors
-                            //afterScenarioAnchorTokens +       //only counts if AN is set to 'after scenario'
-                            //zeroDepthAnchorTokens +           //same as above, even if AN not on 0 depth
-                            worldInfoStringTokens +
-                            storyStringTokens +     //chardefs total
-                            promptBiasTokens +      //{{}}
-                            ActualChatHistoryTokens +   //chat history
-                            power_user.token_padding;
-
-                        console.log(
-                            `
-                Prompt Itemization
-                -------------------
-                Extension Add-ins AN: ${allAnchorsTokens}
-
-                World Info: ${worldInfoStringTokens}
-
-                Character Definitions: ${storyStringTokens}
-                -- Description: ${charDescriptionTokens}
-                -- Example Messages: ${examplesStringTokens}
-                -- Character Personality: ${charPersonalityTokens}
-                -- Character Scenario: ${scenarioTextTokens}
-
-                Chat History: ${ActualChatHistoryTokens}
-                {{}} Bias: ${promptBiasTokens}
-                Padding: ${power_user.token_padding}
-                -------------------
-                Total Tokens in Prompt: ${totalTokensInPrompt}
-                vs
-                finalPrompt: ${finalPromptTokens}
-                Max Context: ${this_max_context}
-
-                `
-                        ); */
-
->>>>>>> 78d4f162
             if (zeroDepthAnchor && zeroDepthAnchor.length) {
                 if (!isMultigenEnabled() || tokens_already_generated == 0) {
                     finalPromt = appendZeroDepthAnchor(force_name2, zeroDepthAnchor, finalPromt);
