--- conflicted
+++ resolved
@@ -76,11 +76,9 @@
     fuzzySearchCharacters,
     MAX_CONTEXT_DEFAULT,
     fuzzySearchGroups,
-<<<<<<< HEAD
-    showPaginate, showPaginateGroup,
-=======
     renderStoryString,
->>>>>>> 1a29e15f
+    showPaginate,
+    showPaginateGroup,
 } from "./scripts/power-user.js";
 
 import {
