import { humanizedDateTime, favsToHotswap, getMessageTimeStamp, dragElement, isMobile, initRossMods, } from "./scripts/RossAscends-mods.js";
import { userStatsHandler, statMesProcess } from './scripts/stats.js';
import {
    generateKoboldWithStreaming,
    kai_settings,
    loadKoboldSettings,
    formatKoboldUrl,
    getKoboldGenerationData,
    canUseKoboldStopSequence,
    canUseKoboldStreaming,
    canUseKoboldTokenization,
} from "./scripts/kai-settings.js";

import {
    textgenerationwebui_settings,
    loadTextGenSettings,
    generateTextGenWithStreaming,
    getTextGenGenerationData,
    formatTextGenURL,
} from "./scripts/textgen-settings.js";

import {
    world_info,
    getWorldInfoPrompt,
    getWorldInfoSettings,
    setWorldInfoSettings,
    world_names,
    importEmbeddedWorldInfo,
    checkEmbeddedWorld,
    setWorldInfoButtonClass,
    importWorldInfo,
} from "./scripts/world-info.js";

import {
    groups,
    selected_group,
    saveGroupChat,
    getGroups,
    generateGroupWrapper,
    deleteGroup,
    is_group_generating,
    resetSelectedGroup,
    select_group_chats,
    regenerateGroup,
    group_generation_id,
    getGroupChat,
    renameGroupMember,
    createNewGroupChat,
    getGroupPastChats,
    getGroupAvatar,
    openGroupChat,
    editGroup,
    deleteGroupChat,
    renameGroupChat,
    importGroupChat,
    getGroupBlock,
    getGroupChatNames,
} from "./scripts/group-chats.js";

import {
    collapseNewlines,
    loadPowerUserSettings,
    playMessageSound,
    fixMarkdown,
    power_user,
    pygmalion_options,
    persona_description_positions,
    loadMovingUIState,
    getCustomStoppingStrings,
    MAX_CONTEXT_DEFAULT,
    renderStoryString,
    sortEntitiesList,
} from "./scripts/power-user.js";

import {
    setOpenAIMessageExamples,
    setOpenAIMessages,
    setupChatCompletionPromptManager,
    prepareOpenAIMessages,
    sendOpenAIRequest,
    loadOpenAISettings,
    setOpenAIOnlineStatus,
    generateOpenAIPromptCache,
    oai_settings,
    is_get_status_openai,
    openai_messages_count,
    chat_completion_sources,
    getChatCompletionModel,
} from "./scripts/openai.js";

import {
    generateNovelWithStreaming,
    getNovelGenerationData,
    getKayraMaxContextTokens,
    getNovelTier,
    loadNovelPreset,
    loadNovelSettings,
    nai_settings,
    setNovelData,
    adjustNovelInstructionPrompt,
} from "./scripts/nai-settings.js";

import {
    createNewBookmark,
    showBookmarksButtons
} from "./scripts/bookmarks.js";

import {
    horde_settings,
    loadHordeSettings,
    generateHorde,
    checkHordeStatus,
    getHordeModels,
    adjustHordeGenerationParams,
    MIN_AMOUNT_GEN,
} from "./scripts/horde.js";

import {
    debounce,
    delay,
    restoreCaretPosition,
    saveCaretPosition,
    end_trim_to_sentence,
    countOccurrences,
    isOdd,
    sortMoments,
    timestampToMoment,
    download,
    isDataURL,
    getCharaFilename,
    isDigitsOnly,
    PAGINATION_TEMPLATE,
    waitUntilCondition,
    escapeRegex,
<<<<<<< HEAD
    resetScrollHeight,
=======
>>>>>>> aa8e0934
} from "./scripts/utils.js";

import { extension_settings, getContext, loadExtensionSettings, processExtensionHelpers, registerExtensionHelper, runGenerationInterceptors, saveMetadataDebounced } from "./scripts/extensions.js";
import { executeSlashCommands, getSlashCommandsHelp, registerSlashCommand } from "./scripts/slash-commands.js";
import {
    tag_map,
    tags,
    loadTagsSettings,
    printTagFilters,
    getTagsList,
    appendTagToList,
    createTagMapFromList,
    renameTagKey,
    importTags,
    tag_filter_types,
} from "./scripts/tags.js";
import {
    SECRET_KEYS,
    readSecretState,
    secret_state,
    writeSecret
} from "./scripts/secrets.js";
import { EventEmitter } from './lib/eventemitter.js';
import { markdownExclusionExt } from "./scripts/showdown-exclusion.js";
import { NOTE_MODULE_NAME, metadata_keys, setFloatingPrompt, shouldWIAddPrompt } from "./scripts/authors-note.js";
import { getDeviceInfo } from "./scripts/RossAscends-mods.js";
import { registerPromptManagerMigration } from "./scripts/PromptManager.js";
import { getRegexedString, regex_placement } from "./scripts/extensions/regex/engine.js";
import { FILTER_TYPES, FilterHelper } from "./scripts/filters.js";
import { getCfgPrompt, getGuidanceScale } from "./scripts/extensions/cfg/util.js";
import {
    force_output_sequence,
    formatInstructModeChat,
    formatInstructModePrompt,
    formatInstructModeExamples,
    getInstructStoppingSequences,
    autoSelectInstructPreset,
    formatInstructModeSystemPrompt,
} from "./scripts/instruct-mode.js";
import { applyLocale } from "./scripts/i18n.js";
import { getTokenCount, getTokenizerModel, saveTokenCache } from "./scripts/tokenizers.js";

//exporting functions and vars for mods
export {
    Generate,
    getSettings,
    saveSettings,
    saveSettingsDebounced,
    printMessages,
    clearChat,
    getChat,
    getCharacters,
    callPopup,
    substituteParams,
    sendSystemMessage,
    addOneMessage,
    deleteLastMessage,
    resetChatState,
    select_rm_info,
    setCharacterId,
    setCharacterName,
    replaceCurrentChat,
    setOnlineStatus,
    checkOnlineStatus,
    setEditedMessageId,
    setSendButtonState,
    selectRightMenuWithAnimation,
    openCharacterChat,
    saveChat,
    messageFormatting,
    getExtensionPrompt,
    showSwipeButtons,
    hideSwipeButtons,
    changeMainAPI,
    setGenerationProgress,
    updateChatMetadata,
    scrollChatToBottom,
    isStreamingEnabled,
    getThumbnailUrl,
    getStoppingStrings,
    getStatus,
    reloadMarkdownProcessor,
    getCurrentChatId,
    chat,
    this_chid,
    selected_button,
    menu_type,
    settings,
    characters,
    online_status,
    main_api,
    api_server,
    system_messages,
    nai_settings,
    token,
    name1,
    name2,
    is_send_press,
    api_server_textgenerationwebui,
    max_context,
    chat_metadata,
    streamingProcessor,
    default_avatar,
    system_message_types,
    talkativeness_default,
    default_ch_mes,
    extension_prompt_types,
    mesForShowdownParse,
    printCharacters,
}

// Allow target="_blank" in links
DOMPurify.addHook('afterSanitizeAttributes', function (node) {
    if ('target' in node) {
        node.setAttribute('target', '_blank');
        node.setAttribute('rel', 'noopener');
    }
});

// API OBJECT FOR EXTERNAL WIRING
window["SillyTavern"] = {};

// Event source init
export const event_types = {
    EXTRAS_CONNECTED: 'extras_connected',
    MESSAGE_SWIPED: 'message_swiped',
    MESSAGE_SENT: 'message_sent',
    MESSAGE_RECEIVED: 'message_received',
    MESSAGE_EDITED: 'message_edited',
    MESSAGE_DELETED: 'message_deleted',
    IMPERSONATE_READY: 'impersonate_ready',
    CHAT_CHANGED: 'chat_id_changed',
    GENERATION_STOPPED: 'generation_stopped',
    EXTENSIONS_FIRST_LOAD: 'extensions_first_load',
    SETTINGS_LOADED: 'settings_loaded',
    SETTINGS_UPDATED: 'settings_updated',
    GROUP_UPDATED: 'group_updated',
    MOVABLE_PANELS_RESET: 'movable_panels_reset',
    SETTINGS_LOADED_BEFORE: 'settings_loaded_before',
    SETTINGS_LOADED_AFTER: 'settings_loaded_after',
    CHATCOMPLETION_SOURCE_CHANGED: 'chatcompletion_source_changed',
    CHATCOMPLETION_MODEL_CHANGED: 'chatcompletion_model_changed',
    OAI_BEFORE_CHATCOMPLETION: 'oai_before_chatcompletion',
    OAI_PRESET_CHANGED: 'oai_preset_changed',
    WORLDINFO_SETTINGS_UPDATED: 'worldinfo_settings_updated',
    CHARACTER_EDITED: 'character_edited',
    USER_MESSAGE_RENDERED: 'user_message_rendered',
    CHARACTER_MESSAGE_RENDERED: 'character_message_rendered',
}

export const eventSource = new EventEmitter();

// Check for override warnings every 5 seconds...
setInterval(displayOverrideWarnings, 5000);
// ...or when the chat changes
eventSource.on(event_types.CHAT_CHANGED, displayOverrideWarnings);
eventSource.on(event_types.CHAT_CHANGED, setChatLockedPersona);
eventSource.on(event_types.MESSAGE_RECEIVED, processExtensionHelpers);
eventSource.on(event_types.MESSAGE_SENT, processExtensionHelpers);

hljs.addPlugin({ "before:highlightElement": ({ el }) => { el.textContent = el.innerText } });

// Markdown converter
let mesForShowdownParse; //intended to be used as a context to compare showdown strings against
let converter;
reloadMarkdownProcessor();

// array for prompt token calculations
console.debug('initializing Prompt Itemization Array on Startup');
let itemizedPrompts = [];

/* let bg_menu_toggle = false; */
export const systemUserName = "SillyTavern System";
let default_user_name = "User";
let name1 = default_user_name;
let name2 = "SillyTavern System";
let chat = [];
let safetychat = [
    {
        name: systemUserName,
        is_user: false,
        is_name: true,
        create_date: 0,
        mes: "You deleted a character/chat and arrived back here for safety reasons! Pick another character!",
    },
];
let chatSaveTimeout;
export let isChatSaving = false;
let chat_create_date = 0;
let firstRun = false;

const default_ch_mes = "Hello";
let count_view_mes = 0;
let generatedPromtCache = "";
let generation_started = new Date();
let characters = [];
let this_chid;
let saveCharactersPage = 0;
let backgrounds = [];
const default_avatar = "img/ai4.png";
export const system_avatar = "img/five.png";
export const comment_avatar = "img/quill.png";
export let CLIENT_VERSION = 'SillyTavern:UNKNOWN:Cohee#1207'; // For Horde header
let optionsPopper = Popper.createPopper(document.getElementById('options_button'), document.getElementById('options'), {
    placement: 'top-start'
});
let exportPopper = Popper.createPopper(document.getElementById('export_button'), document.getElementById('export_format_popup'), {
    placement: 'left'
});
let rawPromptPopper = Popper.createPopper(document.getElementById('dialogue_popup'), document.getElementById('rawPromptPopup'), {
    placement: 'right'
});

let dialogueResolve = null;
let chat_metadata = {};
let streamingProcessor = null;
let crop_data = undefined;
let is_delete_mode = false;
let fav_ch_checked = false;
let scrollLock = false;

const durationSaveEdit = 1000;
const saveSettingsDebounced = debounce(() => saveSettings(), durationSaveEdit);
export const saveCharacterDebounced = debounce(() => $("#create_button").trigger('click'), durationSaveEdit);

const system_message_types = {
    HELP: "help",
    WELCOME: "welcome",
    GROUP: "group",
    EMPTY: "empty",
    GENERIC: "generic",
    BOOKMARK_CREATED: "bookmark_created",
    BOOKMARK_BACK: "bookmark_back",
    NARRATOR: "narrator",
    COMMENT: "comment",
    SLASH_COMMANDS: "slash_commands",
    FORMATTING: "formatting",
    HOTKEYS: "hotkeys",
    MACROS: "macros",
};

const extension_prompt_types = {
    /**
     * @deprecated Outdated term. In reality it's "after main prompt or story string"
     */
    AFTER_SCENARIO: 0,
    IN_CHAT: 1
};

let system_messages = {};

function getSystemMessages() {
    system_messages = {
        help: {
            name: systemUserName,
            force_avatar: system_avatar,
            is_user: false,
            is_system: true,
            is_name: true,
            mes: renderTemplate("help"),
        },
        slash_commands: {
            name: systemUserName,
            force_avatar: system_avatar,
            is_user: false,
            is_system: true,
            is_name: true,
            mes: '',
        },
        hotkeys: {
            name: systemUserName,
            force_avatar: system_avatar,
            is_user: false,
            is_system: true,
            is_name: true,
            mes: renderTemplate("hotkeys"),
        },
        formatting: {
            name: systemUserName,
            force_avatar: system_avatar,
            is_user: false,
            is_system: true,
            is_name: true,
            mes: renderTemplate("formatting"),
        },
        macros: {
            name: systemUserName,
            force_avatar: system_avatar,
            is_user: false,
            is_system: true,
            is_name: true,
            mes: renderTemplate("macros"),
        },
        welcome:
        {
            name: systemUserName,
            force_avatar: system_avatar,
            is_user: false,
            is_system: true,
            is_name: true,
            mes: renderTemplate("welcome"),
        },
        group: {
            name: systemUserName,
            force_avatar: system_avatar,
            is_user: false,
            is_system: true,
            is_name: true,
            is_group: true,
            mes: "Group chat created. Say 'Hi' to lovely people!",
        },
        empty: {
            name: systemUserName,
            force_avatar: system_avatar,
            is_user: false,
            is_system: true,
            is_name: true,
            mes: "No one hears you. <b>Hint&#58;</b> add more members to the group!",
        },
        generic: {
            name: systemUserName,
            force_avatar: system_avatar,
            is_user: false,
            is_system: true,
            is_name: true,
            mes: "Generic system message. User `text` parameter to override the contents",
        },
        bookmark_created: {
            name: systemUserName,
            force_avatar: system_avatar,
            is_user: false,
            is_system: true,
            is_name: true,
            mes: `Bookmark created! Click here to open the bookmark chat: <a class="bookmark_link" file_name="{0}" href="javascript:void(null);">{1}</a>`,
        },
        bookmark_back: {
            name: systemUserName,
            force_avatar: system_avatar,
            is_user: false,
            is_system: true,
            is_name: true,
            mes: `Click here to return to the previous chat: <a class="bookmark_link" file_name="{0}" href="javascript:void(null);">Return</a>`,
        },
    };
}

// Register configuration migrations
registerPromptManagerMigration();

$(document).ajaxError(function myErrorHandler(_, xhr) {
    if (xhr.status == 403) {
        toastr.warning(
            "doubleCsrf errors in console are NORMAL in this case. If you want to run ST in multiple tabs, start the server with --disableCsrf option.",
            "Looks like you've opened SillyTavern in another browser tab",
            { timeOut: 0, extendedTimeOut: 0, preventDuplicates: true },
        );
    }
});

function getUrlSync(url, cache = true) {
    return $.ajax({
        type: "GET",
        url: url,
        cache: cache,
        async: false
    }).responseText;
}

function renderTemplate(templateId, templateData = {}, sanitize = true, localize = true) {
    try {
        const templateContent = getUrlSync(`/scripts/templates/${templateId}.html`);
        const template = Handlebars.compile(templateContent);
        let result = template(templateData);

        if (sanitize) {
            result = DOMPurify.sanitize(result);
        }

        if (localize) {
            result = applyLocale(result);
        }

        return result;
    } catch (err) {
        console.error("Error rendering template", templateId, templateData, err);
        toastr.error("Check the DevTools console for more information.", "Error rendering template");
    }
}

async function getClientVersion() {
    try {
        const response = await fetch('/version');
        const data = await response.json();
        CLIENT_VERSION = data.agent;
        let displayVersion = `SillyTavern ${data.pkgVersion}`;

        if (data.gitRevision && data.gitBranch) {
            displayVersion += ` '${data.gitBranch}' (${data.gitRevision})`;
        }

        $('#version_display').text(displayVersion);
        $('#version_display_welcome').text(displayVersion);
    } catch (err) {
        console.error("Couldn't get client version", err);
    }
}

function reloadMarkdownProcessor(render_formulas = false) {
    if (render_formulas) {
        converter = new showdown.Converter({
            emoji: true,
            underline: true,
            tables: true,
            parseImgDimensions: true,
            extensions: [
                showdownKatex(
                    {
                        delimiters: [
                            { left: '$$', right: '$$', display: true, asciimath: false },
                            { left: '$', right: '$', display: false, asciimath: true },
                        ]
                    }
                )],
        });
    }
    else {
        converter = new showdown.Converter({
            emoji: true,
            literalMidWordUnderscores: true,
            parseImgDimensions: true,
            tables: true,
        });
    }

    // Inject the dinkus extension after creating the converter
    // Maybe move this into power_user init?
    setTimeout(() => {
        if (power_user) {
            converter.addExtension(markdownExclusionExt(), 'exclusion');
        }
    }, 1)

    return converter;
}

function getCurrentChatId() {
    if (selected_group) {
        return groups.find(x => x.id == selected_group)?.chat_id;
    }
    else if (this_chid) {
        return characters[this_chid].chat;
    }
}

const talkativeness_default = 0.5;

var is_advanced_char_open = false;

var menu_type = ""; //what is selected in the menu
var selected_button = ""; //which button pressed
//create pole save
let create_save = {
    name: "",
    description: "",
    creator_notes: "",
    post_history_instructions: "",
    character_version: "",
    system_prompt: "",
    tags: "",
    creator: "",
    personality: "",
    first_message: "",
    avatar: "",
    scenario: "",
    mes_example: "",
    world: "",
    talkativeness: talkativeness_default,
    alternate_greetings: []
};

//animation right menu
let animation_duration = 125;
let animation_easing = "ease-in-out";
let popup_type = "";
let bg_file_for_del = "";
let chat_file_for_del = "";
let online_status = "no_connection";

let api_server = "";
let api_server_textgenerationwebui = "";
//var interval_timer = setInterval(getStatus, 2000);
let interval_timer_novel = setInterval(getStatusNovel, 90000);
let is_get_status = false;
let is_get_status_novel = false;
let is_api_button_press = false;
let is_api_button_press_novel = false;
let api_use_mancer_webui = false;

let is_send_press = false; //Send generation

let this_del_mes = 0;

//message editing and chat scroll posistion persistence
var this_edit_mes_text = "";
var this_edit_mes_chname = "";
var this_edit_mes_id;
var scroll_holder = 0;
var is_use_scroll_holder = false;

//settings
var settings;
export let koboldai_settings;
export let koboldai_setting_names;
var preset_settings = "gui";
var user_avatar = "you.png";
export var amount_gen = 80; //default max length of AI generated responses
var max_context = 2048;

var is_pygmalion = false;
var tokens_already_generated = 0;
var message_already_generated = "";
var cycle_count_generation = 0;

var swipes = true;
let extension_prompts = {};

var main_api;// = "kobold";
//novel settings
export let novelai_settings;
export let novelai_setting_names;
let abortController;

//css
var css_mes_bg = $('<div class="mes"></div>').css("background");
var css_send_form_display = $("<div id=send_form></div>").css("display");
let generate_loop_counter = 0;
const MAX_GENERATION_LOOPS = 5;

var kobold_horde_model = "";

let token;

var PromptArrayItemForRawPromptDisplay;

export let active_character = "";
export let active_group = "";
export const entitiesFilter = new FilterHelper(debounce(printCharacters, 100));

export function getRequestHeaders() {
    return {
        "Content-Type": "application/json",
        "X-CSRF-Token": token,
    };
}

$.ajaxPrefilter((options, originalOptions, xhr) => {
    xhr.setRequestHeader("X-CSRF-Token", token);
});

///// initialization protocol ////////
$.get("/csrf-token").then(async (data) => {
    token = data.token;
    getSystemMessages();
    sendSystemMessage(system_message_types.WELCOME);
    await readSecretState();
    await getClientVersion();
    await getSettings("def");
    await getUserAvatars();
    await getCharacters();
    await getBackgrounds();
});

function checkOnlineStatus() {
    ///////// REMOVED LINES THAT DUPLICATE RA_CHeckOnlineStatus FEATURES
    if (online_status == "no_connection") {
        $("#online_status_indicator2").css("background-color", "red");  //Kobold
        $("#online_status_text2").html("No connection...");
        $("#online_status_indicator_horde").css("background-color", "red");  //Kobold Horde
        $("#online_status_text_horde").html("No connection...");
        $("#online_status_indicator3").css("background-color", "red");  //Novel
        $("#online_status_text3").html("No connection...");
        $(".online_status_indicator4").css("background-color", "red");  //OAI / ooba
        $(".online_status_text4").html("No connection...");
        is_get_status = false;
        is_get_status_novel = false;
        setOpenAIOnlineStatus(false);
    } else {
        $("#online_status_indicator2").css("background-color", "green"); //kobold
        $("#online_status_text2").html(online_status);
        $("#online_status_indicator_horde").css("background-color", "green");  //Kobold Horde
        $("#online_status_text_horde").html(online_status);
        $("#online_status_indicator3").css("background-color", "green"); //novel
        $("#online_status_text3").html(online_status);
        $(".online_status_indicator4").css("background-color", "green"); //OAI / ooba
        $(".online_status_text4").html(online_status);
    }
}

export function setActiveCharacter(character) {
    active_character = character;
}

export function setActiveGroup(group) {
    active_group = group;
}

async function getStatus() {
    if (is_get_status) {
        if (main_api == "koboldhorde") {
            try {
                const hordeStatus = await checkHordeStatus();
                online_status = hordeStatus ? 'Connected' : 'no_connection';
                resultCheckStatus();
            }
            catch {
                online_status = "no_connection";
                resultCheckStatus();
            }

            return;
        }

        jQuery.ajax({
            type: "POST", //
            url: "/getstatus", //
            data: JSON.stringify({
                api_server: main_api == "kobold" ? api_server : api_server_textgenerationwebui,
                main_api: main_api,
                use_mancer: main_api == "textgenerationwebui" ? api_use_mancer_webui : false,
            }),
            beforeSend: function () { },
            cache: false,
            dataType: "json",
            crossDomain: true,
            contentType: "application/json",
            //processData: false,
            success: function (data) {
                online_status = data.result;
                if (online_status == undefined) {
                    online_status = "no_connection";
                }

                // Determine instruct mode preset
                autoSelectInstructPreset(online_status);

                if ((online_status.toLowerCase().indexOf("pygmalion") != -1 && power_user.pygmalion_formatting == pygmalion_options.AUTO)
                    || (online_status !== "no_connection" && power_user.pygmalion_formatting == pygmalion_options.ENABLED)) {
                    is_pygmalion = true;
                    online_status += " (Pyg. formatting on)";
                } else {
                    is_pygmalion = false;
                }

                // determine if we can use stop sequence and streaming
                if (main_api === "kobold" || main_api === "koboldhorde") {
                    kai_settings.use_stop_sequence = canUseKoboldStopSequence(data.version);
                    kai_settings.can_use_streaming = canUseKoboldStreaming(data.koboldVersion);
                    kai_settings.can_use_tokenization = canUseKoboldTokenization(data.koboldVersion);
                }

                // We didn't get a 200 status code, but the endpoint has an explanation. Which means it DID connect, but I digress.
                if (online_status == "no_connection" && data.response) {
                    toastr.error(data.response, "API Error", { timeOut: 5000, preventDuplicates: true })
                }

                //console.log(online_status);
                resultCheckStatus();
            },
            error: function (jqXHR, exception) {
                console.log(exception);
                console.log(jqXHR);
                online_status = "no_connection";

                resultCheckStatus();
            },
        });
    } else {
        if (is_get_status_novel != true && is_get_status_openai != true) {
            online_status = "no_connection";
        }
    }
}

function resultCheckStatus() {
    is_api_button_press = false;
    checkOnlineStatus();
    $("#api_loading").css("display", "none");
    $("#api_button").css("display", "inline-block");
    $("#api_loading_textgenerationwebui").css("display", "none");
    $("#api_button_textgenerationwebui").css("display", "inline-block");
}

export function selectCharacterById(id) {
    if (characters[id] == undefined) {
        return;
    }

    if (isChatSaving) {
        toastr.info("Please wait until the chat is saved before switching characters.", "Your chat is still saving...");
        return;
    }

    if (selected_group && is_group_generating) {
        return;
    }

    if (selected_group || this_chid !== id) {
        //if clicked on a different character from what was currently selected
        if (!is_send_press) {
            cancelTtsPlay();
            resetSelectedGroup();
            this_edit_mes_id = undefined;
            selected_button = "character_edit";
            this_chid = id;
            clearChat();
            chat.length = 0;
            chat_metadata = {};
            getChat();
        }
    } else {
        //if clicked on character that was already selected
        selected_button = "character_edit";
        select_selected_character(this_chid);
    }
}

function getCharacterBlock(item, id) {
    let this_avatar = default_avatar;
    if (item.avatar != "none") {
        this_avatar = getThumbnailUrl('avatar', item.avatar);
    }
    // Populate the template
    const template = $('#character_template .character_select').clone();
    template.attr({ 'chid': id, 'id': `CharID${id}` });
    template.find('img').attr('src', this_avatar);
    template.find('.avatar').attr('title', item.avatar);
    template.find('.ch_name').text(item.name);
    if (power_user.show_card_avatar_urls) {
        template.find('.ch_avatar_url').text(item.avatar);
    }
    template.find('.ch_fav_icon').css("display", 'none');
    template.toggleClass('is_fav', item.fav || item.fav == 'true');
    template.find('.ch_fav').val(item.fav);

    const description = item.data?.creator_notes?.split('\n', 1)[0] || '';
    if (description) {
        template.find('.ch_description').text(description);
    }
    else {
        template.find('.ch_description').hide();
    }

    const version = item.data?.character_version || '';
    if (version) {
        template.find('.character_version').text(version);
    }
    else {
        template.find('.character_version').hide();
    }

    // Display inline tags
    const tags = getTagsList(item.avatar);
    const tagsElement = template.find('.tags');
    tags.forEach(tag => appendTagToList(tagsElement, tag, {}));

    // Add to the list
    return template;
}

async function printCharacters(fullRefresh = false) {
    const storageKey = 'Characters_PerPage';
    $("#rm_print_characters_pagination").pagination({
        dataSource: getEntitiesList({ doFilter: true }),
        pageSize: Number(localStorage.getItem(storageKey)) || 50,
        sizeChangerOptions: [10, 25, 50, 100, 250, 500, 1000],
        pageRange: 1,
        pageNumber: saveCharactersPage || 1,
        position: 'top',
        showPageNumbers: false,
        showSizeChanger: true,
        prevText: '<',
        nextText: '>',
        formatNavigator: PAGINATION_TEMPLATE,
        showNavigator: true,
        callback: function (data) {
            $("#rm_print_characters_block").empty();
            for (const i of data) {
                if (i.type === 'character') {
                    $("#rm_print_characters_block").append(getCharacterBlock(i.item, i.id));
                }
                if (i.type === 'group') {
                    $("#rm_print_characters_block").append(getGroupBlock(i.item));
                }
            }
        },
        afterSizeSelectorChange: function (e) {
            localStorage.setItem(storageKey, e.target.value);
        },
        afterPaging: function (e) {
            saveCharactersPage = e;
        },
    });

    favsToHotswap();
    saveCharactersPage = 0;

    if (fullRefresh) {
        printTagFilters(tag_filter_types.character);
        printTagFilters(tag_filter_types.group_member);

        await delay(300);
        displayOverrideWarnings();
    }
}

export function getEntitiesList({ doFilter } = {}) {
    let entities = [];
    entities.push(...characters.map((item, index) => ({ item, id: index, type: 'character' })));
    entities.push(...groups.map((item) => ({ item, id: item.id, type: 'group' })));

    if (doFilter) {
        entities = entitiesFilter.applyFilters(entities);
    }

    sortEntitiesList(entities);
    return entities;
}

async function getOneCharacter(avatarUrl) {
    const response = await fetch("/getonecharacter", {
        method: "POST",
        headers: getRequestHeaders(),
        body: JSON.stringify({
            avatar_url: avatarUrl,
        }),
    });

    if (response.ok) {
        const getData = await response.json();
        getData['name'] = DOMPurify.sanitize(getData['name']);
        getData['chat'] = String(getData['chat']);

        const indexOf = characters.findIndex(x => x.avatar === avatarUrl);

        if (indexOf !== -1) {
            characters[indexOf] = getData;
        } else {
            toastr.error(`Character ${avatarUrl} not found in the list`, "Error", { timeOut: 5000, preventDuplicates: true });
        }
    }
}

async function getCharacters() {
    var response = await fetch("/getcharacters", {
        method: "POST",
        headers: getRequestHeaders(),
        body: JSON.stringify({
            "": "",
        }),
    });
    if (response.ok === true) {
        var getData = ""; //RossAscends: reset to force array to update to account for deleted character.
        getData = await response.json();
        const load_ch_count = Object.getOwnPropertyNames(getData);
        for (var i = 0; i < load_ch_count.length; i++) {
            characters[i] = [];
            characters[i] = getData[i];
            characters[i]['name'] = DOMPurify.sanitize(characters[i]['name']);

            // For dropped-in cards
            if (!characters[i]['chat']) {
                characters[i]['chat'] = `${characters[i]['name']} - ${humanizedDateTime()}`;
            }

            characters[i]['chat'] = String(characters[i]['chat']);
        }
        if (this_chid != undefined && this_chid != "invalid-safety-id") {
            $("#avatar_url_pole").val(characters[this_chid].avatar);
        }

        await getGroups();
        await printCharacters(true);
    }
}

async function getBackgrounds() {
    const response = await fetch("/getbackgrounds", {
        method: "POST",
        headers: getRequestHeaders(),
        body: JSON.stringify({
            "": "",
        }),
    });
    if (response.ok === true) {
        const getData = await response.json();
        //background = getData;
        //console.log(getData.length);
        $("#bg_menu_content").children('div').remove();
        for (const bg of getData) {
            const template = getBackgroundFromTemplate(bg);
            $("#bg_menu_content").append(template);
        }
    }
}

function getBackgroundFromTemplate(bg) {
    const thumbPath = getThumbnailUrl('bg', bg);
    const template = $('#background_template .bg_example').clone();
    template.attr('bgfile', bg);
    template.attr('title', bg);
    template.find('.bg_button').attr('bgfile', bg);
    template.css('background-image', `url('${thumbPath}')`);
    template.find('.BGSampleTitle').text(bg.slice(0, bg.lastIndexOf('.')));
    return template;
}

async function setBackground(bg) {

    jQuery.ajax({
        type: "POST", //
        url: "/setbackground", //
        data: JSON.stringify({
            bg: bg,
        }),
        beforeSend: function () {

        },
        cache: false,
        dataType: "json",
        contentType: "application/json",
        //processData: false,
        success: function (html) { },
        error: function (jqXHR, exception) {
            console.log(exception);
            console.log(jqXHR);
        },
    });
}

async function delBackground(bg) {
    const response = await fetch("/delbackground", {
        method: "POST",
        headers: getRequestHeaders(),
        body: JSON.stringify({
            bg: bg,
        }),
    });
    if (response.ok === true) {

    }
}

async function delChat(chatfile) {
    const response = await fetch("/delchat", {
        method: "POST",
        headers: getRequestHeaders(),
        body: JSON.stringify({
            chatfile: chatfile,
            avatar_url: characters[this_chid].avatar,
        }),
    });
    if (response.ok === true) {
        // choose another chat if current was deleted
        if (chatfile.replace('.jsonl', '') === characters[this_chid].chat) {
            chat_metadata = {};
            await replaceCurrentChat();
        }
    }
}

async function replaceCurrentChat() {
    clearChat();
    chat.length = 0;

    const chatsResponse = await fetch("/getallchatsofcharacter", {
        method: 'POST',
        headers: getRequestHeaders(),
        body: JSON.stringify({ avatar_url: characters[this_chid].avatar })
    });

    if (chatsResponse.ok) {
        const chats = Object.values(await chatsResponse.json());

        // pick existing chat
        if (chats.length && typeof chats[0] === 'object') {
            characters[this_chid].chat = chats[0].file_name.replace('.jsonl', '');
            $("#selected_chat_pole").val(characters[this_chid].chat);
            saveCharacterDebounced();
            await getChat();
        }

        // start new chat
        else {
            characters[this_chid].chat = name2 + " - " + humanizedDateTime();
            $("#selected_chat_pole").val(characters[this_chid].chat);
            saveCharacterDebounced();
            await getChat();
        }
    }
}

function printMessages() {
    chat.forEach(function (item, i, arr) {
        addOneMessage(item, { scroll: i === arr.length - 1 });
    });

    if (power_user.lazy_load > 0) {
        const height = $('#chat').height();
        const scrollHeight = $('#chat').prop('scrollHeight');

        // Only hide if oveflowing the scroll
        if (scrollHeight > height) {
            $('#chat').children('.mes').slice(0, -power_user.lazy_load).hide();
        }
    }
}

function clearChat() {
    count_view_mes = 0;
    extension_prompts = {};
    $("#chat").children().remove();
    if ($('.zoomed_avatar[forChar]').length) {
        console.debug('saw avatars to remove')
        $('.zoomed_avatar[forChar]').remove();
    } else { console.debug('saw no avatars') }
    itemizedPrompts = [];
}

async function deleteLastMessage() {
    count_view_mes--;
    chat.length = chat.length - 1;
    $('#chat').children('.mes').last().remove();
    await eventSource.emit(event_types.MESSAGE_DELETED, chat.length);
}

export async function reloadCurrentChat() {
    clearChat();
    chat.length = 0;

    if (selected_group) {
        await getGroupChat(selected_group);
    }
    else if (this_chid) {
        await getChat();
    }
    else {
        resetChatState();
        printMessages();
    }

    await eventSource.emit(event_types.CHAT_CHANGED, getCurrentChatId());
}

function messageFormatting(mes, ch_name, isSystem, isUser) {
    if (mes) {
        mesForShowdownParse = mes;
    }

    if (!mes) {
        mes = '';
    }

    // Prompt bias replacement should be applied on the raw message
    if (!power_user.show_user_prompt_bias && ch_name && !isUser && !isSystem) {
        mes = mes.replaceAll(substituteParams(power_user.user_prompt_bias), "");
    }

    if (!isSystem) {
        let regexPlacement;
        if (isUser) {
            regexPlacement = regex_placement.USER_INPUT;
        } else if (ch_name !== name2) {
            regexPlacement = regex_placement.SLASH_COMMAND;
        } else {
            regexPlacement = regex_placement.AI_OUTPUT;
        }

        // Always override the character name
        mes = getRegexedString(mes, regexPlacement, {
            characterOverride: ch_name,
            isMarkdown: true
        });
    }

    if (power_user.auto_fix_generated_markdown) {
        mes = fixMarkdown(mes);
    }

    if (!isSystem && power_user.encode_tags) {
        mes = mes.replaceAll("<", "&lt;").replaceAll(">", "&gt;");
    }

    if ((this_chid === undefined || this_chid === "invalid-safety-id") && !selected_group) {
        mes = mes
            .replace(/\*\*(.+?)\*\*/g, "<b>$1</b>")
            .replace(/\n/g, "<br/>");
    } else if (!isSystem) {
        mes = mes.replace(/```[\s\S]*?```|``[\s\S]*?``|`[\s\S]*?`|(\".+?\")|(\u201C.+?\u201D)/gm, function (match, p1, p2) {
            if (p1) {
                return '<q>"' + p1.replace(/\"/g, "") + '"</q>';
            } else if (p2) {
                return '<q>“' + p2.replace(/\u201C|\u201D/g, "") + '”</q>';
            } else {
                return match;
            }
        });

        mes = mes.replaceAll('\\begin{align*}', '$$');
        mes = mes.replaceAll('\\end{align*}', '$$');
        mes = converter.makeHtml(mes);
        mes = replaceBiasMarkup(mes);

        mes = mes.replace(/<code(.*)>[\s\S]*?<\/code>/g, function (match) {
            // Firefox creates extra newlines from <br>s in code blocks, so we replace them before converting newlines to <br>s.
            return match.replace(/\n/gm, '\u0000');
        })
        mes = mes.replace(/\n/g, "<br/>");
        mes = mes.replace(/\u0000/g, "\n"); // Restore converted newlines
        mes = mes.trim();

        mes = mes.replace(/<code(.*)>[\s\S]*?<\/code>/g, function (match) {
            return match.replace(/&amp;/g, '&');
        });
    }

    /*
    // Hides bias from empty messages send with slash commands
    if (isSystem) {
        mes = mes.replace(/\{\{[\s\S]*?\}\}/gm, "");
    }
    */

    if (!power_user.allow_name2_display && ch_name && !isUser && !isSystem) {
        mes = mes.replace(new RegExp(`(^|\n)${ch_name}:`, 'g'), "$1");
    }

    mes = DOMPurify.sanitize(mes);

    return mes;
}

/**
 * Inserts or replaces an SVG icon adjacent to the provided message's timestamp.
 *
 * If the `extra.api` is "openai" and `extra.model` contains the substring "claude",
 * the function fetches the "claude.svg". Otherwise, it fetches the SVG named after
 * the value in `extra.api`.
 *
 * @param {jQuery} mes - The message element containing the timestamp where the icon should be inserted or replaced.
 * @param {Object} extra - Contains the API and model details.
 * @param {string} extra.api - The name of the API, used to determine which SVG to fetch.
 * @param {string} extra.model - The model name, used to check for the substring "claude".
 */
function insertSVGIcon(mes, extra) {
    // Determine the SVG filename
    let modelName;

    // Claude on OpenRouter or Anthropic
    if (extra.api === "openai" && extra.model?.toLowerCase().includes("claude")) {
        modelName = "claude";
    }
    // OpenAI on OpenRouter
    else if (extra.api === "openai" && extra.model?.toLowerCase().includes("openai")) {
        modelName = "openai";
    }
    // OpenRouter website model or other models
    else if (extra.api === "openai" && (extra.model === null || extra.model?.toLowerCase().includes("/"))) {
        modelName = "openrouter";
    }
    // Everything else
    else {
        modelName = extra.api;
    }

    const image = new Image();
    // Add classes for styling and identification
    image.classList.add('icon-svg', 'timestamp-icon');
    image.src = `/img/${modelName}.svg`;

    image.onload = async function () {
        // Check if an SVG already exists adjacent to the timestamp
        let existingSVG = mes.find('.timestamp').next('.timestamp-icon');

        if (existingSVG.length) {
            // Replace existing SVG
            existingSVG.replaceWith(image);
        } else {
            // Append the new SVG if none exists
            mes.find('.timestamp').after(image);
        }

        await SVGInject(this);
    };
}


function getMessageFromTemplate({
    mesId,
    characterName,
    isUser,
    avatarImg,
    bias,
    isSystem,
    title,
    timerValue,
    timerTitle,
    bookmarkLink,
    forceAvatar,
    timestamp,
    extra,
} = {}) {
    const mes = $('#message_template .mes').clone();
    mes.attr({
        'mesid': mesId,
        'ch_name': characterName,
        'is_user': isUser,
        'is_system': !!isSystem,
        'bookmark_link': bookmarkLink,
        'force_avatar': !!forceAvatar,
        'timestamp': timestamp,
    });
    mes.find('.avatar img').attr('src', avatarImg);
    mes.find('.ch_name .name_text').text(characterName);
    mes.find('.mes_bias').html(bias);
    mes.find('.timestamp').text(timestamp).attr('title', `${extra?.api ? extra.api + ' - ' : ''}${extra?.model ?? ''}`);
    mes.find('.mesIDDisplay').text(`#${mesId}`);
    title && mes.attr('title', title);
    timerValue && mes.find('.mes_timer').attr('title', timerTitle).text(timerValue);

    if (power_user.timestamp_model_icon && extra?.api) {
        insertSVGIcon(mes, extra);
    }

    return mes;
}

export function updateMessageBlock(messageId, message) {
    const messageElement = $(`#chat [mesid="${messageId}"]`);
    const text = message?.extra?.display_text ?? message.mes;
    messageElement.find('.mes_text').html(messageFormatting(text, message.name, message.is_system, message.is_user));
    addCopyToCodeBlocks(messageElement)
    appendImageToMessage(message, messageElement);
}

export function appendImageToMessage(mes, messageElement) {
    if (mes.extra?.image) {
        const image = messageElement.find('.mes_img');
        const text = messageElement.find('.mes_text');
        const isInline = !!mes.extra?.inline_image;
        image.attr('src', mes.extra?.image);
        image.attr('title', mes.extra?.title || mes.title || '');
        messageElement.find(".mes_img_container").addClass("img_extra");
        image.toggleClass("img_inline", isInline);
        text.toggleClass('displayNone', !isInline);
    }
}

export function addCopyToCodeBlocks(messageElement) {
    const codeBlocks = $(messageElement).find("pre code");
    for (let i = 0; i < codeBlocks.length; i++) {
        hljs.highlightElement(codeBlocks.get(i));
        if (navigator.clipboard !== undefined) {
            const copyButton = document.createElement('i');
            copyButton.classList.add('fa-solid', 'fa-copy', 'code-copy');
            copyButton.title = 'Copy code';
            codeBlocks.get(i).appendChild(copyButton);
            copyButton.addEventListener('pointerup', function (event) {
                navigator.clipboard.writeText(codeBlocks.get(i).innerText);
                toastr.info('Copied!', '', { timeOut: 2000 });
            });
        }
    }
}


function addOneMessage(mes, { type = "normal", insertAfter = null, scroll = true } = {}) {
    var messageText = mes["mes"];
    const momentDate = timestampToMoment(mes.send_date);
    const timestamp = momentDate.isValid() ? momentDate.format('LL LT') : '';

    if (mes?.extra?.display_text) {
        messageText = mes.extra.display_text;
    }

    // Forbidden black magic
    // This allows to use "continue" on user messages
    if (type === 'swipe' && mes.swipe_id === undefined) {
        mes.swipe_id = 0;
        mes.swipes = [mes.mes];
    }

    if (mes.name === name1) {
        var characterName = name1; //set to user's name by default
    } else { var characterName = mes.name }

    var avatarImg = getUserAvatar(user_avatar);
    const isSystem = mes.is_system;
    const title = mes.title;
    generatedPromtCache = "";

    //for non-user mesages
    if (!mes["is_user"]) {
        if (mes.force_avatar) {
            avatarImg = mes.force_avatar;
        } else if (this_chid === undefined || this_chid === "invalid-safety-id") {
            avatarImg = system_avatar;
        } else {
            if (characters[this_chid].avatar != "none") {
                avatarImg = getThumbnailUrl('avatar', characters[this_chid].avatar);
            } else {
                avatarImg = default_avatar;
            }
        }
        //old processing:
        //if messge is from sytem, use the name provided in the message JSONL to proceed,
        //if not system message, use name2 (char's name) to proceed
        //characterName = mes.is_system || mes.force_avatar ? mes.name : name2;
    } else if (mes["is_user"] && mes["force_avatar"]) {
        // Special case for persona images.
        avatarImg = mes["force_avatar"];
    }

    if (count_view_mes == 0) {
        messageText = substituteParams(messageText);
    }
    messageText = messageFormatting(
        messageText,
        characterName,
        isSystem,
        mes.is_user,
    );
    const bias = messageFormatting(mes.extra?.bias ?? "");
    let bookmarkLink = mes?.extra?.bookmark_link ?? '';
    // Verify bookmarked chat still exists
    // Cohee: Commented out for now. I'm worried of performance issues.
    /*if (bookmarkLink !== '') {
        let chat_names = selected_group
            ? getGroupChatNames(selected_group)
            : Object.values(getPastCharacterChats()).map(({ file_name }) => file_name);

        if (!chat_names.includes(bookmarkLink)) {
            bookmarkLink = ''
        }
    }*/
    let params = {
        mesId: count_view_mes,
        characterName: characterName,
        isUser: mes.is_user,
        avatarImg: avatarImg,
        bias: bias,
        isSystem: isSystem,
        title: title,
        bookmarkLink: bookmarkLink,
        forceAvatar: mes.force_avatar,
        timestamp: timestamp,
        extra: mes.extra,
        ...formatGenerationTimer(mes.gen_started, mes.gen_finished),
    };

    const HTMLForEachMes = getMessageFromTemplate(params);

    if (type !== 'swipe') {
        if (!insertAfter) {
            $("#chat").append(HTMLForEachMes);
        }
        else {
            const target = $("#chat").find(`.mes[mesid="${insertAfter}"]`);
            $(HTMLForEachMes).insertAfter(target);
            $(HTMLForEachMes).find('.swipe_left').css('display', 'none');
            $(HTMLForEachMes).find('.swipe_right').css('display', 'none');
        }
    }

    const newMessageId = type == 'swipe' ? count_view_mes - 1 : count_view_mes;
    const newMessage = $(`#chat [mesid="${newMessageId}"]`);
    const isSmallSys = mes?.extra?.isSmallSys;
    newMessage.data("isSystem", isSystem);

    if (isSystem) {
        // newMessage.find(".mes_edit").hide();
        newMessage.find(".mes_prompt").hide(); //don't need prompt button for sys
    }

    if (isSmallSys === true) {
        newMessage.addClass('smallSysMes');
    }

    // don't need prompt button for user
    if (params.isUser === true) {
        newMessage.find(".mes_prompt").hide();
        //console.log(`hiding prompt for user mesID ${params.mesId}`);
    }

    //shows or hides the Prompt display button
    let mesIdToFind = type == 'swipe' ? params.mesId - 1 : params.mesId;  //Number(newMessage.attr('mesId'));

    //if we have itemized messages, and the array isn't null..
    if (params.isUser === false && itemizedPrompts.length !== 0 && itemizedPrompts.length !== null) {
        // console.log('looking through itemized prompts...');
        //console.log(`mesIdToFind = ${mesIdToFind} from ${params.avatarImg}`);
        //console.log(`itemizedPrompts.length = ${itemizedPrompts.length}`)
        //console.log(itemizedPrompts);

        for (var i = 0; i < itemizedPrompts.length; i++) {
            //console.log(`itemized array item ${i} is MesID ${Number(itemizedPrompts[i].mesId)}, does it match ${Number(mesIdToFind)}?`);
            if (Number(itemizedPrompts[i].mesId) === Number(mesIdToFind)) {
                newMessage.find(".mes_prompt").show();
                //console.log(`showing button for mesID ${params.mesId} from ${params.characterName}`);
                break;

            } /*else {
                console.log(`no cache obj for mesID ${mesIdToFind}, hiding this prompt button`);
                newMessage.find(".mes_prompt").hide();
                console.log(itemizedPrompts);
            } */
        }
    } else {
        //console.log('itemizedprompt array empty null, or user, hiding this prompt buttons');
        //$(".mes_prompt").hide();
        newMessage.find(".mes_prompt").hide();
        //console.log(itemizedPrompts);
    }

    newMessage.find('.avatar img').on('error', function () {
        $(this).hide();
        $(this).parent().html(`<div class="missing-avatar fa-solid fa-user-slash"></div>`);
    });

    if (type === 'swipe') {
        $("#chat").find(`[mesid="${count_view_mes - 1}"]`).find('.mes_text').html('');
        $("#chat").find(`[mesid="${count_view_mes - 1}"]`).find('.mes_text').append(messageText);
        appendImageToMessage(mes, $("#chat").find(`[mesid="${count_view_mes - 1}"]`));
        $("#chat").find(`[mesid="${count_view_mes - 1}"]`).attr('title', title);
        $("#chat").find(`[mesid="${count_view_mes - 1}"]`).find('.timestamp').text(timestamp).attr('title', `${params.extra.api} - ${params.extra.model}`);
        if (power_user.timestamp_model_icon && params.extra?.api) {
            insertSVGIcon($("#chat").find(`[mesid="${count_view_mes - 1}"]`), params.extra);
        }

        if (mes.swipe_id == mes.swipes.length - 1) {
            $("#chat").find(`[mesid="${count_view_mes - 1}"]`).find('.mes_timer').text(params.timerValue);
            $("#chat").find(`[mesid="${count_view_mes - 1}"]`).find('.mes_timer').attr('title', params.timerTitle);
        } else {
            $("#chat").find(`[mesid="${count_view_mes - 1}"]`).find('.mes_timer').html('');
        }
    } else {
        $("#chat").find(`[mesid="${count_view_mes}"]`).find('.mes_text').append(messageText);
        appendImageToMessage(mes, newMessage);
        hideSwipeButtons();
        count_view_mes++;
    }

    addCopyToCodeBlocks(newMessage);

    // Don't scroll if not inserting last
    if (!insertAfter && scroll) {
        $('#chat .mes').last().addClass('last_mes');
        $('#chat .mes').eq(-2).removeClass('last_mes');

        hideSwipeButtons();
        showSwipeButtons();
        scrollChatToBottom();
    }
}

function getUserAvatar(avatarImg) {
    return `User Avatars/${avatarImg}`;
}

function formatGenerationTimer(gen_started, gen_finished) {
    if (!gen_started || !gen_finished) {
        return {};
    }

    const dateFormat = 'HH:mm:ss D MMM YYYY';
    const start = moment(gen_started);
    const finish = moment(gen_finished);
    const seconds = finish.diff(start, 'seconds', true);
    const timerValue = `${seconds.toFixed(1)}s`;
    const timerTitle = [
        `Generation queued: ${start.format(dateFormat)}`,
        `Reply received: ${finish.format(dateFormat)}`,
        `Time to generate: ${seconds} seconds`,
    ].join('\n');

    return { timerValue, timerTitle };
}

function scrollChatToBottom() {
    if (power_user.auto_scroll_chat_to_bottom) {
        const chatElement = $("#chat");
        let position = chatElement[0].scrollHeight;

        if (power_user.waifuMode) {
            const lastMessage = chatElement.find('.mes').last();
            if (lastMessage.length) {
                const lastMessagePosition = lastMessage.position().top;
                position = chatElement.scrollTop() + lastMessagePosition;
            }
        }

        chatElement.scrollTop(position);
    }
}

function substituteParams(content, _name1, _name2, _original, _group) {
    _name1 = _name1 ?? name1;
    _name2 = _name2 ?? name2;
    _group = _group ?? name2;

    if (!content) {
        return '';
    }

    // Replace {{original}} with the original message
    // Note: only replace the first instance of {{original}}
    // This will hopefully prevent the abuse
    if (typeof _original === 'string') {
        content = content.replace(/{{original}}/i, _original);
    }
    content = content.replace(/{{input}}/gi, $('#send_textarea').val());
    content = content.replace(/{{user}}/gi, _name1);
    content = content.replace(/{{char}}/gi, _name2);
    content = content.replace(/{{charIfNotGroup}}/gi, _group);
    content = content.replace(/{{group}}/gi, _group);

    content = content.replace(/<USER>/gi, _name1);
    content = content.replace(/<BOT>/gi, _name2);
    content = content.replace(/<CHARIFNOTGROUP>/gi, _group);
    content = content.replace(/<GROUP>/gi, _group);

    content = content.replace(/{{time}}/gi, moment().format('LT'));
    content = content.replace(/{{date}}/gi, moment().format('LL'));
    content = content.replace(/{{idle_duration}}/gi, () => getTimeSinceLastMessage());
    content = content.replace(/{{time_UTC([-+]\d+)}}/gi, (_, offset) => {
        const utcOffset = parseInt(offset, 10);
        const utcTime = moment().utc().utcOffset(utcOffset).format('LT');
        return utcTime;
    });
    content = randomReplace(content);
    content = diceRollReplace(content);
    return content;
}

function getTimeSinceLastMessage() {
    const now = moment();

    if (Array.isArray(chat) && chat.length > 0) {
        let lastMessage;
        let takeNext = false;

        for (let i = chat.length - 1; i >= 0; i--) {
            const message = chat[i];

            if (message.is_system) {
                continue;
            }

            if (message.is_user && takeNext) {
                lastMessage = message;
                break;
            }

            takeNext = true;
        }

        if (lastMessage?.send_date) {
            const lastMessageDate = timestampToMoment(lastMessage.send_date);
            const duration = moment.duration(now.diff(lastMessageDate));
            return duration.humanize();
        }
    }

    return 'just now';
}

function randomReplace(input, emptyListPlaceholder = '') {
    const randomPattern = /{{random[ : ]([^}]+)}}/gi;

    return input.replace(randomPattern, (match, listString) => {
        const list = listString.split(',').map(item => item.trim()).filter(item => item.length > 0);

        if (list.length === 0) {
            return emptyListPlaceholder;
        }

        var rng = new Math.seedrandom('added entropy.', { entropy: true });
        const randomIndex = Math.floor(rng() * list.length);

        //const randomIndex = Math.floor(Math.random() * list.length);
        return list[randomIndex];
    });
}

function diceRollReplace(input, invalidRollPlaceholder = '') {
    const rollPattern = /{{roll[ : ]([^}]+)}}/gi;

    return input.replace(rollPattern, (match, matchValue) => {
        let formula = matchValue.trim();

        if (isDigitsOnly(formula)) {
            formula = `1d${formula}`;
        }

        const isValid = droll.validate(formula);

        if (!isValid) {
            console.debug(`Invalid roll formula: ${formula}`);
            return invalidRollPlaceholder;
        }

        const result = droll.roll(formula);
        return new String(result.total);
    });
}

function getStoppingStrings(isImpersonate, addSpace) {
    const charString = `\n${name2}:`;
    const youString = `\nYou:`;
    const userString = `\n${name1}:`;
    const result = isImpersonate ? [charString] : [youString];

    result.push(userString);

    if (!is_pygmalion && result.includes(youString)) {
        result.splice(result.indexOf(youString), 1);
    }

    // Add other group members as the stopping strings
    if (selected_group) {
        const group = groups.find(x => x.id === selected_group);

        if (group && Array.isArray(group.members)) {
            const names = group.members
                .map(x => characters.find(y => y.avatar == x))
                .filter(x => x && x.name !== name2)
                .map(x => `\n${x.name}:`);
            result.push(...names);
        }
    }

    result.push(...getInstructStoppingSequences());

    if (power_user.custom_stopping_strings) {
        const customStoppingStrings = getCustomStoppingStrings();
        if (power_user.custom_stopping_strings_macro) {
            result.push(...customStoppingStrings.map(x => substituteParams(x, name1, name2)));
        } else {
            result.push(...customStoppingStrings);
        }
    }

    return addSpace ? result.map(x => `${x} `) : result;
}


// Background prompt generation
export async function generateQuietPrompt(quiet_prompt) {
    return await new Promise(
        async function promptPromise(resolve, reject) {
            try {
                await Generate('quiet', { resolve, reject, quiet_prompt, force_name2: true, });
            }
            catch {
                reject();
            }
        });
}

function processCommands(message, type) {
    if (type == "regenerate" || type == "swipe" || type == 'quiet') {
        return null;
    }

    const result = executeSlashCommands(message);
    $("#send_textarea").val(result.newText).trigger('input');

    // interrupt generation if the input was nothing but a command
    if (message.length > 0 && result.newText.length === 0) {
        return true;
    }

    return result.interrupt;
}

function sendSystemMessage(type, text, extra = {}) {
    const systemMessage = system_messages[type];

    if (!systemMessage) {
        return;
    }

    const newMessage = { ...systemMessage, send_date: getMessageTimeStamp() };

    if (text) {
        newMessage.mes = text;
    }

    if (type == system_message_types.SLASH_COMMANDS) {
        newMessage.mes = getSlashCommandsHelp();
    }

    if (!newMessage.extra) {
        newMessage.extra = {};
    }

    newMessage.extra = Object.assign(newMessage.extra, extra);
    newMessage.extra.type = type;

    chat.push(newMessage);
    addOneMessage(newMessage);
    is_send_press = false;
}

export function extractMessageBias(message) {
    if (!message) {
        return null;
    }

    try {
        const biasHandlebars = Handlebars.create();
        const biasMatches = [];
        biasHandlebars.registerHelper('bias', function (text) {
            biasMatches.push(text);
            return '';
        });
        const template = biasHandlebars.compile(message);
        template({});

        if (biasMatches && biasMatches.length > 0) {
            return ` ${biasMatches.join(" ")}`;
        }

        return '';
    } catch {
        return '';
    }
}

function cleanGroupMessage(getMessage) {
    const group = groups.find((x) => x.id == selected_group);

    if (group && Array.isArray(group.members) && group.members) {
        for (let member of group.members) {
            const character = characters.find(x => x.avatar == member);

            if (!character) {
                continue;
            }

            const name = character.name;

            // Skip current speaker.
            if (name === name2) {
                continue;
            }

            const regex = new RegExp(`(^|\n)${escapeRegex(name)}:`);
            const nameMatch = getMessage.match(regex);
            if (nameMatch) {
                getMessage = getMessage.substring(nameMatch.index + nameMatch[0].length);
            }
        }
    }
    return getMessage;
}

function addPersonaDescriptionExtensionPrompt() {
    if (!power_user.persona_description) {
        return;
    }

    const promptPositions = [persona_description_positions.BOTTOM_AN, persona_description_positions.TOP_AN];

    if (promptPositions.includes(power_user.persona_description_position) && shouldWIAddPrompt) {
        const originalAN = extension_prompts[NOTE_MODULE_NAME].value
        const ANWithDesc = power_user.persona_description_position === persona_description_positions.TOP_AN
            ? `${power_user.persona_description}\n${originalAN}`
            : `${originalAN}\n${power_user.persona_description}`;
        setExtensionPrompt(NOTE_MODULE_NAME, ANWithDesc, chat_metadata[metadata_keys.position], chat_metadata[metadata_keys.depth]);
    }
}

function getAllExtensionPrompts() {
    const value = Object
        .values(extension_prompts)
        .filter(x => x.value)
        .map(x => x.value.trim())
        .join('\n');

    return value.length ? substituteParams(value) : '';
}

function getExtensionPrompt(position = 0, depth = undefined, separator = "\n") {
    let extension_prompt = Object.keys(extension_prompts)
        .sort()
        .map((x) => extension_prompts[x])
        .filter(x => x.position == position && x.value && (depth === undefined || x.depth == depth))
        .map(x => x.value.trim())
        .join(separator);
    if (extension_prompt.length && !extension_prompt.startsWith(separator)) {
        extension_prompt = separator + extension_prompt;
    }
    if (extension_prompt.length && !extension_prompt.endsWith(separator)) {
        extension_prompt = extension_prompt + separator;
    }
    if (extension_prompt.length) {
        extension_prompt = substituteParams(extension_prompt);
    }
    return extension_prompt;
}

function baseChatReplace(value, name1, name2) {
    if (value !== undefined && value.length > 0) {
        if (is_pygmalion) {
            value = value.replace(/{{user}}:/gi, 'You:');
            value = value.replace(/<USER>:/gi, 'You:');
        }

        value = substituteParams(value, name1, name2);

        if (power_user.collapse_newlines) {
            value = collapseNewlines(value);
        }

        value = value.replace(/\r/g, '');
    }
    return value;
}

function isStreamingEnabled() {
    return ((main_api == 'openai' && oai_settings.stream_openai && oai_settings.chat_completion_source !== chat_completion_sources.SCALE && oai_settings.chat_completion_source !== chat_completion_sources.AI21)
        || (main_api == 'kobold' && kai_settings.streaming_kobold && kai_settings.can_use_streaming)
        || (main_api == 'novel' && nai_settings.streaming_novel)
        || (main_api == 'textgenerationwebui' && textgenerationwebui_settings.streaming))
        && !isMultigenEnabled(); // Multigen has a quasi-streaming mode which breaks the real streaming
}

function showStopButton() {
    $('#mes_stop').css({ 'display': 'flex' });
}

function hideStopButton() {
    $('#mes_stop').css({ 'display': 'none' });
}

class StreamingProcessor {
    showMessageButtons(messageId) {
        if (messageId == -1) {
            return;
        }

        showStopButton();
        $(`#chat .mes[mesid="${messageId}"] .mes_buttons`).css({ 'display': 'none' });
    }

    hideMessageButtons(messageId) {
        if (messageId == -1) {
            return;
        }

        hideStopButton();
        $(`#chat .mes[mesid="${messageId}"] .mes_buttons`).css({ 'display': 'flex' });
    }

    async onStartStreaming(text) {
        let messageId = -1;

        if (this.type == "impersonate") {
            $('#send_textarea').val('').trigger('input');
        }
        else {
            await saveReply(this.type, text);
            messageId = count_view_mes - 1;
            this.showMessageButtons(messageId);
        }

        hideSwipeButtons();
        scrollChatToBottom();
        return messageId;
    }

    removePrefix(text) {
        const name1Marker = `${name1}: `;
        const name2Marker = `${name2}: `;

        if (text) {
            if (text.startsWith(name1Marker)) {
                text = text.replace(name1Marker, '');
            }
            if (text.startsWith(name2Marker)) {
                text = text.replace(name2Marker, '');
            }
        }
        return text;
    }

    onProgressStreaming(messageId, text, isFinal) {
        const isImpersonate = this.type == "impersonate";
        const isContinue = this.type == "continue";
        text = this.removePrefix(text);
        let processedText = cleanUpMessage(text, isImpersonate, isContinue, !isFinal);
        let result = extractNameFromMessage(processedText, this.force_name2, isImpersonate);
        let isName = result.this_mes_is_name;
        processedText = result.getMessage;

        // Predict unbalanced asterisks / quotes during streaming
        const charsToBalance = ['*', '"'];
        for (const char of charsToBalance) {
            if (!isFinal && isOdd(countOccurrences(processedText, char))) {
                // Add character at the end to balance it
                processedText = processedText.trimEnd() + char;
            }
        }

        if (isImpersonate) {
            $('#send_textarea').val(processedText).trigger('input');
        }
        else {
            let currentTime = new Date();
            const timePassed = formatGenerationTimer(this.timeStarted, currentTime);
            chat[messageId]['is_name'] = isName;
            chat[messageId]['mes'] = processedText;
            chat[messageId]['gen_started'] = this.timeStarted;
            chat[messageId]['gen_finished'] = currentTime;

            if ((this.type == 'swipe' || this.type === 'continue') && Array.isArray(chat[messageId]['swipes'])) {
                chat[messageId]['swipes'][chat[messageId]['swipe_id']] = processedText;
                chat[messageId]['swipe_info'][chat[messageId]['swipe_id']] = { 'send_date': chat[messageId]['send_date'], 'gen_started': chat[messageId]['gen_started'], 'gen_finished': chat[messageId]['gen_finished'], 'extra': JSON.parse(JSON.stringify(chat[messageId]['extra'])) };
            }

            let formattedText = messageFormatting(
                processedText,
                chat[messageId].name,
                chat[messageId].is_system,
                chat[messageId].is_user,
            );
            const mesText = $(`#chat .mes[mesid="${messageId}"] .mes_text`);
            mesText.html(formattedText);
            $(`#chat .mes[mesid="${messageId}"] .mes_timer`).text(timePassed.timerValue).attr('title', timePassed.timerTitle);
            this.setFirstSwipe(messageId);
        }

        if (!scrollLock) {
            scrollChatToBottom();
        }
    }

    async onFinishStreaming(messageId, text) {
        this.hideMessageButtons(this.messageId);
        this.onProgressStreaming(messageId, text, true);
        addCopyToCodeBlocks($(`#chat .mes[mesid="${messageId}"]`));

        if (this.type !== 'impersonate') {
            await eventSource.emit(event_types.MESSAGE_RECEIVED, this.messageId);
            await eventSource.emit(event_types.CHARACTER_MESSAGE_RENDERED, this.messageId);
        } else {
            await eventSource.emit(event_types.IMPERSONATE_READY, text);
        }

        await saveChatConditional();
        activateSendButtons();
        showSwipeButtons();
        setGenerationProgress(0);
        generatedPromtCache = '';

        //console.log("Generated text size:", text.length, text)

        if (power_user.auto_swipe) {
            function containsBlacklistedWords(str, blacklist, threshold) {
                const regex = new RegExp(`\\b(${blacklist.join('|')})\\b`, 'gi');
                const matches = str.match(regex) || [];
                return matches.length >= threshold;
            }

            const generatedTextFiltered = (text) => {
                if (text) {
                    if (power_user.auto_swipe_minimum_length) {
                        if (text.length < power_user.auto_swipe_minimum_length && text.length !== 0) {
                            console.log("Generated text size too small")
                            return true
                        }
                    }
                    if (power_user.auto_swipe_blacklist_threshold) {
                        if (containsBlacklistedWords(text, power_user.auto_swipe_blacklist, power_user.auto_swipe_blacklist_threshold)) {
                            console.log("Generated text has blacklisted words")
                            return true
                        }
                    }
                }
                return false
            }

            if (generatedTextFiltered(text)) {
                swipe_right()
                return
            }
        }
        playMessageSound();
    }

    onErrorStreaming() {
        this.hideMessageButtons(this.messageId);
        $("#send_textarea").removeAttr('disabled');
        is_send_press = false;
        activateSendButtons();
        setGenerationProgress(0);
        showSwipeButtons();
    }

    setFirstSwipe(messageId) {
        if (this.type !== 'swipe' && this.type !== 'impersonate') {
            if (Array.isArray(chat[messageId]['swipes']) && chat[messageId]['swipes'].length === 1 && chat[messageId]['swipe_id'] === 0) {
                chat[messageId]['swipes'][0] = chat[messageId]['mes'];
                chat[messageId]['swipe_info'][0] = { 'send_date': chat[messageId]['send_date'], 'gen_started': chat[messageId]['gen_started'], 'gen_finished': chat[messageId]['gen_finished'], 'extra': JSON.parse(JSON.stringify(chat[messageId]['extra'])) };
            }
        }
    }

    onStopStreaming() {
        this.onErrorStreaming();
    }

    *nullStreamingGeneration() {
        throw new Error('Generation function for streaming is not hooked up');
    }

    constructor(type, force_name2) {
        this.result = "";
        this.messageId = -1;
        this.type = type;
        this.force_name2 = force_name2;
        this.isStopped = false;
        this.isFinished = false;
        this.generator = this.nullStreamingGeneration;
        this.abortController = new AbortController();
        this.firstMessageText = '...';
        this.timeStarted = new Date();
    }

    async generate() {
        if (this.messageId == -1) {
            this.messageId = await this.onStartStreaming(this.firstMessageText);
            await delay(1); // delay for message to be rendered
            scrollLock = false;
        }

        try {
            for await (const text of this.generator()) {
                if (this.isStopped) {
                    this.onStopStreaming();
                    return;
                }

                this.result = text;
                this.onProgressStreaming(this.messageId, message_already_generated + text);
            }
        }
        catch (err) {
            console.error(err);
            this.onErrorStreaming();
            this.isStopped = true;
            return;
        }

        this.isFinished = true;
        return this.result;
    }
}

async function Generate(type, { automatic_trigger, force_name2, resolve, reject, quiet_prompt, force_chid, signal } = {}, dryRun = false) {
    //console.log('Generate entered');
    setGenerationProgress(0);
    tokens_already_generated = 0;
    generation_started = new Date();

    // Don't recreate abort controller if signal is passed
    if (!(abortController && signal)) {
        abortController = new AbortController();
    }

    // OpenAI doesn't need instruct mode. Use OAI main prompt instead.
    const isInstruct = power_user.instruct.enabled && main_api !== 'openai';
    const isImpersonate = type == "impersonate";

    message_already_generated = isImpersonate ? `${name1}: ` : `${name2}: `;
    // Name for the multigen prefix
    const magName = isImpersonate ? (is_pygmalion ? 'You' : name1) : name2;

    if (isInstruct) {
        message_already_generated = formatInstructModePrompt(magName, isImpersonate, '', name1, name2);
    } else {
        message_already_generated = `${magName}: `;
    }

    // To trim after multigen ended
    const magFirst = message_already_generated;

    const interruptedByCommand = processCommands($("#send_textarea").val(), type);

    if (interruptedByCommand) {
        $("#send_textarea").val('').trigger('input');
        is_send_press = false;
        return;
    }

    if (main_api == 'textgenerationwebui' && textgenerationwebui_settings.streaming && !textgenerationwebui_settings.streaming_url) {
        toastr.error('Streaming URL is not set. Look it up in the console window when starting TextGen Web UI');
        is_send_press = false;
        return;
    }

    if (main_api == 'kobold' && kai_settings.streaming_kobold && !kai_settings.can_use_streaming) {
        toastr.error('Streaming is enabled, but the version of Kobold used does not support token streaming.', undefined, { timeOut: 10000, preventDuplicates: true, });
        is_send_press = false;
        return;
    }

    if (main_api == 'kobold' && kai_settings.streaming_kobold && power_user.multigen) {
        toastr.error('Multigen is not supported with Kobold streaming enabled. Disable streaming in "AI Response Configuration" or multigen in "Advanced Formatting" to proceed.', undefined, { timeOut: 10000, preventDuplicates: true, });
        is_send_press = false;
        return;
    }

    if (isHordeGenerationNotAllowed()) {
        is_send_press = false;
        return;
    }

    // Hide swipes if not in a dry run.
    if (!dryRun) {
        hideSwipeButtons();
    }

    // Set empty promise resolution functions
    if (typeof resolve !== 'function') {
        resolve = () => { };
    }
    if (typeof reject !== 'function') {
        reject = () => { };
    }

    if (selected_group && !is_group_generating && !dryRun) {
        generateGroupWrapper(false, type, { resolve, reject, quiet_prompt, force_chid, signal: abortController.signal });
        return;
    } else if (selected_group && !is_group_generating && dryRun) {
        const characterIndexMap = new Map(characters.map((char, index) => [char.avatar, index]));
        const group = groups.find((x) => x.id === selected_group);

        const enabledMembers = group.members.reduce((acc, member) => {
            if (!group.disabled_members.includes(member) && !acc.includes(member)) {
                acc.push(member);
            }
            return acc;
        }, []);

        const memberIds = enabledMembers
            .map((member) => characterIndexMap.get(member))
            .filter((index) => index !== undefined && index !== null);

        if (memberIds.length > 0) {
            setCharacterId(memberIds[0]);
            setCharacterName('');
        } else {
            console.log('No enabled members found');
            is_send_press = false;
            return;
        }
    }

    if (quiet_prompt) {
        quiet_prompt = substituteParams(quiet_prompt);
        quiet_prompt = main_api == 'novel' ? adjustNovelInstructionPrompt(quiet_prompt) : quiet_prompt;
    }

    if (true === dryRun ||
        (online_status != 'no_connection' && this_chid != undefined && this_chid !== 'invalid-safety-id')) {
        let textareaText;
        if (type !== 'regenerate' && type !== "swipe" && type !== 'quiet' && !isImpersonate && !dryRun) {
            is_send_press = true;
            textareaText = $("#send_textarea").val();
            $("#send_textarea").val('').trigger('input');
        } else {
            textareaText = "";
            if (chat.length && chat[chat.length - 1]['is_user']) {
                //do nothing? why does this check exist?
            }
            else if (type !== 'quiet' && type !== "swipe" && !isImpersonate && !dryRun) {
                chat.length = chat.length - 1;
                count_view_mes -= 1;
                $('#chat').children().last().hide(500, function () {
                    $(this).remove();
                });
                await eventSource.emit(event_types.MESSAGE_DELETED, chat.length);
            }
        }

        if (!type && !textareaText && power_user.continue_on_send && !selected_group && chat.length && !chat[chat.length - 1]['is_user'] && !chat[chat.length - 1]['is_system']) {
            type = 'continue';
        }

        const isContinue = type == 'continue';

        if (!dryRun) {
            deactivateSendButtons();
        }

        let { messageBias, promptBias, isUserPromptBias } = getBiasStrings(textareaText, type);

        //*********************************
        //PRE FORMATING STRING
        //*********************************

        //for normal messages sent from user..
        if (textareaText != "" && !automatic_trigger && type !== 'quiet') {
            // If user message contains no text other than bias - send as a system message
            if (messageBias && replaceBiasMarkup(textareaText).trim().length === 0) {
                sendSystemMessage(system_message_types.GENERIC, ' ', { bias: messageBias });
            }
            else {
                await sendMessageAsUser(textareaText, messageBias);
            }
        }
        else if (textareaText == "" && !automatic_trigger && type === undefined && main_api == 'openai' && oai_settings.send_if_empty.trim().length > 0) {
            // Use send_if_empty if set and the user message is empty. Only when sending messages normally
            await sendMessageAsUser(oai_settings.send_if_empty.trim(), messageBias);
        }

        ////////////////////////////////////
        const scenarioText = chat_metadata['scenario'] || characters[this_chid].scenario;
        let charDescription = baseChatReplace(characters[this_chid].description.trim(), name1, name2);
        let charPersonality = baseChatReplace(characters[this_chid].personality.trim(), name1, name2);
        let personaDescription = baseChatReplace(power_user.persona_description.trim(), name1, name2);
        let Scenario = baseChatReplace(scenarioText.trim(), name1, name2);
        let mesExamples = baseChatReplace(characters[this_chid].mes_example.trim(), name1, name2);
        let systemPrompt = power_user.prefer_character_prompt ? baseChatReplace(characters[this_chid].data?.system_prompt?.trim(), name1, name2) : '';
        let jailbreakPrompt = power_user.prefer_character_jailbreak ? baseChatReplace(characters[this_chid].data?.post_history_instructions?.trim(), name1, name2) : '';

        if (isInstruct) {
            systemPrompt = power_user.prefer_character_prompt && systemPrompt ? systemPrompt : baseChatReplace(power_user.instruct.system_prompt, name1, name2);
            systemPrompt = formatInstructModeSystemPrompt(substituteParams(systemPrompt, name1, name2, power_user.instruct.system_prompt));
        }

        // Parse example messages
        if (!mesExamples.startsWith('<START>')) {
            mesExamples = '<START>\n' + mesExamples.trim();
        }
        if (mesExamples.replace(/<START>/gi, '').trim().length === 0) {
            mesExamples = '';
        }
        if (mesExamples && isInstruct) {
            mesExamples = formatInstructModeExamples(mesExamples, name1, name2)
        }

        const exampleSeparator = power_user.context.example_separator ? `${power_user.context.example_separator}\n` : '';
        const blockHeading = main_api === 'openai' ? '<START>\n' : exampleSeparator;
        let mesExamplesArray = mesExamples.split(/<START>/gi).slice(1).map(block => `${blockHeading}${block.trim()}\n`);

        if (power_user.strip_examples)
            mesExamplesArray = []

        // First message in fresh 1-on-1 chat reacts to user/character settings changes
        if (chat.length) {
            chat[0].mes = substituteParams(chat[0].mes);
        }

        // Collect messages with usable content
        let coreChat = chat.filter(x => !x.is_system);
        if (type === 'swipe') {
            coreChat.pop();
        }

        // Determine token limit
        let this_max_context = getMaxContextSize();

        if (!dryRun) {
            console.debug('Running extension interceptors');
            await runGenerationInterceptors(coreChat, this_max_context);
        } else {
            console.debug('Skipping extension interceptors for dry run');
        }

        console.log(`Core/all messages: ${coreChat.length}/${chat.length}`);

        // kingbri MARK: - Make sure the prompt bias isn't the same as the user bias
        if ((promptBias && !isUserPromptBias) || power_user.always_force_name2 || is_pygmalion) {
            force_name2 = true;
        }

        if (isImpersonate) {
            force_name2 = false;
        }

        //////////////////////////////////

        let chat2 = [];
        let continue_mag = '';
        for (let i = coreChat.length - 1, j = 0; i >= 0; i--, j++) {
            // For OpenAI it's only used in WI
            if (main_api == 'openai' && (!world_info || world_info.length === 0)) {
                console.debug('No WI, skipping chat2 for OAI');
                break;
            }

            chat2[i] = formatMessageHistoryItem(coreChat[j], isInstruct, false);

            if (j === 0 && isInstruct) {
                // Reformat with the first output sequence (if any)
                chat2[i] = formatMessageHistoryItem(coreChat[j], isInstruct, force_output_sequence.FIRST);
            }

            // Do not suffix the message for continuation
            if (i === 0 && isContinue) {
                if (isInstruct) {
                    // Reformat with the last output sequence (if any)
                    chat2[i] = formatMessageHistoryItem(coreChat[j], isInstruct, force_output_sequence.LAST);
                }

                chat2[i] = chat2[i].slice(0, chat2[i].lastIndexOf(coreChat[j].mes) + coreChat[j].mes.length);
                continue_mag = coreChat[j].mes;
            }
        }

        // Adjust token limit for Horde
        let adjustedParams;
        if (main_api == 'koboldhorde' && (horde_settings.auto_adjust_context_length || horde_settings.auto_adjust_response_length)) {
            try {
                adjustedParams = await adjustHordeGenerationParams(max_context, amount_gen);
            }
            catch {
                activateSendButtons();
                return;
            }
            if (horde_settings.auto_adjust_context_length) {
                this_max_context = (adjustedParams.maxContextLength - adjustedParams.maxLength);
            }
        }

        // Extension added strings
        // Set non-WI AN
        setFloatingPrompt();
        // Add WI to prompt (and also inject WI to AN value via hijack)
        let { worldInfoString, worldInfoBefore, worldInfoAfter } = await getWorldInfoPrompt(chat2, this_max_context);
        // Add persona description to prompt
        addPersonaDescriptionExtensionPrompt();
        // Call combined AN into Generate
        let allAnchors = getAllExtensionPrompts();
        const afterScenarioAnchor = getExtensionPrompt(extension_prompt_types.AFTER_SCENARIO);
        let zeroDepthAnchor = getExtensionPrompt(extension_prompt_types.IN_CHAT, 0, ' ');

        const storyStringParams = {
            description: charDescription,
            personality: charPersonality,
            persona: personaDescription,
            scenario: Scenario,
            system: isInstruct ? systemPrompt : '',
            char: name2,
            user: name1,
            wiBefore: worldInfoBefore,
            wiAfter: worldInfoAfter,
            loreBefore: worldInfoBefore,
            loreAfter: worldInfoAfter,
        };

        const storyString = renderStoryString(storyStringParams);

        if (main_api === 'openai') {
            message_already_generated = ''; // OpenAI doesn't have multigen
            setOpenAIMessages(coreChat);
            setOpenAIMessageExamples(mesExamplesArray);
        }

        // hack for regeneration of the first message
        if (chat2.length == 0) {
            chat2.push('');
        }

        let examplesString = '';
        let chatString = '';
        function getMessagesTokenCount() {
            const encodeString = [
                storyString,
                examplesString,
                chatString,
                allAnchors,
                quiet_prompt,
            ].join('').replace(/\r/gm, '');
            return getTokenCount(encodeString, power_user.token_padding);
        }

        // Force pinned examples into the context
        let pinExmString;
        if (power_user.pin_examples) {
            pinExmString = examplesString = mesExamplesArray.join('');
        }

        let cyclePrompt = '';
        if (isContinue) {
            cyclePrompt = chat2.shift();
        }

        // Collect enough messages to fill the context
        let arrMes = [];
        let tokenCount = getMessagesTokenCount();
        for (let item of chat2) {
            // not needed for OAI prompting
            if (main_api == 'openai') {
                break;
            }

            tokenCount += getTokenCount(item.replace(/\r/gm, ''))
            chatString = item + chatString;
            if (tokenCount < this_max_context) {
                arrMes[arrMes.length] = item;
            } else {
                break;
            }

            // Prevent UI thread lock on tokenization
            await delay(1);
        }

        if (main_api !== 'openai') {
            setInContextMessages(arrMes.length, type);
        }

        // Estimate how many unpinned example messages fit in the context
        tokenCount = getMessagesTokenCount();
        let count_exm_add = 0;
        if (!power_user.pin_examples) {
            for (let example of mesExamplesArray) {
                tokenCount += getTokenCount(example.replace(/\r/gm, ''))
                examplesString += example;
                if (tokenCount < this_max_context) {
                    count_exm_add++;
                } else {
                    break;
                }
                await delay(1);
            }
        }

        let mesSend = [];
        console.debug('calling runGenerate');

        if (!dryRun) {
            streamingProcessor = isStreamingEnabled() ? new StreamingProcessor(type, force_name2) : false;
        }

        if (isContinue) {
            // Coping mechanism for OAI spacing
            if ((main_api === 'openai') && !cyclePrompt.endsWith(' ')) {
                cyclePrompt += ' ';
                continue_mag += ' ';
            }

            // Save reply does add cycle text to the prompt, so it's not needed here
            streamingProcessor && (streamingProcessor.firstMessageText = '');
            message_already_generated = continue_mag;
            tokens_already_generated = 1; // Multigen copium
        }

        // Multigen rewrites the type and I don't know why
        const originalType = type;
        runGenerate(cyclePrompt);

        async function runGenerate(cycleGenerationPromt = '') {
            if (!dryRun) {
                is_send_press = true;
            }

            generatedPromtCache += cycleGenerationPromt;
            if (generatedPromtCache.length == 0 || type === 'continue') {
                if (main_api === 'openai') {
                    generateOpenAIPromptCache();
                }

                console.debug('generating prompt');
                chatString = "";
                arrMes = arrMes.reverse();
                arrMes.forEach(function (item, i, arr) {//For added anchors and others
                    // OAI doesn't need all of this
                    if (main_api === 'openai') {
                        return;
                    }

                    // Cohee: I'm not even sure what this is for anymore
                    if (i === arrMes.length - 1 && type !== 'continue') {
                        item = item.replace(/\n?$/, '');
                    }
                    if (is_pygmalion && !isInstruct) {
                        if (item.trim().startsWith(name1)) {
                            item = item.replace(name1 + ':', 'You:');
                        }
                    }

                    if (i === 0) {
                        // Process those that couldn't get that far
                        for (let upperDepth = 100; upperDepth >= arrMes.length; upperDepth--) {
                            const upperAnchor = getExtensionPrompt(extension_prompt_types.IN_CHAT, upperDepth);
                            if (upperAnchor && upperAnchor.length) {
                                item = upperAnchor + item;
                            }
                        }
                    }

                    const anchorDepth = Math.abs(i - arrMes.length + 1);
                    // NOTE: Depth injected here!
                    const extensionAnchor = getExtensionPrompt(extension_prompt_types.IN_CHAT, anchorDepth);

                    if (anchorDepth > 0 && extensionAnchor && extensionAnchor.length) {
                        item += extensionAnchor;
                    }

                    mesSend[mesSend.length] = item;
                });
            }

            let mesExmString = '';

            function setPromtString() {
                if (main_api == 'openai') {
                    return;
                }

                console.debug('--setting Prompt string');
                mesExmString = pinExmString ?? mesExamplesArray.slice(0, count_exm_add).join('');

                if (mesSend.length) {
                    mesSend[mesSend.length - 1] = modifyLastPromptLine(mesSend[mesSend.length - 1]);
                }
            }

            function modifyLastPromptLine(lastMesString) {
                // Add quiet generation prompt at depth 0
                if (quiet_prompt && quiet_prompt.length) {
                    const name = is_pygmalion ? 'You' : name1;
                    const quietAppend = isInstruct ? formatInstructModeChat(name, quiet_prompt, false, true, '', name1, name2, false) : `\n${name}: ${quiet_prompt}`;
                    lastMesString += quietAppend;
                    // Bail out early
                    return lastMesString;
                }

                // Get instruct mode line
                if (isInstruct && tokens_already_generated === 0) {
                    const name = isImpersonate ? (is_pygmalion ? 'You' : name1) : name2;
                    lastMesString += formatInstructModePrompt(name, isImpersonate, promptBias, name1, name2);
                }

                // Get non-instruct impersonation line
                if (!isInstruct && isImpersonate && tokens_already_generated === 0) {
                    const name = is_pygmalion ? 'You' : name1;
                    if (!lastMesString.endsWith('\n')) {
                        lastMesString += '\n';
                    }
                    lastMesString += name + ':';
                }

                // Add character's name
                // Force name append on continue
                if (!isInstruct && force_name2 && (tokens_already_generated === 0 || isContinue)) {
                    if (!lastMesString.endsWith('\n')) {
                        lastMesString += '\n';
                    }

                    lastMesString += `${name2}:`;
                }

                return lastMesString;
            }

            // Clean up the already generated prompt for seamless addition
            function cleanupPromptCache(promptCache) {
                // Remove the first occurrance of character's name
                if (promptCache.trimStart().startsWith(`${name2}:`)) {
                    promptCache = promptCache.replace(`${name2}:`, '').trimStart();
                }

                // Remove the first occurrance of prompt bias
                if (promptCache.trimStart().startsWith(promptBias)) {
                    promptCache = promptCache.replace(promptBias, '');
                }

                // Add a space if prompt cache doesn't start with one
                if (!/^\s/.test(promptCache) && !isInstruct) {
                    promptCache = ' ' + promptCache;
                }

                return promptCache;
            }

            function checkPromtSize() {
                console.debug('---checking Prompt size');
                setPromtString();
                const prompt = [
                    storyString,
                    mesExmString,
                    mesSend.join(''),
                    generatedPromtCache,
                    allAnchors,
                    quiet_prompt,
                ].join('').replace(/\r/gm, '');
                let thisPromtContextSize = getTokenCount(prompt, power_user.token_padding);

                if (thisPromtContextSize > this_max_context) {        //if the prepared prompt is larger than the max context size...
                    if (count_exm_add > 0) {                            // ..and we have example mesages..
                        count_exm_add--;                            // remove the example messages...
                        checkPromtSize();                            // and try agin...
                    } else if (mesSend.length > 0) {                    // if the chat history is longer than 0
                        mesSend.shift();                            // remove the first (oldest) chat entry..
                        checkPromtSize();                            // and check size again..
                    } else {
                        //end
                        console.debug(`---mesSend.length = ${mesSend.length}`);
                    }
                }
            }

            if (generatedPromtCache.length > 0 && main_api !== 'openai') {
                console.debug('---Generated Prompt Cache length: ' + generatedPromtCache.length);
                checkPromtSize();
            } else {
                console.debug('---calling setPromtString ' + generatedPromtCache.length)
                setPromtString();
            }

            // Fetches the combined prompt for both negative and positive prompts
            const cfgGuidanceScale = getGuidanceScale();
            function getCombinedPrompt(isNegative) {
                // Only return if the guidance scale doesn't exist or the value is 1
                // Also don't return if constructing the neutral prompt
                if (isNegative && (!cfgGuidanceScale || cfgGuidanceScale?.value === 1)) {
                    return;
                }

                let finalMesSend = [...mesSend];
                let cfgPrompt = {};
                if (cfgGuidanceScale && cfgGuidanceScale?.value !== 1) {
                    cfgPrompt = getCfgPrompt(cfgGuidanceScale, isNegative);
                }

                if (cfgPrompt && cfgPrompt?.value) {
                    if (cfgPrompt?.depth === 0) {
                        finalMesSend[finalMesSend.length - 1] +=
                            /\s/.test(finalMesSend[finalMesSend.length - 1].slice(-1))
                                ? cfgPrompt.value
                                : ` ${cfgPrompt.value}`;
                    } else {
                        // TODO: Make all extension prompts use an array/splice method
                        finalMesSend.splice(mesSend.length - cfgPrompt.depth, 0, `${cfgPrompt.value}\n`);
                    }
                }

                // Add prompt bias after everything else
                // Always run with continue
                if (!isInstruct && !isImpersonate && (tokens_already_generated === 0 || isContinue)) {
                    if (promptBias.trim().length !== 0) {
                        finalMesSend[finalMesSend.length - 1] +=
                            /\s/.test(finalMesSend[finalMesSend.length - 1].slice(-1))
                                ? promptBias.trimStart()
                                : ` ${promptBias.trimStart()}`;
                    }
                }


                // Prune from prompt cache if it exists
                if (generatedPromtCache.length !== 0) {
                    generatedPromtCache = cleanupPromptCache(generatedPromtCache);
                }

                // Override for prompt bits data
                if (!isNegative) {
                    mesSend = finalMesSend;
                }

                let mesSendString = finalMesSend.join('');

                // add chat preamble
                mesSendString = addChatsPreamble(mesSendString);

                // add a custom dingus (if defined)
                mesSendString = addChatsSeparator(mesSendString);

                let combinedPrompt =
                    storyString +
                    afterScenarioAnchor +
                    mesExmString +
                    mesSendString +
                    generatedPromtCache;

                // TODO: Move zero-depth anchor append to work like CFG and bias appends
                if (zeroDepthAnchor && zeroDepthAnchor.length) {
                    if (!isMultigenEnabled() || tokens_already_generated == 0) {
                        combinedPrompt = appendZeroDepthAnchor(force_name2, zeroDepthAnchor, combinedPrompt);
                    }
                }

                combinedPrompt = combinedPrompt.replace(/\r/gm, '');

                if (power_user.collapse_newlines) {
                    combinedPrompt = collapseNewlines(combinedPrompt);
                }

                return combinedPrompt;
            }

            // Get the negative prompt first since it has the unmodified mesSend array
            let negativePrompt = main_api == 'textgenerationwebui' ? getCombinedPrompt(true) : undefined;
            let finalPromt = getCombinedPrompt(false);

            // Include the entire guidance scale object
            const cfgValues = cfgGuidanceScale && cfgGuidanceScale?.value !== 1 ? ({ guidanceScale: cfgGuidanceScale, negativePrompt: negativePrompt }) : null;

            let this_amount_gen = Number(amount_gen); // how many tokens the AI will be requested to generate
            let this_settings = koboldai_settings[koboldai_setting_names[preset_settings]];

            if (isMultigenEnabled() && type !== 'quiet') {
                // if nothing has been generated yet..
                this_amount_gen = getMultigenAmount();
            }

            let thisPromptBits = [];

            // TODO: Make this a switch
            if (main_api == 'koboldhorde' && horde_settings.auto_adjust_response_length) {
                this_amount_gen = Math.min(this_amount_gen, adjustedParams.maxLength);
                this_amount_gen = Math.max(this_amount_gen, MIN_AMOUNT_GEN); // prevent validation errors
            }

            let generate_data;
            if (main_api == 'koboldhorde' || main_api == 'kobold') {
                generate_data = {
                    prompt: finalPromt,
                    gui_settings: true,
                    max_length: amount_gen,
                    temperature: kai_settings.temp,
                    max_context_length: max_context,
                    singleline: kai_settings.single_line,
                };

                if (preset_settings != 'gui') {
                    const maxContext = (adjustedParams && horde_settings.auto_adjust_context_length) ? adjustedParams.maxContextLength : max_context;
                    generate_data = getKoboldGenerationData(finalPromt, this_settings, this_amount_gen, maxContext, isImpersonate, type);
                }
            }
            else if (main_api == 'textgenerationwebui') {
                generate_data = getTextGenGenerationData(finalPromt, this_amount_gen, isImpersonate, cfgValues);
                generate_data.use_mancer = api_use_mancer_webui;
            }
            else if (main_api == 'novel') {
                const this_settings = novelai_settings[novelai_setting_names[nai_settings.preset_settings_novel]];
                generate_data = getNovelGenerationData(finalPromt, this_settings, this_amount_gen, isImpersonate, cfgValues);
            }
            else if (main_api == 'openai') {
                let [prompt, counts] = prepareOpenAIMessages({
                    name2: name2,
                    charDescription: charDescription,
                    charPersonality: charPersonality,
                    Scenario: Scenario,
                    worldInfoBefore: worldInfoBefore,
                    worldInfoAfter: worldInfoAfter,
                    extensionPrompts: extension_prompts,
                    bias: promptBias,
                    type: type,
                    quietPrompt: quiet_prompt,
                    cyclePrompt: cyclePrompt,
                    systemPromptOverride: systemPrompt,
                    jailbreakPromptOverride: jailbreakPrompt,
                    personaDescription: personaDescription
                }, dryRun);
                generate_data = { prompt: prompt };

                // counts will return false if the user has not enabled the token breakdown feature
                if (counts) {
                    parseTokenCounts(counts, thisPromptBits);
                }

                if (!dryRun) {
                    setInContextMessages(openai_messages_count, type);
                }
            }

            if (true === dryRun) return onSuccess({ error: 'dryRun' });

            if (power_user.console_log_prompts) {
                console.log(generate_data.prompt);
            }

            let generate_url = getGenerateUrl();
            console.debug('rungenerate calling API');

            showStopButton();

            //set array object for prompt token itemization of this message
            let currentArrayEntry = Number(thisPromptBits.length - 1);
            let additionalPromptStuff = {
                ...thisPromptBits[currentArrayEntry],
                rawPrompt: generate_data.prompt || generate_data.input,
                mesId: getNextMessageId(type),
                allAnchors: allAnchors,
                summarizeString: (extension_prompts['1_memory']?.value || ''),
                authorsNoteString: (extension_prompts['2_floating_prompt']?.value || ''),
                smartContextString: (extension_prompts['chromadb']?.value || ''),
                worldInfoString: worldInfoString,
                storyString: storyString,
                afterScenarioAnchor: afterScenarioAnchor,
                examplesString: examplesString,
                mesSendString: mesSend.join(''),
                generatedPromtCache: generatedPromtCache,
                promptBias: promptBias,
                finalPromt: finalPromt,
                charDescription: charDescription,
                charPersonality: charPersonality,
                scenarioText: scenarioText,
                this_max_context: this_max_context,
                padding: power_user.token_padding,
                main_api: main_api,
                instruction: isInstruct ? substituteParams(power_user.prefer_character_prompt && systemPrompt ? systemPrompt : power_user.instruct.system_prompt) : '',
                userPersona: (power_user.persona_description || ''),
            };

            thisPromptBits = additionalPromptStuff;

            //console.log(thisPromptBits);

            itemizedPrompts.push(thisPromptBits);
            console.log(`pushed prompt bits to itemizedPrompts array. Length is now: ${itemizedPrompts.length}`);

            if (main_api == 'openai') {
                if (isStreamingEnabled() && type !== 'quiet') {
                    streamingProcessor.generator = await sendOpenAIRequest(type, generate_data.prompt, streamingProcessor.abortController.signal);
                }
                else {
                    sendOpenAIRequest(type, generate_data.prompt, abortController.signal).then(onSuccess).catch(onError);
                }
            }
            else if (main_api == 'koboldhorde') {
                generateHorde(finalPromt, generate_data, abortController.signal).then(onSuccess).catch(onError);
            }
            else if (main_api == 'textgenerationwebui' && isStreamingEnabled() && type !== 'quiet') {
                streamingProcessor.generator = await generateTextGenWithStreaming(generate_data, streamingProcessor.abortController.signal);
            }
            else if (main_api == 'novel' && isStreamingEnabled() && type !== 'quiet') {
                streamingProcessor.generator = await generateNovelWithStreaming(generate_data, streamingProcessor.abortController.signal);
            }
            else if (main_api == 'kobold' && isStreamingEnabled() && type !== 'quiet') {
                streamingProcessor.generator = await generateKoboldWithStreaming(generate_data, streamingProcessor.abortController.signal);
            }
            else {
                try {
                    const response = await fetch(generate_url, {
                        method: 'POST',
                        headers: getRequestHeaders(),
                        cache: 'no-cache',
                        body: JSON.stringify(generate_data),
                        signal: abortController.signal,
                    });

                    if (!response.ok) {
                        const error = await response.json();
                        throw error;
                    }

                    const data = await response.json();
                    onSuccess(data);
                } catch (error) {
                    onError(error);
                }
            }

            if (isStreamingEnabled() && type !== 'quiet') {
                hideSwipeButtons();
                let getMessage = await streamingProcessor.generate();

                if (isContinue) {
                    getMessage = continue_mag + getMessage;
                }

                if (streamingProcessor && !streamingProcessor.isStopped && streamingProcessor.isFinished) {
                    await streamingProcessor.onFinishStreaming(streamingProcessor.messageId, getMessage);
                    streamingProcessor = null;
                }
            }

            async function onSuccess(data) {
                if (data.error == 'dryRun') {
                    generatedPromtCache = '';
                    resolve();
                    return;
                }

                if (!data.error) {
                    //const getData = await response.json();
                    let getMessage = extractMessageFromData(data);
                    let title = extractTitleFromData(data);
                    kobold_horde_model = title;

                    //Pygmalion run again
                    // to make it continue generating so long as it's under max_amount and hasn't signaled
                    // an end to the character's response via typing "You:" or adding "<endoftext>"
                    if (isMultigenEnabled() && type !== 'quiet') {
                        message_already_generated += getMessage;
                        promptBias = '';

                        let this_mes_is_name;
                        ({ this_mes_is_name, getMessage } = extractNameFromMessage(getMessage, force_name2, isImpersonate));

                        if (!isImpersonate) {
                            if (tokens_already_generated == 0) {
                                console.debug("New message");
                                ({ type, getMessage } = await saveReply(type, getMessage, this_mes_is_name, title));
                            }
                            else {
                                console.debug("Should append message");
                                ({ type, getMessage } = await saveReply('append', getMessage, this_mes_is_name, title));
                            }
                        } else {
                            let chunk = cleanUpMessage(message_already_generated, true, isContinue, true);
                            let extract = extractNameFromMessage(chunk, force_name2, isImpersonate);
                            $('#send_textarea').val(extract.getMessage).trigger('input');
                        }

                        if (shouldContinueMultigen(getMessage, isImpersonate, isInstruct)) {
                            hideSwipeButtons();
                            tokens_already_generated += this_amount_gen;            // add new gen amt to any prev gen counter..
                            getMessage = message_already_generated;

                            // if any tokens left to generate
                            if (getMultigenAmount() > 0) {
                                runGenerate(getMessage);
                                console.debug('returning to make generate again');
                                return;
                            }
                        }

                        tokens_already_generated = 0;
                        generatedPromtCache = "";
                        const substringStart = originalType !== 'continue' ? magFirst.length : 0;
                        getMessage = message_already_generated.substring(substringStart);
                    }

                    if (isContinue) {
                        getMessage = continue_mag + getMessage;
                    }

                    //Formating
                    const displayIncomplete = type == 'quiet';
                    getMessage = cleanUpMessage(getMessage, isImpersonate, isContinue, displayIncomplete);

                    let this_mes_is_name;
                    ({ this_mes_is_name, getMessage } = extractNameFromMessage(getMessage, force_name2, isImpersonate));
                    if (getMessage.length > 0) {
                        if (isImpersonate) {
                            $('#send_textarea').val(getMessage).trigger('input');
                            generatedPromtCache = "";
                            await eventSource.emit(event_types.IMPERSONATE_READY, getMessage);
                        }
                        else if (type == 'quiet') {
                            resolve(getMessage);
                        }
                        else {
                            // Without streaming we'll be having a full message on continuation. Treat it as a multigen last chunk.
                            if (!isMultigenEnabled() && originalType !== 'continue') {
                                ({ type, getMessage } = await saveReply(type, getMessage, this_mes_is_name, title));
                            }
                            else {
                                ({ type, getMessage } = await saveReply('appendFinal', getMessage, this_mes_is_name, title));
                            }
                        }
                        activateSendButtons();

                        if (type !== 'quiet') {
                            playMessageSound();
                        }

                        generate_loop_counter = 0;
                    } else {
                        ++generate_loop_counter;

                        if (generate_loop_counter > MAX_GENERATION_LOOPS) {
                            throwCircuitBreakerError();
                        }

                        // regenerate with character speech reenforced
                        // to make sure we leave on swipe type while also adding the name2 appendage
                        setTimeout(() => {
                            Generate(type, { automatic_trigger, force_name2: true, resolve, reject, quiet_prompt, force_chid });
                        }, generate_loop_counter * 1000);
                    }

                    if (power_user.auto_swipe) {
                        console.debug('checking for autoswipeblacklist on non-streaming message');
                        function containsBlacklistedWords(getMessage, blacklist, threshold) {
                            console.debug('checking blacklisted words');
                            const regex = new RegExp(`\\b(${blacklist.join('|')})\\b`, 'gi');
                            const matches = getMessage.match(regex) || [];
                            return matches.length >= threshold;
                        }

                        const generatedTextFiltered = (getMessage) => {
                            if (power_user.auto_swipe_blacklist_threshold) {
                                if (containsBlacklistedWords(getMessage, power_user.auto_swipe_blacklist, power_user.auto_swipe_blacklist_threshold)) {
                                    console.debug("Generated text has blacklisted words")
                                    return true
                                }
                            }

                            return false
                        }
                        if (generatedTextFiltered(getMessage)) {
                            console.debug('swiping right automatically');
                            is_send_press = false;
                            swipe_right();
                            return
                        }
                    }
                } else {
                    generatedPromtCache = '';
                    activateSendButtons();
                    //console.log('runGenerate calling showSwipeBtns');
                    showSwipeButtons();

                    if (main_api == 'textgenerationwebui' && api_use_mancer_webui) {
                        const errorText = `<h3>Inferencer endpoint is unhappy!</h3>
                        Returned status <tt>${data.status}</tt> with the reason:<br/>
                        ${data.response}`;
                        callPopup(errorText, 'text');
                    }
                }
                console.debug('/savechat called by /Generate');

                await saveChatConditional();
                is_send_press = false;
                hideStopButton();
                activateSendButtons();
                showSwipeButtons();
                setGenerationProgress(0);

                if (type !== 'quiet') {
                    resolve();
                }
            };

            function onError(exception) {
                if (typeof exception?.error?.message === 'string') {
                    toastr.error(exception.error.message, 'Error', { timeOut: 10000, extendedTimeOut: 20000 });
                }

                reject(exception);
                $("#send_textarea").removeAttr('disabled');
                is_send_press = false;
                activateSendButtons();
                showSwipeButtons();
                setGenerationProgress(0);
                console.log(exception);
            };

        } //rungenerate ends
    } else {    //generate's primary loop ends, after this is error handling for no-connection or safety-id
        if (this_chid === undefined || this_chid === 'invalid-safety-id') {
            toastr.warning('Сharacter is not selected');
        }
        is_send_press = false;
    }
    //console.log('generate ending');
} //generate ends

function getNextMessageId(type) {
    return type == 'swipe' ? Number(count_view_mes - 1) : Number(count_view_mes);
}

export function getBiasStrings(textareaText, type) {
    if (type == 'impersonate' || type == 'continue') {
        return { messageBias: '', promptBias: '', isUserPromptBias: false };
    }

    let promptBias = '';
    let messageBias = extractMessageBias(textareaText);

    // If user input is not provided, retrieve the bias of the most recent relevant message
    if (!textareaText) {
        for (let i = chat.length - 1; i >= 0; i--) {
            const mes = chat[i];
            if (type === 'swipe' && chat.length - 1 === i) {
                continue;
            }
            if (mes && (mes.is_user || mes.is_system || mes.extra?.type === system_message_types.NARRATOR)) {
                if (mes.extra?.bias?.trim()?.length > 0) {
                    promptBias = mes.extra.bias;
                }
                break;
            }
        }
    }

    promptBias = messageBias || promptBias || power_user.user_prompt_bias || '';
    const isUserPromptBias = promptBias === power_user.user_prompt_bias;

    // Substitute params for everything
    messageBias = substituteParams(messageBias);
    promptBias = substituteParams(promptBias);

    return { messageBias, promptBias, isUserPromptBias };
}

/**
 * @param {Object} chatItem Message history item.
 * @param {boolean} isInstruct Whether instruct mode is enabled.
 * @param {boolean|number} forceOutputSequence Whether to force the first/last output sequence for instruct mode.
 */
function formatMessageHistoryItem(chatItem, isInstruct, forceOutputSequence) {
    const isNarratorType = chatItem?.extra?.type === system_message_types.NARRATOR;
    const characterName = (selected_group || chatItem.force_avatar) ? chatItem.name : name2;
    const itemName = chatItem.is_user ? chatItem['name'] : characterName;
    const shouldPrependName = (chatItem.is_name || chatItem.force_avatar || selected_group) && !isNarratorType;

    let textResult = shouldPrependName ? `${itemName}: ${chatItem.mes}\n` : `${chatItem.mes}\n`;

    if (isInstruct) {
        textResult = formatInstructModeChat(itemName, chatItem.mes, chatItem.is_user, isNarratorType, chatItem.force_avatar, name1, name2, forceOutputSequence);
    }

    textResult = replaceBiasMarkup(textResult);

    return textResult;
}

export function replaceBiasMarkup(str) {
    return (str ?? '').replace(/\{\{[\s\S]*?\}\}/gm, '');
}

export async function sendMessageAsUser(textareaText, messageBias) {
    textareaText = getRegexedString(textareaText, regex_placement.USER_INPUT);

    chat[chat.length] = {};
    chat[chat.length - 1]['name'] = name1;
    chat[chat.length - 1]['is_user'] = true;
    chat[chat.length - 1]['is_name'] = true;
    chat[chat.length - 1]['send_date'] = getMessageTimeStamp();
    chat[chat.length - 1]['mes'] = substituteParams(textareaText);
    chat[chat.length - 1]['extra'] = {};

    // Lock user avatar to a persona.
    if (user_avatar in power_user.personas) {
        chat[chat.length - 1]['force_avatar'] = getUserAvatar(user_avatar);
    }

    if (messageBias) {
        console.debug('checking bias');
        chat[chat.length - 1]['extra']['bias'] = messageBias;
    }
    statMesProcess(chat[chat.length - 1], 'user', characters, this_chid, '');
    // Wait for all handlers to finish before continuing with the prompt
    await eventSource.emit(event_types.MESSAGE_SENT, (chat.length - 1));
    addOneMessage(chat[chat.length - 1]);
    await eventSource.emit(event_types.USER_MESSAGE_RENDERED, (chat.length - 1));
    console.debug('message sent as user');
}

function getMaxContextSize() {
    let this_max_context = 1487;
    if (main_api == 'kobold' || main_api == 'koboldhorde' || main_api == 'textgenerationwebui') {
        this_max_context = (max_context - amount_gen);
    }
    if (main_api == 'novel') {
        this_max_context = Number(max_context);
        if (nai_settings.model_novel == 'krake-v2' || nai_settings.model_novel == 'euterpe-v2') {
            this_max_context = Math.min(max_context, 2048);
        }
        if (nai_settings.model_novel == 'clio-v1') {
            this_max_context = Math.min(max_context, 8192);
        }
        if (nai_settings.model_novel == 'kayra-v1') {
            this_max_context = Math.min(max_context, 8192);

            const subscriptionLimit = getKayraMaxContextTokens();
            if (typeof subscriptionLimit === "number" && this_max_context > subscriptionLimit) {
                this_max_context = subscriptionLimit;
                console.log(`NovelAI subscription limit reached. Max context size is now ${this_max_context}`);
            }
        }

        this_max_context = this_max_context - amount_gen;
    }
    if (main_api == 'openai') {
        this_max_context = oai_settings.openai_max_context;
    }
    return this_max_context;
}

function parseTokenCounts(counts, thisPromptBits) {
    /**
     * @param {any[]} numbers
     */
    function getSum(...numbers) {
        return numbers.map(x => Number(x)).filter(x => !Number.isNaN(x)).reduce((acc, val) => acc + val, 0);
    }
    const total = getSum(Object.values(counts));

    thisPromptBits.push({
        oaiStartTokens: (counts?.start + counts?.controlPrompts) || 0,
        oaiPromptTokens: getSum(counts?.prompt, counts?.charDescription, counts?.charPersonality, counts?.scenario) || 0,
        oaiBiasTokens: counts?.bias || 0,
        oaiNudgeTokens: counts?.nudge || 0,
        oaiJailbreakTokens: counts?.jailbreak || 0,
        oaiImpersonateTokens: counts?.impersonate || 0,
        oaiExamplesTokens: (counts?.dialogueExamples + counts?.examples) || 0,
        oaiConversationTokens: (counts?.conversation + counts?.chatHistory) || 0,
        oaiNsfwTokens: counts?.nsfw || 0,
        oaiMainTokens: counts?.main || 0,
        oaiTotalTokens: total,
    });
}

function addChatsPreamble(mesSendString) {
    return main_api === 'novel'
        ? nai_settings.preamble + '\n' + mesSendString
        : mesSendString;
}

function addChatsSeparator(mesSendString) {
    if (power_user.context.chat_start) {
        return power_user.context.chat_start + '\n' + mesSendString;
    }

    else {
        return mesSendString;
    }
}

function appendZeroDepthAnchor(force_name2, zeroDepthAnchor, finalPromt) {
    const trimBothEnds = !force_name2 && !is_pygmalion;
    let trimmedPrompt = (trimBothEnds ? zeroDepthAnchor.trim() : zeroDepthAnchor.trimEnd());

    if (trimBothEnds && !finalPromt.endsWith('\n')) {
        finalPromt += '\n';
    }

    finalPromt += trimmedPrompt;

    if (force_name2 || is_pygmalion) {
        finalPromt += ' ';
    }

    return finalPromt;
}

function getMultigenAmount() {
    let this_amount_gen = Number(amount_gen);

    if (tokens_already_generated === 0) {
        // if the max gen setting is > 50...(
        if (Number(amount_gen) >= power_user.multigen_first_chunk) {
            // then only try to make 50 this cycle..
            this_amount_gen = power_user.multigen_first_chunk;
        }
        else {
            // otherwise, make as much as the max amount request.
            this_amount_gen = Number(amount_gen);
        }
    }
    // if we already received some generated text...
    else {
        // if the remaining tokens to be made is less than next potential cycle count
        if (Number(amount_gen) - tokens_already_generated < power_user.multigen_next_chunks) {
            // subtract already generated amount from the desired max gen amount
            this_amount_gen = Number(amount_gen) - tokens_already_generated;
        }
        else {
            // otherwise make the standard cycle amount (first 50, and 30 after that)
            this_amount_gen = power_user.multigen_next_chunks;
        }
    }
    return this_amount_gen;
}

async function DupeChar() {
    if (!this_chid) {
        toastr.warning('You must first select a character to duplicate!')
        return;
    }

    const confirm = await callPopup(`
        <h3>Are you sure you want to duplicate this character?</h3>
        <span>If you just want to start a new chat with the same character, use "Start new chat" option in the bottom-left options menu.</span><br><br>`,
        'confirm',
    );

    if (!confirm) {
        console.log('User cancelled duplication');
        return;
    }

    const body = { avatar_url: characters[this_chid].avatar };
    const response = await fetch('/dupecharacter', {
        method: 'POST',
        headers: getRequestHeaders(),
        body: JSON.stringify(body),
    });
    if (response.ok) {
        toastr.success("Character Duplicated");
        getCharacters();
    }
}

function promptItemize(itemizedPrompts, requestedMesId) {
    console.log('PROMPT ITEMIZE ENTERED');
    var incomingMesId = Number(requestedMesId);
    console.debug(`looking for MesId ${incomingMesId}`);
    var thisPromptSet = undefined;

    for (var i = 0; i < itemizedPrompts.length; i++) {
        console.log(`looking for ${incomingMesId} vs ${itemizedPrompts[i].mesId}`)
        if (itemizedPrompts[i].mesId === incomingMesId) {
            console.log(`found matching mesID ${i}`);
            thisPromptSet = i;
            PromptArrayItemForRawPromptDisplay = i;
            console.log(`wanting to raw display of ArrayItem: ${PromptArrayItemForRawPromptDisplay} which is mesID ${incomingMesId}`);
            console.log(itemizedPrompts[thisPromptSet]);
        }
    }

    if (thisPromptSet === undefined) {
        console.log(`couldnt find the right mesId. looked for ${incomingMesId}`);
        console.log(itemizedPrompts);
        return null;
    }

    //these happen regardless of API
    var charDescriptionTokens = getTokenCount(itemizedPrompts[thisPromptSet].charDescription);
    var charPersonalityTokens = getTokenCount(itemizedPrompts[thisPromptSet].charPersonality);
    var scenarioTextTokens = getTokenCount(itemizedPrompts[thisPromptSet].scenarioText);
    var userPersonaStringTokens = getTokenCount(itemizedPrompts[thisPromptSet].userPersona);
    var worldInfoStringTokens = getTokenCount(itemizedPrompts[thisPromptSet].worldInfoString);
    var allAnchorsTokens = getTokenCount(itemizedPrompts[thisPromptSet].allAnchors);
    var summarizeStringTokens = getTokenCount(itemizedPrompts[thisPromptSet].summarizeString);
    var authorsNoteStringTokens = getTokenCount(itemizedPrompts[thisPromptSet].authorsNoteString);
    var smartContextStringTokens = getTokenCount(itemizedPrompts[thisPromptSet].smartContextString);
    var afterScenarioAnchorTokens = getTokenCount(itemizedPrompts[thisPromptSet].afterScenarioAnchor);
    var zeroDepthAnchorTokens = getTokenCount(itemizedPrompts[thisPromptSet].zeroDepthAnchor);
    var thisPrompt_max_context = itemizedPrompts[thisPromptSet].this_max_context;
    var thisPrompt_padding = itemizedPrompts[thisPromptSet].padding;
    var this_main_api = itemizedPrompts[thisPromptSet].main_api;

    if (this_main_api == 'openai') {
        //for OAI API
        //console.log('-- Counting OAI Tokens');

        //var finalPromptTokens = itemizedPrompts[thisPromptSet].oaiTotalTokens;
        var oaiMainTokens = itemizedPrompts[thisPromptSet].oaiMainTokens;
        var oaiStartTokens = itemizedPrompts[thisPromptSet].oaiStartTokens;
        var ActualChatHistoryTokens = itemizedPrompts[thisPromptSet].oaiConversationTokens;
        var examplesStringTokens = itemizedPrompts[thisPromptSet].oaiExamplesTokens;
        var oaiPromptTokens = itemizedPrompts[thisPromptSet].oaiPromptTokens - worldInfoStringTokens - afterScenarioAnchorTokens + examplesStringTokens;
        var oaiBiasTokens = itemizedPrompts[thisPromptSet].oaiBiasTokens;
        var oaiJailbreakTokens = itemizedPrompts[thisPromptSet].oaiJailbreakTokens;
        var oaiNudgeTokens = itemizedPrompts[thisPromptSet].oaiNudgeTokens;
        var oaiImpersonateTokens = itemizedPrompts[thisPromptSet].oaiImpersonateTokens;
        var oaiNsfwTokens = itemizedPrompts[thisPromptSet].oaiNsfwTokens;
        var finalPromptTokens =
            oaiStartTokens +
            oaiPromptTokens +
            oaiMainTokens +
            oaiNsfwTokens +
            oaiBiasTokens +
            oaiImpersonateTokens +
            oaiJailbreakTokens +
            oaiNudgeTokens +
            ActualChatHistoryTokens +
            //charDescriptionTokens +
            //charPersonalityTokens +
            //allAnchorsTokens +
            worldInfoStringTokens +
            afterScenarioAnchorTokens;
        // OAI doesn't use padding
        thisPrompt_padding = 0;
        // Max context size - max completion tokens
        thisPrompt_max_context = (oai_settings.openai_max_context - oai_settings.openai_max_tokens);
    } else {
        //for non-OAI APIs
        //console.log('-- Counting non-OAI Tokens');
        var finalPromptTokens = getTokenCount(itemizedPrompts[thisPromptSet].finalPromt);
        var storyStringTokens = getTokenCount(itemizedPrompts[thisPromptSet].storyString) - worldInfoStringTokens;
        var examplesStringTokens = getTokenCount(itemizedPrompts[thisPromptSet].examplesString);
        var mesSendStringTokens = getTokenCount(itemizedPrompts[thisPromptSet].mesSendString)
        var ActualChatHistoryTokens = mesSendStringTokens - (allAnchorsTokens - afterScenarioAnchorTokens) + power_user.token_padding;
        var instructionTokens = getTokenCount(itemizedPrompts[thisPromptSet].instruction);
        var promptBiasTokens = getTokenCount(itemizedPrompts[thisPromptSet].promptBias);

        var totalTokensInPrompt =
            storyStringTokens +     //chardefs total
            worldInfoStringTokens +
            examplesStringTokens + // example messages
            ActualChatHistoryTokens +  //chat history
            allAnchorsTokens +      // AN and/or legacy anchors
            //afterScenarioAnchorTokens +       //only counts if AN is set to 'after scenario'
            //zeroDepthAnchorTokens +           //same as above, even if AN not on 0 depth
            promptBiasTokens;       //{{}}
        //- thisPrompt_padding;  //not sure this way of calculating is correct, but the math results in same value as 'finalPromt'
    }

    if (this_main_api == 'openai') {
        //console.log('-- applying % on OAI tokens');
        var oaiStartTokensPercentage = ((oaiStartTokens / (finalPromptTokens)) * 100).toFixed(2);
        var storyStringTokensPercentage = (((afterScenarioAnchorTokens + oaiPromptTokens) / (finalPromptTokens)) * 100).toFixed(2);
        var ActualChatHistoryTokensPercentage = ((ActualChatHistoryTokens / (finalPromptTokens)) * 100).toFixed(2);
        var promptBiasTokensPercentage = ((oaiBiasTokens / (finalPromptTokens)) * 100).toFixed(2);
        var worldInfoStringTokensPercentage = ((worldInfoStringTokens / (finalPromptTokens)) * 100).toFixed(2);
        var allAnchorsTokensPercentage = ((allAnchorsTokens / (finalPromptTokens)) * 100).toFixed(2);
        var selectedTokenizer = `tiktoken (${getTokenizerModel()})`;
        var oaiSystemTokens = oaiImpersonateTokens + oaiJailbreakTokens + oaiNudgeTokens + oaiStartTokens + oaiNsfwTokens + oaiMainTokens;
        var oaiSystemTokensPercentage = ((oaiSystemTokens / (finalPromptTokens)) * 100).toFixed(2);

    } else {
        //console.log('-- applying % on non-OAI tokens');
        var storyStringTokensPercentage = ((storyStringTokens / (totalTokensInPrompt)) * 100).toFixed(2);
        var ActualChatHistoryTokensPercentage = ((ActualChatHistoryTokens / (totalTokensInPrompt)) * 100).toFixed(2);
        var promptBiasTokensPercentage = ((promptBiasTokens / (totalTokensInPrompt)) * 100).toFixed(2);
        var worldInfoStringTokensPercentage = ((worldInfoStringTokens / (totalTokensInPrompt)) * 100).toFixed(2);
        var allAnchorsTokensPercentage = ((allAnchorsTokens / (totalTokensInPrompt)) * 100).toFixed(2);
        var selectedTokenizer = $("#tokenizer").find(':selected').text();
    }

    const params = {
        selectedTokenizer,
        this_main_api,
        storyStringTokensPercentage,
        worldInfoStringTokensPercentage,
        ActualChatHistoryTokensPercentage,
        allAnchorsTokensPercentage,
        promptBiasTokensPercentage,
        storyStringTokens,
        charDescriptionTokens,
        charPersonalityTokens,
        scenarioTextTokens,
        examplesStringTokens,
        userPersonaStringTokens,
        instructionTokens,
        worldInfoStringTokens,
        ActualChatHistoryTokens,
        allAnchorsTokens,
        summarizeStringTokens,
        authorsNoteStringTokens,
        smartContextStringTokens,
        promptBiasTokens,
        totalTokensInPrompt,
        finalPromptTokens,
        thisPrompt_max_context,
        thisPrompt_padding,
        thisPrompt_actual: thisPrompt_max_context - thisPrompt_padding,
        oaiSystemTokensPercentage,
        oaiStartTokensPercentage,
        oaiSystemTokens,
        oaiStartTokens,
        oaiJailbreakTokens,
        oaiNudgeTokens,
        oaiImpersonateTokens,
        oaiPromptTokens,
        oaiBiasTokens,
        oaiNsfwTokens,
        oaiMainTokens,
    };

    if (this_main_api == 'openai') {
        callPopup(renderTemplate('itemizationChat', params), 'text');

    } else {
        callPopup(renderTemplate('itemizationText', params), 'text');
    }
}

function setInContextMessages(lastmsg, type) {
    $("#chat .mes").removeClass('lastInContext');

    if (type === 'swipe' || type === 'regenerate' || type === 'continue') {
        lastmsg++;
    }

    $('#chat .mes:not([is_system="true"])').eq(-lastmsg).addClass('lastInContext');
}

function getGenerateUrl() {
    let generate_url = '';
    if (main_api == 'kobold') {
        generate_url = '/generate';
    } else if (main_api == 'textgenerationwebui') {
        generate_url = '/generate_textgenerationwebui';
    } else if (main_api == 'novel') {
        generate_url = '/generate_novelai';
    }
    return generate_url;
}

function shouldContinueMultigen(getMessage, isImpersonate, isInstruct) {
    if (isInstruct && power_user.instruct.stop_sequence) {
        if (message_already_generated.indexOf(power_user.instruct.stop_sequence) !== -1) {
            return false;
        }
    }

    // stopping name string
    const nameString = isImpersonate ? `${name2}:` : (is_pygmalion ? 'You:' : `${name1}:`);
    // if there is no 'You:' in the response msg
    const doesNotContainName = message_already_generated.indexOf(nameString) === -1;
    //if there is no <endoftext> stamp in the response msg
    const isNotEndOfText = message_already_generated.indexOf('<|endoftext|>') === -1;
    //if the gen'd msg is less than the max response length..
    const notReachedMax = tokens_already_generated < parseInt(amount_gen);
    //if we actually have gen'd text at all...
    const msgHasText = getMessage.length > 0;
    return doesNotContainName && isNotEndOfText && notReachedMax && msgHasText;
}

function extractNameFromMessage(getMessage, force_name2, isImpersonate) {
    const nameToTrim = isImpersonate ? name1 : name2;
    let this_mes_is_name = true;
    if (getMessage.startsWith(nameToTrim + ":")) {
        getMessage = getMessage.replace(nameToTrim + ':', '');
        getMessage = getMessage.trimStart();
    } else {
        this_mes_is_name = false;
    }
    if (force_name2 || power_user.instruct.enabled)
        this_mes_is_name = true;

    if (isImpersonate) {
        getMessage = getMessage.trim();
    }

    return { this_mes_is_name, getMessage };
}

function throwCircuitBreakerError() {
    callPopup(`Could not extract reply in ${MAX_GENERATION_LOOPS} attempts. Try generating again`, 'text');
    generate_loop_counter = 0;
    $("#send_textarea").removeAttr('disabled');
    is_send_press = false;
    activateSendButtons();
    setGenerationProgress(0);
    showSwipeButtons();
    throw new Error('Generate circuit breaker interruption');
}

function extractTitleFromData(data) {
    if (main_api == 'koboldhorde') {
        return data.workerName;
    }

    return undefined;
}

function extractMessageFromData(data) {
    switch (main_api) {
        case 'kobold':
            return data.results[0].text;
        case 'koboldhorde':
            return data.text;
        case 'textgenerationwebui':
            return data.results[0].text;
        case 'novel':
            return data.output;
        case 'openai':
            return data;
        default:
            return ''
    }
}

function cleanUpMessage(getMessage, isImpersonate, isContinue, displayIncompleteSentences = false) {
    // Add the prompt bias before anything else
    if (
        power_user.user_prompt_bias &&
        !isImpersonate &&
        !isContinue &&
        power_user.user_prompt_bias.length !== 0
    ) {
        getMessage = substituteParams(power_user.user_prompt_bias) + getMessage;
    }

    // Regex uses vars, so add before formatting
    getMessage = getRegexedString(getMessage, isImpersonate ? regex_placement.USER_INPUT : regex_placement.AI_OUTPUT);

    if (!displayIncompleteSentences && power_user.trim_sentences) {
        getMessage = end_trim_to_sentence(getMessage, power_user.include_newline);
    }

    if (power_user.collapse_newlines) {
        getMessage = collapseNewlines(getMessage);
    }

    if (power_user.trim_spaces) {
        getMessage = getMessage.trim();
    }
    // trailing invisible whitespace before every newlines, on a multiline string
    // "trailing whitespace on newlines       \nevery line of the string    \n?sample text" ->
    // "trailing whitespace on newlines\nevery line of the string\nsample text"
    getMessage = getMessage.replace(/[^\S\r\n]+$/gm, "");
    if (is_pygmalion) {
        getMessage = getMessage.replace(/<USER>/g, name1);
        getMessage = getMessage.replace(/<BOT>/g, name2);
        getMessage = getMessage.replace(/You:/g, name1 + ':');
    }

    let nameToTrim = isImpersonate ? name2 : name1;

    if (isImpersonate) {
        nameToTrim = power_user.allow_name2_display ? '' : name2;
    }
    else {
        nameToTrim = power_user.allow_name1_display ? '' : name1;
    }

    if (nameToTrim && getMessage.indexOf(`${nameToTrim}:`) == 0) {
        getMessage = getMessage.substr(0, getMessage.indexOf(`${nameToTrim}:`));
    }
    if (nameToTrim && getMessage.indexOf(`\n${nameToTrim}:`) > 0) {
        getMessage = getMessage.substr(0, getMessage.indexOf(`\n${nameToTrim}:`));
    }
    if (getMessage.indexOf('<|endoftext|>') != -1) {
        getMessage = getMessage.substr(0, getMessage.indexOf('<|endoftext|>'));
    }
    const isInstruct = power_user.instruct.enabled && main_api !== 'openai';
    if (isInstruct && power_user.instruct.stop_sequence) {
        if (getMessage.indexOf(power_user.instruct.stop_sequence) != -1) {
            getMessage = getMessage.substring(0, getMessage.indexOf(power_user.instruct.stop_sequence));
        }
    }
    if (isInstruct && power_user.instruct.input_sequence && isImpersonate) {
        //getMessage = getMessage.replaceAll(power_user.instruct.input_sequence, '');
        power_user.instruct.input_sequence.split('\n')
            .filter(line => line.trim() !== '')
            .forEach(line => {
                getMessage = getMessage.replaceAll(line, '');
            });
    }
    if (isInstruct && power_user.instruct.output_sequence && !isImpersonate) {
        //getMessage = getMessage.replaceAll(power_user.instruct.output_sequence, '');
        power_user.instruct.output_sequence.split('\n')
            .filter(line => line.trim() !== '')
            .forEach(line => {
                getMessage = getMessage.replaceAll(line, '');
            });
    }
    if (isInstruct && power_user.instruct.last_output_sequence && !isImpersonate) {
        //getMessage = getMessage.replaceAll(power_user.instruct.last_output_sequence, '');
        power_user.instruct.last_output_sequence.split('\n')
            .filter(line => line.trim() !== '')
            .forEach(line => {
                getMessage = getMessage.replaceAll(line, '');
            });
    }
    // clean-up group message from excessive generations
    if (selected_group) {
        getMessage = cleanGroupMessage(getMessage);
    }

    if (!power_user.allow_name2_display) {
        getMessage = getMessage.replace(new RegExp(`(^|\n)${name2}:`, 'g'), "$1");
    }

    if (isImpersonate) {
        getMessage = getMessage.trim();
    }

    const stoppingStrings = getStoppingStrings(isImpersonate, false);

    for (const stoppingString of stoppingStrings) {
        if (stoppingString.length) {
            for (let j = stoppingString.length - 1; j > 0; j--) {
                if (getMessage.slice(-j) === stoppingString.slice(0, j)) {
                    getMessage = getMessage.slice(0, -j);
                    break;
                }
            }
        }
    }
    if (power_user.auto_fix_generated_markdown) {
        getMessage = fixMarkdown(getMessage);
    }
    return getMessage;
}

async function saveReply(type, getMessage, this_mes_is_name, title) {
    if (type != 'append' && type != 'continue' && type != 'appendFinal' && chat.length && (chat[chat.length - 1]['swipe_id'] === undefined ||
        chat[chat.length - 1]['is_user'])) {
        type = 'normal';
    }

    if (chat.length && typeof chat[chat.length - 1]['extra'] !== 'object') {
        chat[chat.length - 1]['extra'] = {};
    }

    let oldMessage = ''
    const generationFinished = new Date();
    const img = extractImageFromMessage(getMessage);
    getMessage = img.getMessage;
    if (type === 'swipe') {
        oldMessage = chat[chat.length - 1]['mes'];
        chat[chat.length - 1]['swipes'].length++;
        if (chat[chat.length - 1]['swipe_id'] === chat[chat.length - 1]['swipes'].length - 1) {
            chat[chat.length - 1]['title'] = title;
            chat[chat.length - 1]['mes'] = getMessage;
            chat[chat.length - 1]['gen_started'] = generation_started;
            chat[chat.length - 1]['gen_finished'] = generationFinished;
            chat[chat.length - 1]['send_date'] = getMessageTimeStamp();
            chat[chat.length - 1]['extra']['api'] = getGeneratingApi();
            chat[chat.length - 1]['extra']['model'] = getGeneratingModel();
            await eventSource.emit(event_types.MESSAGE_RECEIVED, (chat.length - 1));
            addOneMessage(chat[chat.length - 1], { type: 'swipe' });
            await eventSource.emit(event_types.CHARACTER_MESSAGE_RENDERED, (chat.length - 1));
        } else {
            chat[chat.length - 1]['mes'] = getMessage;
        }
    } else if (type === 'append' || type === 'continue') {
        console.debug("Trying to append.")
        oldMessage = chat[chat.length - 1]['mes'];
        chat[chat.length - 1]['title'] = title;
        chat[chat.length - 1]['mes'] += getMessage;
        chat[chat.length - 1]['gen_started'] = generation_started;
        chat[chat.length - 1]['gen_finished'] = generationFinished;
        chat[chat.length - 1]['send_date'] = getMessageTimeStamp();
        chat[chat.length - 1]["extra"]["api"] = getGeneratingApi();
        chat[chat.length - 1]["extra"]["model"] = getGeneratingModel();
        await eventSource.emit(event_types.MESSAGE_RECEIVED, (chat.length - 1));
        addOneMessage(chat[chat.length - 1], { type: 'swipe' });
        await eventSource.emit(event_types.CHARACTER_MESSAGE_RENDERED, (chat.length - 1));
    } else if (type === 'appendFinal') {
        oldMessage = chat[chat.length - 1]['mes'];
        console.debug("Trying to appendFinal.")
        chat[chat.length - 1]['title'] = title;
        chat[chat.length - 1]['mes'] = getMessage;
        chat[chat.length - 1]['gen_started'] = generation_started;
        chat[chat.length - 1]['gen_finished'] = generationFinished;
        chat[chat.length - 1]['send_date'] = getMessageTimeStamp();
        chat[chat.length - 1]["extra"]["api"] = getGeneratingApi();
        chat[chat.length - 1]["extra"]["model"] = getGeneratingModel();
        await eventSource.emit(event_types.MESSAGE_RECEIVED, (chat.length - 1));
        addOneMessage(chat[chat.length - 1], { type: 'swipe' });
        await eventSource.emit(event_types.CHARACTER_MESSAGE_RENDERED, (chat.length - 1));

    } else {
        console.debug('entering chat update routine for non-swipe post');
        chat[chat.length] = {};
        chat[chat.length - 1]['extra'] = {};
        chat[chat.length - 1]['name'] = name2;
        chat[chat.length - 1]['is_user'] = false;
        chat[chat.length - 1]['is_name'] = this_mes_is_name;
        chat[chat.length - 1]['send_date'] = getMessageTimeStamp();
        chat[chat.length - 1]["extra"]["api"] = getGeneratingApi();
        chat[chat.length - 1]["extra"]["model"] = getGeneratingModel();
        if (power_user.trim_spaces) {
            getMessage = getMessage.trim();
        }
        chat[chat.length - 1]['mes'] = getMessage;
        chat[chat.length - 1]['title'] = title;
        chat[chat.length - 1]['gen_started'] = generation_started;
        chat[chat.length - 1]['gen_finished'] = generationFinished;

        if (selected_group) {
            console.debug('entering chat update for groups');
            let avatarImg = 'img/ai4.png';
            if (characters[this_chid].avatar != 'none') {
                avatarImg = getThumbnailUrl('avatar', characters[this_chid].avatar);
            }
            chat[chat.length - 1]['is_name'] = true;
            chat[chat.length - 1]['force_avatar'] = avatarImg;
            chat[chat.length - 1]['original_avatar'] = characters[this_chid].avatar;
            chat[chat.length - 1]['extra']['gen_id'] = group_generation_id;
        }

        saveImageToMessage(img, chat[chat.length - 1]);
        await eventSource.emit(event_types.MESSAGE_RECEIVED, (chat.length - 1));
        addOneMessage(chat[chat.length - 1]);
        await eventSource.emit(event_types.CHARACTER_MESSAGE_RENDERED, (chat.length - 1));
    }

    const item = chat[chat.length - 1];
    if (item["swipe_info"] === undefined) {
        item["swipe_info"] = [];
    }
    if (item["swipe_id"] !== undefined) {
        const swipeId = item["swipe_id"];
        item["swipes"][swipeId] = item["mes"];
        item["swipe_info"][swipeId] = {
            send_date: item["send_date"],
            gen_started: item["gen_started"],
            gen_finished: item["gen_finished"],
            extra: JSON.parse(JSON.stringify(item["extra"])),
        };
    } else {
        item["swipe_id"] = 0;
        item["swipes"] = [];
        item["swipes"][0] = chat[chat.length - 1]["mes"];
        item["swipe_info"][0] = {
            send_date: chat[chat.length - 1]["send_date"],
            gen_started: chat[chat.length - 1]["gen_started"],
            gen_finished: chat[chat.length - 1]["gen_finished"],
            extra: JSON.parse(JSON.stringify(chat[chat.length - 1]["extra"])),
        };
    }
    statMesProcess(chat[chat.length - 1], type, characters, this_chid, oldMessage);
    return { type, getMessage };
}

function saveImageToMessage(img, mes) {
    if (mes && img.image) {
        if (typeof mes.extra !== 'object') {
            mes.extra = {};
        }
        mes.extra.image = img.image;
        mes.extra.title = img.title;
    }
}

function getGeneratingApi() {
    switch (main_api) {
        case 'openai':
            return oai_settings.chat_completion_source || 'openai';
        default:
            return main_api;
    }
}

function getGeneratingModel(mes) {
    let model = '';
    switch (main_api) {
        case 'kobold':
            model = online_status;
            break;
        case 'novel':
            model = nai_settings.model_novel;
            break;
        case 'openai':
            model = getChatCompletionModel();
            break;
        case 'textgenerationwebui':
            model = online_status;
            break;
        case 'koboldhorde':
            model = kobold_horde_model;
            break;
    }
    return model
}

function extractImageFromMessage(getMessage) {
    const regex = /<img src="(.*?)".*?alt="(.*?)".*?>/g;
    const results = regex.exec(getMessage);
    const image = results ? results[1] : '';
    const title = results ? results[2] : '';
    getMessage = getMessage.replace(regex, '');
    return { getMessage, image, title };
}

export function isMultigenEnabled() {
    return power_user.multigen && (main_api == 'textgenerationwebui' || main_api == 'kobold' || main_api == 'koboldhorde' || main_api == 'novel');
}

export function activateSendButtons() {
    is_send_press = false;
    $("#send_but").removeClass("displayNone");
    $("#mes_continue").removeClass("displayNone");
    $("#send_textarea").attr("disabled", false);
    $('.mes_buttons:last').show();
    hideStopButton();
}

export function deactivateSendButtons() {
    $("#send_but").addClass("displayNone");
    $("#mes_continue").addClass("displayNone");
    showStopButton();
}

function resetChatState() {
    //unsets expected chid before reloading (related to getCharacters/printCharacters from using old arrays)
    this_chid = "invalid-safety-id";
    // replaces deleted charcter name with system user since it will be displayed next.
    name2 = systemUserName;
    // sets up system user to tell user about having deleted a character
    chat = [...safetychat];
    // resets chat metadata
    chat_metadata = {};
    // resets the characters array, forcing getcharacters to reset
    characters.length = 0;
}

export function setMenuType(value) {
    menu_type = value;
}

export function setExternalAbortController(controller) {
    abortController = controller;
}

function setCharacterId(value) {
    this_chid = value;
}

function setCharacterName(value) {
    name2 = value;
}

function setOnlineStatus(value) {
    online_status = value;
}

function setEditedMessageId(value) {
    this_edit_mes_id = value;
}

function setSendButtonState(value) {
    is_send_press = value;
}

function resultCheckStatusNovel() {
    is_api_button_press_novel = false;
    checkOnlineStatus();
    $("#api_loading_novel").css("display", "none");
    $("#api_button_novel").css("display", "inline-block");
}

async function renameCharacter() {
    const oldAvatar = characters[this_chid].avatar;
    const newValue = await callPopup('<h3>New name:</h3>', 'input', characters[this_chid].name);

    if (newValue && newValue !== characters[this_chid].name) {
        const body = JSON.stringify({ avatar_url: oldAvatar, new_name: newValue });
        const response = await fetch('/renamecharacter', {
            method: 'POST',
            headers: getRequestHeaders(),
            body,
        });

        try {
            if (response.ok) {
                const data = await response.json();
                const newAvatar = data.avatar;

                // Replace tags list
                renameTagKey(oldAvatar, newAvatar);

                // Reload characters list
                await getCharacters();

                // Find newly renamed character
                const newChId = characters.findIndex(c => c.avatar == data.avatar);

                if (newChId !== -1) {
                    // Select the character after the renaming
                    this_chid = -1;
                    selectCharacterById(String(newChId));

                    // Async delay to update UI
                    await delay(1);

                    if (this_chid === -1) {
                        throw new Error('New character not selected');
                    }

                    // Also rename as a group member
                    await renameGroupMember(oldAvatar, newAvatar, newValue);
                    const renamePastChatsConfirm = await callPopup(`<h3>Character renamed!</h3>
                    <p>Past chats will still contain the old character name. Would you like to update the character name in previous chats as well?</p>
                    <i><b>Sprites folder (if any) should be renamed manually.</b></i>`, 'confirm');

                    if (renamePastChatsConfirm) {
                        await renamePastChats(newAvatar, newValue);
                        await reloadCurrentChat();
                        toastr.success('Character renamed and past chats updated!');
                    }
                }
                else {
                    throw new Error('Newly renamed character was lost?');
                }
            }
            else {
                throw new Error('Could not rename the character');
            }
        }
        catch {
            // Reloading to prevent data corruption
            await callPopup('Something went wrong. The page will be reloaded.', 'text');
            location.reload();
        }
    }
}

async function renamePastChats(newAvatar, newValue) {
    const pastChats = await getPastCharacterChats();

    for (const { file_name } of pastChats) {
        try {
            const fileNameWithoutExtension = file_name.replace('.jsonl', '');
            const getChatResponse = await fetch('/getchat', {
                method: 'POST',
                headers: getRequestHeaders(),
                body: JSON.stringify({
                    ch_name: newValue,
                    file_name: fileNameWithoutExtension,
                    avatar_url: newAvatar,
                }),
                cache: 'no-cache',
            });

            if (getChatResponse.ok) {
                const currentChat = await getChatResponse.json();

                for (const message of currentChat) {
                    if (message.is_user || message.is_system || message.extra?.type == system_message_types.NARRATOR) {
                        continue;
                    }

                    if (message.name !== undefined) {
                        message.name = newValue;
                    }
                }

                const saveChatResponse = await fetch('/savechat', {
                    method: "POST",
                    headers: getRequestHeaders(),
                    body: JSON.stringify({
                        ch_name: newValue,
                        file_name: fileNameWithoutExtension,
                        chat: currentChat,
                        avatar_url: newAvatar,
                    }),
                    cache: 'no-cache',
                });

                if (!saveChatResponse.ok) {
                    throw new Error('Could not save chat');
                }
            }
        } catch (error) {
            toastr.error(`Past chat could not be updated: ${file_name}`);
            console.error(error);
        }
    }
}

function saveChatDebounced() {
    const chid = this_chid;
    const selectedGroup = selected_group;

    if (chatSaveTimeout) {
        console.debug('Clearing chat save timeout');
        clearTimeout(chatSaveTimeout);
    }

    chatSaveTimeout = setTimeout(async () => {
        if (selectedGroup !== selected_group) {
            console.warn('Chat save timeout triggered, but group changed. Aborting.');
            return;
        }

        if (chid !== this_chid) {
            console.warn('Chat save timeout triggered, but chid changed. Aborting.');
            return;
        }

        console.debug('Chat save timeout triggered');
        await saveChatConditional();
        console.debug('Chat saved');
    }, 1000);
}

async function saveChat(chat_name, withMetadata, mesId) {
    const metadata = { ...chat_metadata, ...(withMetadata || {}) };
    let file_name = chat_name ?? characters[this_chid].chat;
    characters[this_chid]['date_last_chat'] = Date.now();
    chat.forEach(function (item, i) {
        if (item["is_group"]) {
            toastr.error('Trying to save group chat with regular saveChat function. Aborting to prevent corruption.');
            throw new Error('Group chat saved from saveChat');
        }
        /*
        if (item.is_user) {
            //var str = item.mes.replace(`${name1}:`, `${name1}:`);
            //chat[i].mes = str;
            //chat[i].name = name1;
        } else if (i !== chat.length - 1 && chat[i].swipe_id !== undefined) {
            //  delete chat[i].swipes;
            //  delete chat[i].swipe_id;
        }
        */
    });

    const trimmed_chat = (mesId !== undefined && mesId >= 0 && mesId < chat.length)
        ? chat.slice(0, parseInt(mesId) + 1)
        : chat;

    var save_chat = [
        {
            user_name: name1,
            character_name: name2,
            create_date: chat_create_date,
            chat_metadata: metadata,
        },
        ...trimmed_chat,
    ];
    return jQuery.ajax({
        type: "POST",
        url: "/savechat",
        data: JSON.stringify({
            ch_name: characters[this_chid].name,
            file_name: file_name,
            chat: save_chat,
            avatar_url: characters[this_chid].avatar,
        }),
        beforeSend: function () {

        },
        cache: false,
        dataType: "json",
        contentType: "application/json",
        success: function (data) { },
        error: function (jqXHR, exception) {
            console.log(exception);
            console.log(jqXHR);
        },
    });
}

async function read_avatar_load(input) {
    if (input.files && input.files[0]) {
        if (selected_button == "create") {
            create_save.avatar = input.files;
        }

        const e = await new Promise((resolve, reject) => {
            const reader = new FileReader();
            reader.onload = resolve;
            reader.onerror = reject;
            reader.readAsDataURL(input.files[0]);
        })

        $('#dialogue_popup').addClass('large_dialogue_popup wide_dialogue_popup');

        const croppedImage = await callPopup(getCropPopup(e.target.result), 'avatarToCrop');
        if (!croppedImage) {
            return;
        }

        $("#avatar_load_preview").attr("src", croppedImage || e.target.result);

        if (menu_type == "create") {
            return;
        }

        await createOrEditCharacter();
        await delay(durationSaveEdit);

        const formData = new FormData($("#form_create").get(0));
        await fetch(getThumbnailUrl('avatar', formData.get('avatar_url')), {
            method: 'GET',
            cache: 'no-cache',
            headers: {
                'pragma': 'no-cache',
                'cache-control': 'no-cache',
            }
        });

        $(".mes").each(async function () {
            if ($(this).attr("is_system") == 'true') {
                return;
            }
            if ($(this).attr("is_user") == 'true') {
                return;
            }
            if ($(this).attr("ch_name") == formData.get('ch_name')) {
                const previewSrc = $("#avatar_load_preview").attr("src");
                const avatar = $(this).find(".avatar img");
                avatar.attr('src', default_avatar);
                await delay(1);
                avatar.attr('src', previewSrc);
            }
        });

        console.log('Avatar refreshed');
    }
}

export function getCropPopup(src) {
    return `<h3>Set the crop position of the avatar image and click Accept to confirm.</h3>
            <div id='avatarCropWrap'>
                <img id='avatarToCrop' src='${src}'>
            </div>`;
}

function getThumbnailUrl(type, file) {
    return `/thumbnail?type=${type}&file=${encodeURIComponent(file)}`;
}

async function getChat() {
    //console.log('/getchat -- entered for -- ' + characters[this_chid].name);
    try {
        const response = await $.ajax({
            type: 'POST',
            url: '/getchat',
            data: JSON.stringify({
                ch_name: characters[this_chid].name,
                file_name: characters[this_chid].chat,
                avatar_url: characters[this_chid].avatar
            }),
            dataType: 'json',
            contentType: 'application/json',
        });
        if (response[0] !== undefined) {
            chat.push(...response);
            chat_create_date = chat[0]['create_date'];
            chat_metadata = chat[0]['chat_metadata'] ?? {};

            chat.shift();
        } else {
            chat_create_date = humanizedDateTime();
        }
        await getChatResult();
        eventSource.emit('chatLoaded', { detail: { id: this_chid, character: characters[this_chid] } });

        setTimeout(function () {
            $('#send_textarea').click();
            $('#send_textarea').focus();
        }, 200);
    } catch (error) {
        await getChatResult();
        console.log(error);
    }
}

async function getChatResult() {
    name2 = characters[this_chid].name;
    if (chat.length === 0) {
        const message = getFirstMessage();
        chat.push(message);
        await saveChatConditional();
    }
    printMessages();
    select_selected_character(this_chid);

    await eventSource.emit(event_types.CHAT_CHANGED, (getCurrentChatId()));

    if (chat.length === 1) {
        await eventSource.emit(event_types.MESSAGE_RECEIVED, (chat.length - 1));
        await eventSource.emit(event_types.CHARACTER_MESSAGE_RENDERED, (chat.length - 1));
    }
}

function getFirstMessage() {
    const firstMes = characters[this_chid].first_mes || default_ch_mes;
    const alternateGreetings = characters[this_chid]?.data?.alternate_greetings;

    const message = {
        name: name2,
        is_user: false,
        is_system: false,
        is_name: true,
        send_date: getMessageTimeStamp(),
        mes: getRegexedString(firstMes, regex_placement.AI_OUTPUT),
        extra: {},
    };

    if (Array.isArray(alternateGreetings) && alternateGreetings.length > 0) {
        const swipes = [message.mes, ...(alternateGreetings.map(greeting => substituteParams(getRegexedString(greeting, regex_placement.AI_OUTPUT))))];
        message['swipe_id'] = 0;
        message['swipes'] = swipes;
        message['swipe_info'] = [];
    }
    return message;
}

async function openCharacterChat(file_name) {
    characters[this_chid]["chat"] = file_name;
    clearChat();
    chat.length = 0;
    chat_metadata = {};
    await getChat();
    $("#selected_chat_pole").val(file_name);
    await createOrEditCharacter();
}

////////// OPTIMZED MAIN API CHANGE FUNCTION ////////////

function changeMainAPI() {
    const selectedVal = $("#main_api").val();
    //console.log(selectedVal);
    const apiElements = {
        "koboldhorde": {
            apiSettings: $("#kobold_api-settings"),
            apiConnector: $("#kobold_horde"),
            apiPresets: $('#kobold_api-presets'),
            apiRanges: $("#range_block"),
            maxContextElem: $("#max_context_block"),
            amountGenElem: $("#amount_gen_block"),
        },
        "kobold": {
            apiSettings: $("#kobold_api-settings"),
            apiConnector: $("#kobold_api"),
            apiPresets: $('#kobold_api-presets'),
            apiRanges: $("#range_block"),
            maxContextElem: $("#max_context_block"),
            amountGenElem: $("#amount_gen_block"),
        },
        "textgenerationwebui": {
            apiSettings: $("#textgenerationwebui_api-settings"),
            apiConnector: $("#textgenerationwebui_api"),
            apiPresets: $('#textgenerationwebui_api-presets'),
            apiRanges: $("#range_block_textgenerationwebui"),
            maxContextElem: $("#max_context_block"),
            amountGenElem: $("#amount_gen_block"),
        },
        "novel": {
            apiSettings: $("#novel_api-settings"),
            apiConnector: $("#novel_api"),
            apiPresets: $('#novel_api-presets'),
            apiRanges: $("#range_block_novel"),
            maxContextElem: $("#max_context_block"),
            amountGenElem: $("#amount_gen_block"),
        },
        "openai": {
            apiSettings: $("#openai_settings"),
            apiConnector: $("#openai_api"),
            apiPresets: $('#openai_api-presets'),
            apiRanges: $("#range_block_openai"),
            maxContextElem: $("#max_context_block"),
            amountGenElem: $("#amount_gen_block"),
        }
    };
    //console.log('--- apiElements--- ');
    //console.log(apiElements);

    //first, disable everything so the old elements stop showing
    for (const apiName in apiElements) {
        const apiObj = apiElements[apiName];
        //do not hide items to then proceed to immediately show them.
        if (selectedVal === apiName) {
            continue;
        }
        apiObj.apiSettings.css("display", "none");
        apiObj.apiConnector.css("display", "none");
        apiObj.apiRanges.css("display", "none");
        apiObj.apiPresets.css("display", "none");
    }

    //then, find and enable the active item.
    //This is split out of the loop so that different apis can share settings divs
    let activeItem = apiElements[selectedVal];

    activeItem.apiSettings.css("display", "block");
    activeItem.apiConnector.css("display", "block");
    activeItem.apiRanges.css("display", "block");
    activeItem.apiPresets.css("display", "block");

    if (selectedVal === "openai") {
        activeItem.apiPresets.css("display", "flex");
    }

    if (selectedVal === "textgenerationwebui" || selectedVal === "novel") {
        console.log("enabling amount_gen for ooba/novel");
        activeItem.amountGenElem.find('input').prop("disabled", false);
        activeItem.amountGenElem.css("opacity", 1.0);
    }

    if (selectedVal === "novel") {
        $("#ai_module_block_novel").css("display", "block");
    } else {
        $("#ai_module_block_novel").css("display", "none");
    }

    // Hide common settings for OpenAI
    console.debug('value?', selectedVal);
    if (selectedVal == "openai") {
        console.debug('hiding settings?');
        $("#common-gen-settings-block").css("display", "none");
    } else {
        $("#common-gen-settings-block").css("display", "block");
    }

    main_api = selectedVal;
    online_status = "no_connection";

    if (main_api == 'openai' && oai_settings.chat_completion_source == chat_completion_sources.WINDOWAI) {
        $('#api_button_openai').trigger('click');
    }

    if (main_api == "koboldhorde") {
        is_get_status = true;
        getStatus();
        getHordeModels();
    }

    switch (oai_settings.chat_completion_source) {
        case chat_completion_sources.SCALE:
        case chat_completion_sources.OPENROUTER:
        case chat_completion_sources.WINDOWAI:
        case chat_completion_sources.CLAUDE:
        case chat_completion_sources.OPENAI:
        case chat_completion_sources.AI21:
        default:
            setupChatCompletionPromptManager(oai_settings);
            break;
    }
}

////////////////////////////////////////////////////

async function getUserAvatars() {
    const response = await fetch("/getuseravatars", {
        method: "POST",
        headers: getRequestHeaders(),
        body: JSON.stringify({
            "": "",
        }),
    });
    if (response.ok === true) {
        const getData = await response.json();
        //background = getData;
        //console.log(getData.length);
        $("#user_avatar_block").html(""); //RossAscends: necessary to avoid doubling avatars each refresh.
        $("#user_avatar_block").append('<div class="avatar_upload">+</div>');

        for (var i = 0; i < getData.length; i++) {
            //console.log(1);
            appendUserAvatar(getData[i]);
        }
        //var aa = JSON.parse(getData[0]);
        //const load_ch_coint = Object.getOwnPropertyNames(getData);
    }
}

function setPersonaDescription() {
    $("#persona_description").val(power_user.persona_description);
    $("#persona_description_position")
        .val(power_user.persona_description_position)
        .find(`option[value='${power_user.persona_description_position}']`)
        .attr("selected", true);
    countPersonaDescriptionTokens();
}

function onPersonaDescriptionPositionInput() {
    power_user.persona_description_position = Number(
        $("#persona_description_position").find(":selected").val()
    );

    if (power_user.personas[user_avatar]) {
        let object = power_user.persona_descriptions[user_avatar];

        if (!object) {
            object = {
                description: power_user.persona_description,
                position: power_user.persona_description_position,
            };
            power_user.persona_descriptions[user_avatar] = object;
        }

        object.position = power_user.persona_description_position;
    }

    saveSettingsDebounced();
}

/**
 * Counts the number of tokens in a persona description.
 */
const countPersonaDescriptionTokens = debounce(() => {
    const description = String($("#persona_description").val());
    const count = getTokenCount(description);
    $("#persona_description_token_count").text(String(count));
}, durationSaveEdit);

function onPersonaDescriptionInput() {
    power_user.persona_description = String($("#persona_description").val());
    countPersonaDescriptionTokens();

    if (power_user.personas[user_avatar]) {
        let object = power_user.persona_descriptions[user_avatar];

        if (!object) {
            object = {
                description: power_user.persona_description,
                position: Number($("#persona_description_position").find(":selected").val()),
            };
            power_user.persona_descriptions[user_avatar] = object;
        }

        object.description = power_user.persona_description;
    }

    saveSettingsDebounced();
}

function highlightSelectedAvatar() {
    $("#user_avatar_block").find(".avatar").removeClass("selected");
    $("#user_avatar_block")
        .find(`.avatar[imgfile='${user_avatar}']`)
        .addClass("selected");
}

function appendUserAvatar(name) {
    const template = $('#user_avatar_template .avatar-container').clone();
    const personaName = power_user.personas[name];
    if (personaName) {
        template.attr('title', personaName);
    } else {
        template.attr('title', '[Unnamed Persona]');
    }
    template.find('.avatar').attr('imgfile', name);
    template.toggleClass('default_persona', name === power_user.default_persona)
    template.find('img').attr('src', getUserAvatar(name));
    $("#user_avatar_block").append(template);
    highlightSelectedAvatar();
}

function reloadUserAvatar(force = false) {
    $(".mes").each(function () {
        const avatarImg = $(this).find(".avatar img");
        if (force) {
            avatarImg.attr("src", avatarImg.attr("src"));
        }

        if ($(this).attr("is_user") == 'true' && $(this).attr('force_avatar') == 'false') {
            avatarImg.attr("src", getUserAvatar(user_avatar));
        }
    });
}

export function setUserName(value) {
    name1 = value;
    if (name1 === undefined || name1 == "")
        name1 = default_user_name;
    console.log(`User name changed to ${name1}`);
    $("#your_name").val(name1);
    if (power_user.persona_show_notifications) {
        toastr.success(`Your messages will now be sent as ${name1}`, 'Current persona updated');
    }
    saveSettings("change_name");
}

export function autoSelectPersona(name) {
    for (const [key, value] of Object.entries(power_user.personas)) {
        if (value === name) {
            console.log(`Auto-selecting persona ${key} for name ${name}`);
            $(`.avatar[imgfile="${key}"]`).trigger('click');
            return;
        }
    }
}

async function bindUserNameToPersona() {
    const avatarId = $(this).closest('.avatar-container').find('.avatar').attr('imgfile');

    if (!avatarId) {
        console.warn('No avatar id found');
        return;
    }

    const existingPersona = power_user.personas[avatarId];
    const personaName = await callPopup('<h3>Enter a name for this persona:</h3>(If empty name is provided, this will unbind the name from this avatar)', 'input', existingPersona || '');

    // If the user clicked cancel, don't do anything
    if (personaName === false) {
        return;
    }

    if (personaName.length > 0) {
        // If the user clicked ok and entered a name, bind the name to the persona
        console.log(`Binding persona ${avatarId} to name ${personaName}`);
        power_user.personas[avatarId] = personaName;
        const descriptor = power_user.persona_descriptions[avatarId];
        const isCurrentPersona = avatarId === user_avatar;

        // Create a description object if it doesn't exist
        if (!descriptor) {
            // If the user is currently using this persona, set the description to the current description
            power_user.persona_descriptions[avatarId] = {
                description: isCurrentPersona ? power_user.persona_description : '',
                position: isCurrentPersona ? power_user.persona_description_position : persona_description_positions.BEFORE_CHAR,
            };
        }

        // If the user is currently using this persona, update the name
        if (isCurrentPersona) {
            console.log(`Auto-updating user name to ${personaName}`);
            setUserName(personaName);
        }
    } else {
        // If the user clicked ok, but didn't enter a name, delete the persona
        console.log(`Unbinding persona ${avatarId}`);
        delete power_user.personas[avatarId];
        delete power_user.persona_descriptions[avatarId];
    }

    saveSettingsDebounced();
    await getUserAvatars();
    setPersonaDescription();
}

async function createDummyPersona() {
    const fetchResult = await fetch(default_avatar);
    const blob = await fetchResult.blob();
    const file = new File([blob], "avatar.png", { type: "image/png" });
    const formData = new FormData();
    formData.append("avatar", file);

    jQuery.ajax({
        type: "POST",
        url: "/uploaduseravatar",
        data: formData,
        beforeSend: () => { },
        cache: false,
        contentType: false,
        processData: false,
        success: async function (data) {
            await getUserAvatars();
        },
    });
}

function updateUserLockIcon() {
    const hasLock = !!chat_metadata['persona'];
    $('#lock_user_name').toggleClass('fa-unlock', !hasLock);
    $('#lock_user_name').toggleClass('fa-lock', hasLock);
}

function setUserAvatar() {
    user_avatar = $(this).attr("imgfile");
    reloadUserAvatar();
    saveSettingsDebounced();
    highlightSelectedAvatar();

    const personaName = power_user.personas[user_avatar];
    if (personaName && name1 !== personaName) {
        const lockedPersona = chat_metadata['persona'];
        if (lockedPersona && lockedPersona !== user_avatar && power_user.persona_show_notifications) {
            toastr.info(
                `To permanently set "${personaName}" as the selected persona, unlock and relock it using the "Lock" button. Otherwise, the selection resets upon reloading the chat.`,
                `This chat is locked to a different persona (${power_user.personas[lockedPersona]}).`,
                { timeOut: 10000, extendedTimeOut: 20000, preventDuplicates: true },
            );
        }

        setUserName(personaName);

        const descriptor = power_user.persona_descriptions[user_avatar];

        if (descriptor) {
            power_user.persona_description = descriptor.description;
            power_user.persona_description_position = descriptor.position;
        } else {
            power_user.persona_description = '';
            power_user.persona_description_position = persona_description_positions.BEFORE_CHAR;
            power_user.persona_descriptions[user_avatar] = { description: '', position: persona_description_positions.BEFORE_CHAR };
        }

        setPersonaDescription();
    }
}

async function uploadUserAvatar(e) {
    const file = e.target.files[0];

    if (!file) {
        $("#form_upload_avatar").trigger("reset");
        return;
    }

    const formData = new FormData($("#form_upload_avatar").get(0));

    const dataUrl = await new Promise((resolve, reject) => {
        const reader = new FileReader();
        reader.onload = resolve;
        reader.onerror = reject;
        reader.readAsDataURL(file);
    });

    $('#dialogue_popup').addClass('large_dialogue_popup wide_dialogue_popup');
    const confirmation = await callPopup(getCropPopup(dataUrl.target.result), 'avatarToCrop');
    if (!confirmation) {
        return;
    }

    let url = "/uploaduseravatar";

    if (crop_data !== undefined) {
        url += `?crop=${encodeURIComponent(JSON.stringify(crop_data))}`;
    }

    jQuery.ajax({
        type: "POST",
        url: url,
        data: formData,
        beforeSend: () => { },
        cache: false,
        contentType: false,
        processData: false,
        success: async function () {
            // If the user uploaded a new avatar, we want to make sure it's not cached
            const name = formData.get("overwrite_name");
            if (name) {
                await fetch(getUserAvatar(name), { cache: "no-cache" });
                reloadUserAvatar(true);
            }

            crop_data = undefined;
            await getUserAvatars();
        },
        error: (jqXHR, exception) => { },
    });

    // Will allow to select the same file twice in a row
    $("#form_upload_avatar").trigger("reset");
}

async function setDefaultPersona() {
    const avatarId = $(this).closest('.avatar-container').find('.avatar').attr('imgfile');

    if (!avatarId) {
        console.warn('No avatar id found');
        return;
    }

    const currentDefault = power_user.default_persona;

    if (power_user.personas[avatarId] === undefined) {
        console.warn(`No persona name found for avatar ${avatarId}`);
        toastr.warning('You must bind a name to this persona before you can set it as the default.', 'Persona name not set');
        return;
    }

    const personaName = power_user.personas[avatarId];

    if (avatarId === currentDefault) {
        const confirm = await callPopup('Are you sure you want to remove the default persona?', 'confirm');

        if (!confirm) {
            console.debug('User cancelled removing default persona');
            return;
        }

        console.log(`Removing default persona ${avatarId}`);
        if (power_user.persona_show_notifications) {
            toastr.info('This persona will no longer be used by default when you open a new chat.', `Default persona removed`);
        }
        delete power_user.default_persona;
    } else {
        const confirm = await callPopup(`<h3>Are you sure you want to set "${personaName}" as the default persona?</h3>
        This name and avatar will be used for all new chats, as well as existing chats where the user persona is not locked.`, 'confirm');

        if (!confirm) {
            console.debug('User cancelled setting default persona');
            return;
        }

        power_user.default_persona = avatarId;
        if (power_user.persona_show_notifications) {
            toastr.success('This persona will be used by default when you open a new chat.', `Default persona set to ${personaName}`);
        }
    }

    saveSettingsDebounced();
    await getUserAvatars();
}

async function deleteUserAvatar() {
    const avatarId = $(this).closest('.avatar-container').find('.avatar').attr('imgfile');

    if (!avatarId) {
        console.warn('No avatar id found');
        return;
    }

    if (avatarId == user_avatar) {
        console.warn(`User tried to delete their current avatar ${avatarId}`);
        toastr.warning('You cannot delete the avatar you are currently using', 'Warning');
        return;
    }

    const confirm = await callPopup('<h3>Are you sure you want to delete this avatar?</h3>All information associated with its linked persona will be lost.', 'confirm');

    if (!confirm) {
        console.debug('User cancelled deleting avatar');
        return;
    }

    const request = await fetch("/deleteuseravatar", {
        method: "POST",
        headers: getRequestHeaders(),
        body: JSON.stringify({
            "avatar": avatarId,
        }),
    });

    if (request.ok) {
        console.log(`Deleted avatar ${avatarId}`);
        delete power_user.personas[avatarId];
        delete power_user.persona_descriptions[avatarId];

        if (avatarId === power_user.default_persona) {
            toastr.warning('The default persona was deleted. You will need to set a new default persona.', 'Default persona deleted');
            power_user.default_persona = null;
        }

        if (avatarId === chat_metadata['persona']) {
            toastr.warning('The locked persona was deleted. You will need to set a new persona for this chat.', 'Persona deleted');
            delete chat_metadata['persona'];
            await saveMetadata();
        }

        saveSettingsDebounced();
        await getUserAvatars();
        updateUserLockIcon();
    }
}

async function lockUserNameToChat() {
    if (chat_metadata['persona']) {
        console.log(`Unlocking persona for this chat ${chat_metadata['persona']}`);
        delete chat_metadata['persona'];
        await saveMetadata();
        if (power_user.persona_show_notifications) {
            toastr.info('User persona is now unlocked for this chat. Click the "Lock" again to revert.', 'Persona unlocked');
        }
        updateUserLockIcon();
        return;
    }

    if (!(user_avatar in power_user.personas)) {
        console.log(`Creating a new persona ${user_avatar}`);
        if (power_user.persona_show_notifications) {
            toastr.info(
                'Creating a new persona for currently selected user name and avatar...',
                'Persona not set for this avatar',
                { timeOut: 10000, extendedTimeOut: 20000, },
            );
        }
        power_user.personas[user_avatar] = name1;
        power_user.persona_descriptions[user_avatar] = { description: '', position: persona_description_positions.BEFORE_CHAR };
    }

    chat_metadata['persona'] = user_avatar;
    await saveMetadata();
    saveSettingsDebounced();
    console.log(`Locking persona for this chat ${user_avatar}`);
    if (power_user.persona_show_notifications) {
        toastr.success(`User persona is locked to ${name1} in this chat`);
    }
    updateUserLockIcon();
}

function setChatLockedPersona() {
    // Define a persona for this chat
    let chatPersona = '';

    if (chat_metadata['persona']) {
        // If persona is locked in chat metadata, select it
        console.log(`Using locked persona ${chat_metadata['persona']}`);
        chatPersona = chat_metadata['persona'];
    } else if (power_user.default_persona) {
        // If default persona is set, select it
        console.log(`Using default persona ${power_user.default_persona}`);
        chatPersona = power_user.default_persona;
    }

    // No persona set: user current settings
    if (!chatPersona) {
        console.debug('No default or locked persona set for this chat');
        return;
    }

    // Find the avatar file
    const personaAvatar = $(`.avatar[imgfile="${chatPersona}"]`).trigger('click');

    // Avatar missing (persona deleted)
    if (chat_metadata['persona'] && personaAvatar.length == 0) {
        console.warn('Persona avatar not found, unlocking persona');
        delete chat_metadata['persona'];
        updateUserLockIcon();
        return;
    }

    // Default persona missing
    if (power_user.default_persona && personaAvatar.length == 0) {
        console.warn('Default persona avatar not found, clearing default persona');
        power_user.default_persona = null;
        saveSettingsDebounced();
        return;
    }

    // Persona avatar found, select it
    personaAvatar.trigger('click');
    updateUserLockIcon();
}

async function doOnboarding(avatarId) {
    const template = $('#onboarding_template .onboarding');
    const userName = await callPopup(template, 'input', name1);

    if (userName) {
        setUserName(userName);
        console.log(`Binding persona ${avatarId} to name ${userName}`);
        power_user.personas[avatarId] = userName;
        power_user.persona_descriptions[avatarId] = {
            description: '',
            position: persona_description_positions.BEFORE_CHAR,
        };
    }
}

//***************SETTINGS****************//
///////////////////////////////////////////
async function getSettings(type) {
    const response = await fetch("/getsettings", {
        method: "POST",
        headers: getRequestHeaders(),
        body: JSON.stringify({}),
        cache: "no-cache",
    });

    if (!response.ok) {
        toastr.error('Settings could not be loaded. Try reloading the page.');
        throw new Error('Error getting settings');
    }

    const data = await response.json();
    if (data.result != "file not find" && data.settings) {
        settings = JSON.parse(data.settings);
        if (settings.username !== undefined && settings.username !== "") {
            name1 = settings.username;
            $("#your_name").val(name1);
        }

        // Allow subscribers to mutate settings
        eventSource.emit(event_types.SETTINGS_LOADED_BEFORE, settings);

        //Load KoboldAI settings
        koboldai_setting_names = data.koboldai_setting_names;
        koboldai_settings = data.koboldai_settings;
        koboldai_settings.forEach(function (item, i, arr) {
            koboldai_settings[i] = JSON.parse(item);
        });

        let arr_holder = {};

        $("#settings_perset").empty(); //RossAscends: uncommented this to prevent settings selector from doubling preset list on refresh
        $("#settings_perset").append(
            '<option value="gui">GUI KoboldAI Settings</option>'
        ); //adding in the GUI settings, since it is not loaded dynamically

        koboldai_setting_names.forEach(function (item, i, arr) {
            arr_holder[item] = i;
            $("#settings_perset").append(`<option value=${i}>${item}</option>`);
            //console.log('loading preset #'+i+' -- '+item);
        });
        koboldai_setting_names = {};
        koboldai_setting_names = arr_holder;
        preset_settings = settings.preset_settings;

        if (preset_settings == "gui") {
            selectKoboldGuiPreset();
        } else {
            if (typeof koboldai_setting_names[preset_settings] !== "undefined") {
                $(`#settings_perset option[value=${koboldai_setting_names[preset_settings]}]`)
                    .attr("selected", "true");
            } else {
                preset_settings = "gui";
                selectKoboldGuiPreset();
            }
        }

        novelai_setting_names = data.novelai_setting_names;
        novelai_settings = data.novelai_settings;
        novelai_settings.forEach(function (item, i, arr) {
            novelai_settings[i] = JSON.parse(item);
        });
        arr_holder = {};

        $("#settings_perset_novel").empty();

        novelai_setting_names.forEach(function (item, i, arr) {
            arr_holder[item] = i;
            $("#settings_perset_novel").append(`<option value=${i}>${item}</option>`);
        });
        novelai_setting_names = {};
        novelai_setting_names = arr_holder;

        //Load AI model config settings

        amount_gen = settings.amount_gen;
        if (settings.max_context !== undefined)
            max_context = parseInt(settings.max_context);

        swipes = settings.swipes !== undefined ? !!settings.swipes : true;  // enable swipes by default
        $('#swipes-checkbox').prop('checked', swipes); /// swipecode
        hideSwipeButtons();
        showSwipeButtons();

        // Kobold
        loadKoboldSettings(settings.kai_settings ?? settings);

        // Novel
        loadNovelSettings(settings.nai_settings ?? settings);
        $(`#settings_perset_novel option[value=${novelai_setting_names[nai_settings.preset_settings_novel]}]`).attr("selected", "true");

        // TextGen
        loadTextGenSettings(data, settings);

        // OpenAI
        loadOpenAISettings(data, settings.oai_settings ?? settings);

        // Horde
        loadHordeSettings(settings);

        // Load power user settings
        loadPowerUserSettings(settings, data);

        // Load character tags
        loadTagsSettings(settings);

        // Allow subscribers to mutate settings
        eventSource.emit(event_types.SETTINGS_LOADED_AFTER, settings);

        // Set context size after loading power user (may override the max value)
        $("#max_context").val(max_context);
        $("#max_context_counter").text(`${max_context}`);

        $("#amount_gen").val(amount_gen);
        $("#amount_gen_counter").text(`${amount_gen}`);

        //Load which API we are using
        if (settings.main_api == undefined) {
            settings.main_api = 'kobold';
        }

        if (settings.main_api == 'poe') {
            settings.main_api = 'openai';
        }

        main_api = settings.main_api;
        $('#main_api').val(main_api);
        $("#main_api option[value=" + main_api + "]").attr(
            "selected",
            "true"
        );
        changeMainAPI();

        //Load User's Name and Avatar

        user_avatar = settings.user_avatar;
        firstRun = !!settings.firstRun;

        if (firstRun) {
            await doOnboarding(user_avatar);
            firstRun = false;
        }

        reloadUserAvatar();
        highlightSelectedAvatar();
        setPersonaDescription();

        //Load the active character and group
        active_character = settings.active_character;
        active_group = settings.active_group;

        //Load the API server URL from settings
        api_server = settings.api_server;
        $("#api_url_text").val(api_server);

        setWorldInfoSettings(settings.world_info_settings ?? settings, data);

        api_server_textgenerationwebui = settings.api_server_textgenerationwebui;
        $("#textgenerationwebui_api_url_text").val(api_server_textgenerationwebui);
        $("#mancer_api_url_text").val(api_server_textgenerationwebui);
        api_use_mancer_webui = settings.api_use_mancer_webui
        $('#use-mancer-api-checkbox').prop("checked", api_use_mancer_webui);
        $('#use-mancer-api-checkbox').trigger("change");

        selected_button = settings.selected_button;

        if (data.enable_extensions) {
            await loadExtensionSettings(settings);
            eventSource.emit(event_types.EXTENSION_SETTINGS_LOADED);
        }
    }

    eventSource.emit(event_types.SETTINGS_LOADED);
}

function selectKoboldGuiPreset() {
    $("#settings_perset option[value=gui]")
        .attr("selected", "true")
        .trigger("change");
}

async function saveSettings(type) {
    //console.log('Entering settings with name1 = '+name1);

    return jQuery.ajax({
        type: "POST",
        url: "/savesettings",
        data: JSON.stringify({
            firstRun: firstRun,
            username: name1,
            active_character: active_character,
            active_group: active_group,
            api_server: api_server,
            api_server_textgenerationwebui: api_server_textgenerationwebui,
            api_use_mancer_webui: api_use_mancer_webui,
            preset_settings: preset_settings,
            user_avatar: user_avatar,
            amount_gen: amount_gen,
            max_context: max_context,
            main_api: main_api,
            world_info_settings: getWorldInfoSettings(),
            textgenerationwebui_settings: textgenerationwebui_settings,
            swipes: swipes,
            horde_settings: horde_settings,
            power_user: power_user,
            extension_settings: extension_settings,
            tags: tags,
            tag_map: tag_map,
            nai_settings: nai_settings,
            kai_settings: kai_settings,
            oai_settings: oai_settings,
        }, null, 4),
        beforeSend: function () {
            if (type == "change_name") {
                //let nameBeforeChange = name1;
                name1 = $("#your_name").val();
                //$(`.mes[ch_name="${nameBeforeChange}"]`).attr('ch_name' === name1);
                //console.log('beforeSend name1 = ' + nameBeforeChange);
                //console.log('new name: ' + name1);
            }
        },
        cache: false,
        dataType: "json",
        contentType: "application/json",
        //processData: false,
        success: function (data) {
            //online_status = data.result;
            eventSource.emit(event_types.SETTINGS_UPDATED);
            if (type == "change_name") {
                clearChat();
                printMessages();
            }
        },
        error: function (jqXHR, exception) {
            toastr.error('Check the server connection and reload the page to prevent data loss.', 'Settings could not be saved');
            console.log(exception);
            console.log(jqXHR);
        },
    });
}

export function setGenerationParamsFromPreset(preset) {
    if (preset.genamt !== undefined) {
        amount_gen = preset.genamt;
        $("#amount_gen").val(amount_gen);
        $("#amount_gen_counter").text(`${amount_gen}`);
    }

    if (preset.max_length !== undefined) {
        max_context = preset.max_length;

        const needsUnlock = max_context > MAX_CONTEXT_DEFAULT;
        $('#max_context_unlocked').prop('checked', needsUnlock).trigger('change');

        $("#max_context").val(max_context);
        $("#max_context_counter").text(`${max_context}`);
    }
}

function setCharacterBlockHeight() {
    const $children = $("#rm_print_characters_block").children();
    const originalHeight = $children.length * $children.find(':visible').first().outerHeight();
    $("#rm_print_characters_block").css('height', originalHeight);
    //show and hide charlist divs on pageload (causes load lag)
    //$children.each(function () { setCharListVisible($(this)) });


    //delay timer to allow for charlist to populate,
    //should be set to an onload for rm_print_characters or windows?
}

// Common code for message editor done and auto-save
function updateMessage(div) {
    const mesBlock = div.closest(".mes_block");
    let text = mesBlock.find(".edit_textarea").val();
    const mes = chat[this_edit_mes_id];

    let regexPlacement;
    if (mes.is_name && mes.is_user) {
        regexPlacement = regex_placement.USER_INPUT;
    } else if (mes.is_name && mes.name === name2) {
        regexPlacement = regex_placement.AI_OUTPUT;
    } else if (mes.is_name && mes.name !== name2 || mes.extra?.type === "narrator") {
        regexPlacement = regex_placement.SLASH_COMMAND;
    }

    // Ignore character override if sent as system
    text = getRegexedString(
        text,
        regexPlacement,
        { characterOverride: mes.extra?.type === "narrator" ? undefined : mes.name }
    );


    if (power_user.trim_spaces) {
        text = text.trim();
    }

    const bias = extractMessageBias(text);
    mes["mes"] = text;
    if (mes["swipe_id"] !== undefined) {
        mes["swipes"][mes["swipe_id"]] = text;
    }

    // editing old messages
    if (!mes.extra) {
        mes.extra = {};
    }

    if (mes.is_system || mes.is_user || mes.extra.type === system_message_types.NARRATOR) {
        mes.extra.bias = bias ?? null;
    } else {
        mes.extra.bias = null;
    }

    return { mesBlock, text, mes, bias };
}

function openMessageDelete() {
    closeMessageEditor();
    hideSwipeButtons();
    if ((this_chid != undefined && !is_send_press) || (selected_group && !is_group_generating)) {
        $("#dialogue_del_mes").css("display", "block");
        $("#send_form").css("display", "none");
        $(".del_checkbox").each(function () {
            if ($(this).parent().attr("mesid") != 0) {
                $(this).css("display", "block");
                $(this).parent().children(".for_checkbox").css("display", "none");
            }
        });
    } else {
        console.debug(`
            ERR -- could not enter del mode
            this_chid: ${this_chid}
            is_send_press: ${is_send_press}
            selected_group: ${selected_group}
            is_group_generating: ${is_group_generating}`);
    }
    is_delete_mode = true;
}

function messageEditAuto(div) {
    const { mesBlock, text, mes } = updateMessage(div);

    mesBlock.find(".mes_text").val('');
    mesBlock.find(".mes_text").val(messageFormatting(
        text,
        this_edit_mes_chname,
        mes.is_system,
        mes.is_user,
    ));
    saveChatDebounced();
}

async function messageEditDone(div) {
    let { mesBlock, text, mes, bias } = updateMessage(div);
    if (this_edit_mes_id == 0) {
        text = substituteParams(text);
    }

    mesBlock.find(".mes_text").empty();
    mesBlock.find(".mes_edit_buttons").css("display", "none");
    mesBlock.find(".mes_buttons").css("display", "");
    mesBlock.find(".mes_text").append(
        messageFormatting(
            text,
            this_edit_mes_chname,
            mes.is_system,
            mes.is_user,
        )
    );
    mesBlock.find(".mes_bias").empty();
    mesBlock.find(".mes_bias").append(messageFormatting(bias));
    appendImageToMessage(mes, div.closest(".mes"));
    addCopyToCodeBlocks(div.closest(".mes"));
    await eventSource.emit(event_types.MESSAGE_EDITED, this_edit_mes_id);

    this_edit_mes_id = undefined;
    await saveChatConditional();
}

/**
 * Fetches the chat content for each chat file from the server and compiles them into a dictionary.
 * The function iterates over a provided list of chat metadata and requests the actual chat content
 * for each chat, either as an individual chat or a group chat based on the context.
 *
 * @param {Array} data - An array containing metadata about each chat such as file_name.
 * @param {boolean} isGroupChat - A flag indicating if the chat is a group chat.
 * @returns {Promise<Object>} chat_dict - A dictionary where each key is a file_name and the value is the
 * corresponding chat content fetched from the server.
 */
export async function getChatsFromFiles(data, isGroupChat) {
    const context = getContext();
    let chat_dict = {};
    let chat_list = Object.values(data).sort((a, b) => a["file_name"].localeCompare(b["file_name"])).reverse();

    for (const { file_name } of chat_list) {
        try {
            const endpoint = isGroupChat ? '/getgroupchat' : '/getchat';
            const requestBody = isGroupChat
                ? JSON.stringify({ id: file_name })
                : JSON.stringify({
                    ch_name: characters[context.characterId].name,
                    file_name: file_name.replace('.jsonl', ''),
                    avatar_url: characters[context.characterId].avatar
                });

            const chatResponse = await fetch(endpoint, {
                method: 'POST',
                headers: getRequestHeaders(),
                body: requestBody,
                cache: 'no-cache',
            });

            if (!chatResponse.ok) {
                continue;
            }

            const currentChat = await chatResponse.json();
            if (!isGroupChat) {
                // remove the first message, which is metadata, only for individual chats
                currentChat.shift();
            }
            chat_dict[file_name] = currentChat;

        } catch (error) {
            console.error(error);
        }
    }

    return chat_dict;
}

/**
 * Fetches the metadata of all past chats related to a specific character based on its avatar URL.
 * The function sends a POST request to the server to retrieve all chats for the character. It then
 * processes the received data, sorts it by the file name, and returns the sorted data.
 *
 * @returns {Promise<Array>} - An array containing metadata of all past chats of the character, sorted
 * in descending order by file name. Returns `undefined` if the fetch request is unsuccessful.
 */
async function getPastCharacterChats() {
    const response = await fetch("/getallchatsofcharacter", {
        method: 'POST',
        body: JSON.stringify({ avatar_url: characters[this_chid].avatar }),
        headers: getRequestHeaders(),
    });

    if (!response.ok) {
        return;
    }

    let data = await response.json();
    data = Object.values(data);
    data = data.sort((a, b) => a["file_name"].localeCompare(b["file_name"])).reverse();
    return data;
}

/**
 * Displays the past chats for a character or a group based on the selected context.
 * The function first fetches the chats, processes them, and then displays them in
 * the HTML. It also has a built-in search functionality that allows filtering the
 * displayed chats based on a search query.
 */
export async function displayPastChats() {
    $("#select_chat_div").empty();

    const group = selected_group ? groups.find(x => x.id === selected_group) : null;
    const data = await (selected_group ? getGroupPastChats(selected_group) : getPastCharacterChats());
    const currentChat = selected_group ? group?.chat_id : characters[this_chid]["chat"];
    const displayName = selected_group ? group?.name : characters[this_chid].name;
    const avatarImg = selected_group ? group?.avatar_url : getThumbnailUrl('avatar', characters[this_chid]['avatar']);
    const rawChats = await getChatsFromFiles(data, selected_group);
    // Sort by last message date descending
    data.sort((a, b) => sortMoments(timestampToMoment(a.last_mes), timestampToMoment(b.last_mes)));
    console.log(data);
    $("#load_select_chat_div").css("display", "none");
    $("#ChatHistoryCharName").text(displayName);

    const displayChats = (searchQuery) => {
        $("#select_chat_div").empty();  // Clear the current chats before appending filtered chats

        const filteredData = data.filter(chat => {
            const fileName = chat['file_name'];
            const chatContent = rawChats[fileName];

            return chatContent && Object.values(chatContent).some(message => message.mes.toLowerCase().includes(searchQuery.toLowerCase()));
        });

        console.log(filteredData);
        for (const key in filteredData) {
            let strlen = 300;
            let mes = filteredData[key]["mes"];

            if (mes !== undefined) {
                if (mes.length > strlen) {
                    mes = "..." + mes.substring(mes.length - strlen);
                }
                const chat_items = data[key]["chat_items"];
                const file_size = data[key]["file_size"];
                const fileName = data[key]['file_name'];
                const timestamp = timestampToMoment(data[key]['last_mes']).format('LL LT');
                const template = $('#past_chat_template .select_chat_block_wrapper').clone();
                template.find('.select_chat_block').attr('file_name', fileName);
                template.find('.avatar img').attr('src', avatarImg);
                template.find('.select_chat_block_filename').text(fileName);
                template.find('.chat_file_size').text(" (" + file_size + ")");
                template.find('.chat_messages_num').text(" (" + chat_items + " messages)");
                template.find('.select_chat_block_mes').text(mes);
                template.find('.PastChat_cross').attr('file_name', fileName);
                template.find('.chat_messages_date').text(timestamp);

                if (selected_group) {
                    template.find('.avatar img').replaceWith(getGroupAvatar(group));
                }

                $("#select_chat_div").append(template);

                if (currentChat === fileName.toString().replace(".jsonl", "")) {
                    $("#select_chat_div").find(".select_chat_block:last").attr("highlight", true);
                }
            }
        }
    }
    displayChats('');  // Display all by default

    const debouncedDisplay = debounce((searchQuery) => {
        displayChats(searchQuery);
    }, 300);

    // Define the search input listener
    $("#select_chat_search").on("input", function () {
        const searchQuery = $(this).val();
        debouncedDisplay(searchQuery);
    });
}

//************************************************************
//************************Novel.AI****************************
//************************************************************
async function getStatusNovel() {
    if (is_get_status_novel) {
        const data = {};

        jQuery.ajax({
            type: "POST", //
            url: "/getstatus_novelai", //
            data: JSON.stringify(data),
            beforeSend: function () {

            },
            cache: false,
            dataType: "json",
            contentType: "application/json",
            success: function (data) {
                if (data.error != true) {
                    setNovelData(data);
                    online_status = `${getNovelTier(data.tier)}`;
                }
                resultCheckStatusNovel();
            },
            error: function (jqXHR, exception) {
                online_status = "no_connection";
                console.log(exception);
                console.log(jqXHR);
                resultCheckStatusNovel();
            },
        });
    } else {
        if (is_get_status != true && is_get_status_openai != true) {
            online_status = "no_connection";
        }
    }
}

function selectRightMenuWithAnimation(selectedMenuId) {
    const displayModes = {
        'rm_group_chats_block': 'flex',
        'rm_api_block': 'grid',
        'rm_characters_block': 'flex',
    };
    $('#result_info').toggle(selectedMenuId === 'rm_ch_create_block');
    document.querySelectorAll('#right-nav-panel .right_menu').forEach((menu) => {
        $(menu).css('display', 'none');

        if (selectedMenuId && selectedMenuId.replace('#', '') === menu.id) {
            const mode = displayModes[menu.id] ?? 'block';
            $(menu).css('display', mode);
            $(menu).css("opacity", 0.0);
            $(menu).transition({
                opacity: 1.0,
                duration: animation_duration,
                easing: animation_easing,
                complete: function () { },
            });
        }
    })
}

function select_rm_info(type, charId, previousCharId = null) {
    if (!type) {
        toastr.error(`Invalid process (no 'type')`);
        return;
    }
    if (type !== 'group_create') {
        var displayName = String(charId).replace('.png', '');
    }

    if (type === 'char_delete') {
        toastr.warning(`Character Deleted: ${displayName}`);
    }
    if (type === 'char_create') {
        toastr.success(`Character Created: ${displayName}`);
    }
    if (type === 'group_create') {
        toastr.success(`Group Created`);
    }
    if (type === 'group_delete') {
        toastr.warning(`Group Deleted`);
    }

    if (type === 'char_import') {
        toastr.success(`Character Imported: ${displayName}`);
    }

    selectRightMenuWithAnimation('rm_characters_block');

    setTimeout(function () {
        if (type === 'char_import' || type === 'char_create') {
            const element = $(`#rm_characters_block [title="${charId}"]`).parent().get(0);
            console.log(element);
            element.scrollIntoView({ behavior: 'smooth', block: 'start' });

            try {
                if (element !== undefined || element !== null) {
                    $(element).addClass('flash animated');
                    setTimeout(function () {
                        $(element).removeClass('flash animated');
                    }, 5000);
                } else { console.log('didnt find the element'); }
            } catch (e) {
                console.error(e);
            }
        }

        if (type === 'group_create') {
            //for groups, ${charId} = data.id from group-chats.js createGroup()
            const element = $(`#rm_characters_block [grid="${charId}"]`).get(0);
            element.scrollIntoView({ behavior: 'smooth', block: 'start' });
            try {
                if (element !== undefined || element !== null) {
                    $(element).addClass('flash animated');
                    setTimeout(function () {
                        $(element).removeClass('flash animated');
                    }, 5000);
                } else { console.log('didnt find the element'); }
            } catch (e) {
                console.error(e);
            }
        }
    }, 100);

    if (previousCharId) {
        const newId = characters.findIndex((x) => x.avatar == previousCharId);
        if (newId >= 0) {
            this_chid = newId;
        }
    }
}

export function select_selected_character(chid) {
    //character select
    //console.log('select_selected_character() -- starting with input of -- '+chid+' (name:'+characters[chid].name+')');
    select_rm_create();
    menu_type = "character_edit";
    $("#delete_button").css("display", "flex");
    $("#export_button").css("display", "flex");
    var display_name = characters[chid].name;

    //create text poles
    $("#rm_button_back").css("display", "none");
    //$("#character_import_button").css("display", "none");
    $("#create_button").attr("value", "Save");              // what is the use case for this?
    $("#dupe_button").show();
    $("#create_button_label").css("display", "none");

    // Hide the chat scenario button if we're peeking the group member defs
    $('#set_chat_scenario').toggle(!selected_group);

    // Don't update the navbar name if we're peeking the group member defs
    if (!selected_group) {
        $("#rm_button_selected_ch").children("h2").text(display_name);
    }

    $("#add_avatar_button").val("");

    $("#character_popup_text_h3").text(characters[chid].name);
    $("#character_name_pole").val(characters[chid].name);
    $("#description_textarea").val(characters[chid].description);
    $("#character_world").val(characters[chid].data?.extensions?.world || '');
    $("#creator_notes_textarea").val(characters[chid].data?.creator_notes || characters[chid].creatorcomment);
    $("#creator_notes_spoiler").text(characters[chid].data?.creator_notes || characters[chid].creatorcomment);
    $("#character_version_textarea").val(characters[chid].data?.character_version || '');
    $("#system_prompt_textarea").val(characters[chid].data?.system_prompt || '');
    $("#post_history_instructions_textarea").val(characters[chid].data?.post_history_instructions || '');
    $("#tags_textarea").val(Array.isArray(characters[chid].data?.tags) ? characters[chid].data.tags.join(', ') : '');
    $("#creator_textarea").val(characters[chid].data?.creator);
    $("#character_version_textarea").val(characters[chid].data?.character_version || '');
    $("#personality_textarea").val(characters[chid].personality);
    $("#firstmessage_textarea").val(characters[chid].first_mes);
    $("#scenario_pole").val(characters[chid].scenario);
    $("#talkativeness_slider").val(characters[chid].talkativeness || talkativeness_default);
    $("#mes_example_textarea").val(characters[chid].mes_example);
    $("#selected_chat_pole").val(characters[chid].chat);
    $("#create_date_pole").val(characters[chid].create_date);
    $("#avatar_url_pole").val(characters[chid].avatar);
    $("#chat_import_avatar_url").val(characters[chid].avatar);
    $("#chat_import_character_name").val(characters[chid].name);
    $("#character_json_data").val(characters[chid].json_data);
    let this_avatar = default_avatar;
    if (characters[chid].avatar != "none") {
        this_avatar = getThumbnailUrl('avatar', characters[chid].avatar);
    }

    updateFavButtonState(characters[chid].fav || characters[chid].fav == "true");

    $("#avatar_load_preview").attr("src", this_avatar);
    $("#name_div").removeClass('displayBlock');
    $("#name_div").addClass('displayNone');
    $("#renameCharButton").css("display", "");
    $('.open_alternate_greetings').data('chid', chid);
    $('#set_character_world').data('chid', chid);
    setWorldInfoButtonClass(chid);
    checkEmbeddedWorld(chid);

    $("#form_create").attr("actiontype", "editcharacter");
    saveSettingsDebounced();
}

function select_rm_create() {
    menu_type = "create";

    //console.log('select_rm_Create() -- selected button: '+selected_button);
    if (selected_button == "create") {
        if (create_save.avatar != "") {
            $("#add_avatar_button").get(0).files = create_save.avatar;
            read_avatar_load($("#add_avatar_button").get(0));
        }
    }

    selectRightMenuWithAnimation('rm_ch_create_block');

    $('#set_chat_scenario').hide();
    $("#delete_button_div").css("display", "none");
    $("#delete_button").css("display", "none");
    $("#export_button").css("display", "none");
    $("#create_button_label").css("display", "");
    $("#create_button").attr("value", "Create");
    $("#dupe_button").hide();

    //create text poles
    $("#rm_button_back").css("display", "");
    $("#character_import_button").css("display", "");
    $("#character_popup_text_h3").text("Create character");
    $("#character_name_pole").val(create_save.name);
    $("#description_textarea").val(create_save.description);
    $('#character_world').val(create_save.world);
    $("#creator_notes_textarea").val(create_save.creator_notes);
    $("#creator_notes_spoiler").text(create_save.creator_notes);
    $("#post_history_instructions_textarea").val(create_save.post_history_instructions);
    $("#system_prompt_textarea").val(create_save.system_prompt);
    $("#tags_textarea").val(create_save.tags);
    $("#creator_textarea").val(create_save.creator);
    $("#character_version_textarea").val(create_save.character_version);
    $("#personality_textarea").val(create_save.personality);
    $("#firstmessage_textarea").val(create_save.first_message);
    $("#talkativeness_slider").val(create_save.talkativeness);
    $("#scenario_pole").val(create_save.scenario);
    $("#mes_example_textarea").val(create_save.mes_example.trim().length === 0 ? '<START>' : create_save.mes_example);
    $('#character_json_data').val('');
    $("#avatar_div").css("display", "flex");
    $("#avatar_load_preview").attr("src", default_avatar);
    $("#renameCharButton").css('display', 'none');
    $("#name_div").removeClass('displayNone');
    $("#name_div").addClass('displayBlock');
    $('.open_alternate_greetings').data('chid', undefined);
    $('#set_character_world').data('chid', undefined);
    setWorldInfoButtonClass(undefined, !!create_save.world);
    updateFavButtonState(false);
    checkEmbeddedWorld();

    $("#form_create").attr("actiontype", "createcharacter");
}

function select_rm_characters() {
    menu_type = "characters";
    selectRightMenuWithAnimation('rm_characters_block');
    printCharacters(false); // Do a quick refresh of the characters list
}

function setExtensionPrompt(key, value, position, depth) {
    extension_prompts[key] = { value, position, depth };
}

function updateChatMetadata(newValues, reset) {
    chat_metadata = reset ? { ...newValues } : { ...chat_metadata, ...newValues };
}

function updateFavButtonState(state) {
    fav_ch_checked = state;
    $("#fav_checkbox").val(fav_ch_checked);
    $("#favorite_button").toggleClass('fav_on', fav_ch_checked);
    $("#favorite_button").toggleClass('fav_off', !fav_ch_checked);
}

export function setScenarioOverride() {
    if (!selected_group && !this_chid) {
        console.warn('setScenarioOverride() -- no selected group or character');
        return;
    }

    const template = $('#scenario_override_template .scenario_override').clone();
    const metadataValue = chat_metadata['scenario'] || '';
    const isGroup = !!selected_group;
    template.find('[data-group="true"]').toggle(isGroup);
    template.find('[data-character="true"]').toggle(!isGroup);
    template.find('.chat_scenario').text(metadataValue).on('input', onScenarioOverrideInput);
    template.find('.remove_scenario_override').on('click', onScenarioOverrideRemoveClick);
    callPopup(template, 'text');
}

function onScenarioOverrideInput() {
    const value = $(this).val();
    const metadata = { scenario: value, };
    updateChatMetadata(metadata, false);
    saveMetadataDebounced();
}

function onScenarioOverrideRemoveClick() {
    $(this).closest('.scenario_override').find('.chat_scenario').val('').trigger('input');
}

function callPopup(text, type, inputValue = '', { okButton, rows, wide, large } = {}) {
    if (type) {
        popup_type = type;
    }

    if (wide) {
        $("#dialogue_popup").addClass("wide_dialogue_popup");
    }

    if (large) {
        $("#dialogue_popup").addClass("large_dialogue_popup");
    }

    $("#dialogue_popup_cancel").css("display", "inline-block");
    switch (popup_type) {
        case "avatarToCrop":
            $("#dialogue_popup_ok").text(okButton ?? "Accept");
            break;
        case "text":
        case "alternate_greeting":
        case "char_not_selected":
            $("#dialogue_popup_ok").text(okButton ?? "Ok");
            $("#dialogue_popup_cancel").css("display", "none");
            break;
        case "delete_extension":
            $("#dialogue_popup_ok").text(okButton ?? "Ok");
            break;
        case "new_chat":
        case "confirm":
            $("#dialogue_popup_ok").text(okButton ?? "Yes");
            break;
        case "del_group":
        case "rename_chat":
        case "del_chat":
        default:
            $("#dialogue_popup_ok").text(okButton ?? "Delete");
    }

    $("#dialogue_popup_input").val(inputValue);
    $("#dialogue_popup_input").attr("rows", rows ?? 1);

    if (popup_type == 'input') {
        $("#dialogue_popup_input").css("display", "block");
        $("#dialogue_popup_ok").text(okButton ?? "Save");
    }
    else {
        $("#dialogue_popup_input").css("display", "none");
    }

    $("#dialogue_popup_text").empty().append(text);
    $("#shadow_popup").css("display", "block");
    if (popup_type == 'input') {
        $("#dialogue_popup_input").focus();
    }
    if (popup_type == 'avatarToCrop') {
        // unset existing data
        crop_data = undefined;

        $('#avatarToCrop').cropper({
            aspectRatio: 2 / 3,
            autoCropArea: 1,
            viewMode: 2,
            rotatable: false,
            crop: function (event) {
                crop_data = event.detail;
                crop_data.want_resize = !power_user.never_resize_avatars
            }
        });
    }
    $("#shadow_popup").transition({
        opacity: 1,
        duration: 200,
        easing: animation_easing,
    });

    return new Promise((resolve) => {
        dialogueResolve = resolve;
    });
}

function read_bg_load(input) {
    if (input.files && input.files[0]) {
        var reader = new FileReader();

        reader.onload = function (e) {
            $("#bg_load_preview")
                .attr("src", e.target.result)
                .width(103)
                .height(83);

            var formData = new FormData($("#form_bg_download").get(0));

            //console.log(formData);
            jQuery.ajax({
                type: "POST",
                url: "/downloadbackground",
                data: formData,
                beforeSend: function () {

                },
                cache: false,
                contentType: false,
                processData: false,
                success: function (html) {
                    setBackground(html);
                    $("#bg1").css(
                        "background-image",
                        `url("${e.target.result}")`
                    );
                    $("#form_bg_download").after(getBackgroundFromTemplate(html));
                },
                error: function (jqXHR, exception) {
                    console.log(exception);
                    console.log(jqXHR);
                },
            });
        };

        reader.readAsDataURL(input.files[0]);
    }
}

function showSwipeButtons() {
    if (chat.length === 0) {
        return;
    }

    if (
        chat[chat.length - 1].is_system ||
        !swipes ||
        $('.mes:last').attr('mesid') < 0 ||
        chat[chat.length - 1].is_user ||
        chat[chat.length - 1].extra?.image ||
        count_view_mes < 1 ||
        (selected_group && is_group_generating)
    ) { return; }

    // swipe_id should be set if alternate greetings are added
    if (chat.length == 1 && chat[0].swipe_id === undefined) {
        return;
    }

    //had to add this to make the swipe counter work
    //(copied from the onclick functions for swipe buttons..
    //don't know why the array isn't set for non-swipe messsages in Generate or addOneMessage..)

    if (chat[chat.length - 1]['swipe_id'] === undefined) {              // if there is no swipe-message in the last spot of the chat array
        chat[chat.length - 1]['swipe_id'] = 0;                        // set it to id 0
        chat[chat.length - 1]['swipes'] = [];                         // empty the array
        chat[chat.length - 1]['swipes'][0] = chat[chat.length - 1]['mes'];  //assign swipe array with last message from chat
    }

    const currentMessage = $("#chat").children().filter(`[mesid="${count_view_mes - 1}"]`);
    const swipeId = chat[chat.length - 1].swipe_id;
    var swipesCounterHTML = (`${(swipeId + 1)}/${(chat[chat.length - 1].swipes.length)}`);

    if (swipeId !== undefined && swipeId != 0) {
        currentMessage.children('.swipe_left').css('display', 'flex');
    }
    //only show right when generate is off, or when next right swipe would not make a generate happen
    if (is_send_press === false || chat[chat.length - 1].swipes.length >= swipeId) {
        currentMessage.children('.swipe_right').css('display', 'flex');
        currentMessage.children('.swipe_right').css('opacity', '0.3');
    }
    //console.log((chat[chat.length - 1]));
    if ((chat[chat.length - 1].swipes.length - swipeId) === 1) {
        //console.log('highlighting R swipe');
        currentMessage.children('.swipe_right').css('opacity', '0.7');
    }
    //console.log(swipesCounterHTML);

    $(".swipes-counter").html(swipesCounterHTML);

    //console.log(swipeId);
    //console.log(chat[chat.length - 1].swipes.length);
}

function hideSwipeButtons() {
    //console.log('hideswipebuttons entered');
    $("#chat").children().filter(`[mesid="${count_view_mes - 1}"]`).children('.swipe_right').css('display', 'none');
    $("#chat").children().filter(`[mesid="${count_view_mes - 1}"]`).children('.swipe_left').css('display', 'none');
}

async function saveMetadata() {
    if (selected_group) {
        await editGroup(selected_group, true, false);
    }
    else {
        await saveChatConditional();
    }
}

export async function saveChatConditional() {
    try {
        await waitUntilCondition(() => !isChatSaving, durationSaveEdit, 100);
    } catch {
        console.warn('Timeout waiting for chat to save');
        return;
    }

    try {
        isChatSaving = true;

        if (selected_group) {
            await saveGroupChat(selected_group, true);
        }
        else {
            await saveChat();
        }

        // Save token cache to IndexedDB storage
        saveTokenCache();
    } catch (error) {
        console.error('Error saving chat', error);
    } finally {
        isChatSaving = false;
    }
}

async function importCharacterChat(formData) {
    await jQuery.ajax({
        type: "POST",
        url: "/importchat",
        data: formData,
        beforeSend: function () {
        },
        cache: false,
        contentType: false,
        processData: false,
        success: async function (data) {
            if (data.res) {
                await displayPastChats();
            }
        },
        error: function () {
            $("#create_button").removeAttr("disabled");
        },
    });
}

function updateViewMessageIds() {
    $('#chat').find(".mes").each(function (index, element) {
        $(element).attr("mesid", index);
        $(element).find('.mesIDDisplay').text(`#${index}`);
    });

    $('#chat .mes').removeClass('last_mes');
    $('#chat .mes').last().addClass('last_mes');

    updateEditArrowClasses();
}

function updateEditArrowClasses() {
    $("#chat .mes .mes_edit_up").removeClass("disabled");
    $("#chat .mes .mes_edit_down").removeClass("disabled");

    if (this_edit_mes_id !== undefined) {
        const down = $(`#chat .mes[mesid="${this_edit_mes_id}"] .mes_edit_down`);
        const up = $(`#chat .mes[mesid="${this_edit_mes_id}"] .mes_edit_up`);
        const lastId = Number($("#chat .mes").last().attr("mesid"));
        const firstId = Number($("#chat .mes").first().attr("mesid"));

        if (lastId == Number(this_edit_mes_id)) {
            down.addClass("disabled");
        }

        if (firstId == Number(this_edit_mes_id)) {
            up.addClass("disabled");
        }
    }
}

function closeMessageEditor() {
    if (this_edit_mes_id) {
        $(`#chat .mes[mesid="${this_edit_mes_id}"] .mes_edit_cancel`).click();
    }
}

function setGenerationProgress(progress) {
    if (!progress) {
        $('#send_textarea').css({ 'background': '', 'transition': '' });
    }
    else {
        $('#send_textarea').css({
            'background': `linear-gradient(90deg, #008000d6 ${progress}%, transparent ${progress}%)`,
            'transition': '0.25s ease-in-out'
        });
    }
}

function isHordeGenerationNotAllowed() {
    if (main_api == "koboldhorde" && preset_settings == "gui") {
        toastr.error('GUI Settings preset is not supported for Horde. Please select another preset.');
        return true;
    }

    return false;
}

export function cancelTtsPlay() {
    if ('speechSynthesis' in window) {
        speechSynthesis.cancel();
    }
}

async function deleteMessageImage() {
    const value = await callPopup("<h3>Delete image from message?<br>This action can't be undone.</h3>", 'confirm');

    if (!value) {
        return;
    }

    const mesBlock = $(this).closest('.mes');
    const mesId = mesBlock.attr('mesid');
    const message = chat[mesId];
    delete message.extra.image;
    delete message.extra.inline_image;
    mesBlock.find('.mes_img_container').removeClass('img_extra');
    mesBlock.find('.mes_img').attr('src', '');
    await saveChatConditional();
}

function enlargeMessageImage() {
    const mesBlock = $(this).closest('.mes');
    const mesId = mesBlock.attr('mesid');
    const message = chat[mesId];
    const imgSrc = message?.extra?.image;

    if (!imgSrc) {
        return;
    }

    const img = document.createElement('img');
    img.classList.add('img_enlarged');
    img.src = imgSrc;
    $('#dialogue_popup').addClass('wide_dialogue_popup');
    callPopup(img.outerHTML, 'text');
}

function updateAlternateGreetingsHintVisibility(root) {
    const numberOfGreetings = root.find('.alternate_greetings_list .alternate_greeting').length;
    $(root).find('.alternate_grettings_hint').toggle(numberOfGreetings == 0);
}

function openCharacterWorldPopup() {
    const chid = $('#set_character_world').data('chid');

    if (menu_type != 'create' && chid == undefined) {
        toastr.error('Does not have an Id for this character in world select menu.');
        return;
    }

    async function onSelectCharacterWorld() {
        const value = $('.character_world_info_selector').find('option:selected').val();
        const worldIndex = value !== '' ? Number(value) : NaN;
        const name = !isNaN(worldIndex) ? world_names[worldIndex] : '';

        const previousValue = $('#character_world').val();
        $('#character_world').val(name);

        console.debug('Character world selected:', name);

        if (menu_type == 'create') {
            create_save.world = name;
        } else {
            if (previousValue && !name) {
                try {
                    // Dirty hack to remove embedded lorebook from character JSON data.
                    const data = JSON.parse($('#character_json_data').val());

                    if (data?.data?.character_book) {
                        data.data.character_book = undefined;
                    }

                    $('#character_json_data').val(JSON.stringify(data));
                    toastr.info('Embedded lorebook will be removed from this character.');
                } catch {
                    console.error('Failed to parse character JSON data.');
                }
            }

            await createOrEditCharacter();
        }

        setWorldInfoButtonClass(undefined, !!value);
    }

    function onExtraWorldInfoChanged() {
        const selectedWorlds = $('.character_extra_world_info_selector').val();
        let charLore = world_info.charLore ?? [];

        // TODO: Maybe make this utility function not use the window context?
        const fileName = getCharaFilename(chid);
        const tempExtraBooks = selectedWorlds.map((index) => world_names[index]).filter((e) => e !== undefined);

        const existingCharIndex = charLore.findIndex((e) => e.name === fileName);
        if (existingCharIndex === -1) {
            const newCharLoreEntry = {
                name: fileName,
                extraBooks: tempExtraBooks
            }

            charLore.push(newCharLoreEntry);
        } else if (tempExtraBooks.length === 0) {
            charLore.splice(existingCharIndex, 1);
        } else {
            charLore[existingCharIndex].extraBooks = tempExtraBooks;
        }

        Object.assign(world_info, { charLore: charLore });
        saveSettingsDebounced();
    }

    const template = $('#character_world_template .character_world').clone();
    const select = template.find('.character_world_info_selector');
    const extraSelect = template.find('.character_extra_world_info_selector');
    const name = (menu_type == 'create' ? create_save.name : characters[chid]?.data?.name) || 'Nameless';
    const worldId = (menu_type == 'create' ? create_save.world : characters[chid]?.data?.extensions?.world) || '';
    template.find('.character_name').text(name);

    // Not needed on mobile
    const deviceInfo = getDeviceInfo();
    if (deviceInfo && deviceInfo.device.type === 'desktop') {
        $(extraSelect).select2({
            width: '100%',
            placeholder: 'No auxillary Lorebooks set. Click here to select.',
            allowClear: true,
            closeOnSelect: false,
        });
    }

    // Apped to base dropdown
    world_names.forEach((item, i) => {
        const option = document.createElement('option');
        option.value = i;
        option.innerText = item;
        option.selected = item === worldId;
        select.append(option);
    });

    // Append to extras dropdown
    if (world_names.length > 0) {
        extraSelect.empty();
    }
    world_names.forEach((item, i) => {
        const option = document.createElement('option');
        option.value = i;
        option.innerText = item;

        const existingCharLore = world_info.charLore?.find((e) => e.name === getCharaFilename());
        if (existingCharLore) {
            option.selected = existingCharLore.extraBooks.includes(item);
        } else {
            option.selected = false;
        }
        extraSelect.append(option);
    });

    select.on('change', onSelectCharacterWorld);
    extraSelect.on('mousedown change', async function (e) {
        // If there's no world names, don't do anything
        if (world_names.length === 0) {
            e.preventDefault();
            return;
        }

        onExtraWorldInfoChanged();
    });

    callPopup(template, 'text');
}

function openAlternateGreetings() {
    const chid = $('.open_alternate_greetings').data('chid');

    if (menu_type != 'create' && chid === undefined) {
        toastr.error('Does not have an Id for this character in editor menu.');
        return;
    } else {
        // If the character does not have alternate greetings, create an empty array
        if (chid && Array.isArray(characters[chid].data.alternate_greetings) == false) {
            characters[chid].data.alternate_greetings = [];
        }
    }

    const template = $('#alternate_greetings_template .alternate_grettings').clone();
    const getArray = () => menu_type == 'create' ? create_save.alternate_greetings : characters[chid].data.alternate_greetings;

    for (let index = 0; index < getArray().length; index++) {
        addAlternateGreeting(template, getArray()[index], index, getArray);
    }

    template.find('.add_alternate_greeting').on('click', function () {
        const array = getArray();
        const index = array.length;
        array.push(default_ch_mes);
        addAlternateGreeting(template, default_ch_mes, index, getArray);
        updateAlternateGreetingsHintVisibility(template);
    });

    updateAlternateGreetingsHintVisibility(template);
    callPopup(template, 'alternate_greeting');
}

function addAlternateGreeting(template, greeting, index, getArray) {
    const greetingBlock = $('#alternate_greeting_form_template .alternate_greeting').clone();
    greetingBlock.find('.alternate_greeting_text').on('input', async function () {
        const value = $(this).val();
        const array = getArray();
        array[index] = value;
    }).val(greeting);
    greetingBlock.find('.greeting_index').text(index + 1);
    greetingBlock.find('.delete_alternate_greeting').on('click', async function () {
        if (confirm('Are you sure you want to delete this alternate greeting?')) {
            const array = getArray();
            array.splice(index, 1);
            // We need to reopen the popup to update the index numbers
            openAlternateGreetings();
        }
    });
    template.find('.alternate_greetings_list').append(greetingBlock);
}

async function createOrEditCharacter(e) {
    $("#rm_info_avatar").html("");
    let save_name = create_save.name;
    var formData = new FormData($("#form_create").get(0));
    formData.set('fav', fav_ch_checked);
    if ($("#form_create").attr("actiontype") == "createcharacter") {
        if ($("#character_name_pole").val().length > 0) {
            //if the character name text area isn't empty (only posible when creating a new character)
            let url = "/createcharacter";

            if (crop_data != undefined) {
                url += `?crop=${encodeURIComponent(JSON.stringify(crop_data))}`;
            }

            formData.delete('alternate_greetings');
            for (const value of create_save.alternate_greetings) {
                formData.append('alternate_greetings', value);
            }

            await jQuery.ajax({
                type: "POST",
                url: url,
                data: formData,
                beforeSend: function () {
                    $("#create_button").attr("disabled", true);
                    $("#create_button").attr("value", "⏳");
                },
                cache: false,
                contentType: false,
                processData: false,
                success: async function (html) {
                    $("#character_cross").trigger('click'); //closes the advanced character editing popup
                    const fields = [
                        { id: '#character_name_pole', callback: value => create_save.name = value },
                        { id: '#description_textarea', callback: value => create_save.description = value },
                        { id: '#creator_notes_textarea', callback: value => create_save.creator_notes = value },
                        { id: '#character_version_textarea', callback: value => create_save.character_version = value },
                        { id: '#post_history_instructions_textarea', callback: value => create_save.post_history_instructions = value },
                        { id: '#system_prompt_textarea', callback: value => create_save.system_prompt = value },
                        { id: '#tags_textarea', callback: value => create_save.tags = value },
                        { id: '#creator_textarea', callback: value => create_save.creator = value },
                        { id: '#personality_textarea', callback: value => create_save.personality = value },
                        { id: '#firstmessage_textarea', callback: value => create_save.first_message = value },
                        { id: '#talkativeness_slider', callback: value => create_save.talkativeness = value, defaultValue: talkativeness_default },
                        { id: '#scenario_pole', callback: value => create_save.scenario = value },
                        { id: '#mes_example_textarea', callback: value => create_save.mes_example = value },
                        { id: '#character_json_data', callback: () => { } },
                        { id: '#alternate_greetings_template', callback: value => create_save.alternate_greetings = value, defaultValue: [] },
                        { id: '#character_world', callback: value => create_save.world = value },
                    ];

                    fields.forEach(field => {
                        const fieldValue = field.defaultValue !== undefined ? field.defaultValue : '';
                        $(field.id).val(fieldValue);
                        field.callback && field.callback(fieldValue);
                    });

                    $("#character_popup_text_h3").text("Create character");

                    create_save.avatar = "";

                    $("#create_button").removeAttr("disabled");
                    $("#add_avatar_button").replaceWith(
                        $("#add_avatar_button").val("").clone(true)
                    );

                    $("#create_button").attr("value", "✅");
                    let oldSelectedChar = null;
                    if (this_chid != undefined && this_chid != "invalid-safety-id") {
                        oldSelectedChar = characters[this_chid].avatar;
                    }

                    console.log(`new avatar id: ${html}`);
                    createTagMapFromList("#tagList", html);
                    await getCharacters();

                    select_rm_info(`char_create`, html, oldSelectedChar);

                    crop_data = undefined;
                },
                error: function (jqXHR, exception) {
                    $("#create_button").removeAttr("disabled");
                },
            });
        } else {
            toastr.error('Name is required');
        }
    } else {
        let url = '/editcharacter';

        if (crop_data != undefined) {
            url += `?crop=${encodeURIComponent(JSON.stringify(crop_data))}`;
        }

        formData.delete('alternate_greetings');
        const chid = $('.open_alternate_greetings').data('chid');
        if (chid && Array.isArray(characters[chid]?.data?.alternate_greetings)) {
            for (const value of characters[chid].data.alternate_greetings) {
                formData.append('alternate_greetings', value);
            }
        }

        await jQuery.ajax({
            type: "POST",
            url: url,
            data: formData,
            beforeSend: function () {
                $("#create_button").attr("disabled", true);
                $("#create_button").attr("value", "Save");
            },
            cache: false,
            contentType: false,
            processData: false,
            success: async function (html) {
                $("#create_button").removeAttr("disabled");

                await getOneCharacter(formData.get('avatar_url'));

                $("#add_avatar_button").replaceWith(
                    $("#add_avatar_button").val("").clone(true)
                );
                $("#create_button").attr("value", "Save");
                crop_data = undefined;
                eventSource.emit(event_types.CHARACTER_EDITED, { detail: { id: this_chid, character: characters[this_chid] } });

                if (chat.length === 1 && !selected_group) {
                    const firstMessage = getFirstMessage();
                    chat[0] = firstMessage;

                    await eventSource.emit(event_types.MESSAGE_RECEIVED, (chat.length - 1));
                    clearChat();
                    printMessages();
                    await eventSource.emit(event_types.CHARACTER_MESSAGE_RENDERED, (chat.length - 1));
                    await saveChatConditional();
                }
            },
            error: function (jqXHR, exception) {
                $("#create_button").removeAttr("disabled");
                console.log('Error! Either a file with the same name already existed, or the image file provided was in an invalid format. Double check that the image is not a webp.');
                toastr.error('Something went wrong while saving the character, or the image file provided was in an invalid format. Double check that the image is not a webp.');
            },
        });
    }
}

window["SillyTavern"].getContext = function () {
    return {
        chat: chat,
        characters: characters,
        groups: groups,
        name1: name1,
        name2: name2,
        characterId: this_chid,
        groupId: selected_group,
        chatId: selected_group
            ? groups.find(x => x.id == selected_group)?.chat_id
            : (this_chid && characters[this_chid] && characters[this_chid].chat),
        onlineStatus: online_status,
        maxContext: Number(max_context),
        chatMetadata: chat_metadata,
        streamingProcessor,
        eventSource: eventSource,
        event_types: event_types,
        addOneMessage: addOneMessage,
        generate: Generate,
        getTokenCount: getTokenCount,
        extensionPrompts: extension_prompts,
        setExtensionPrompt: setExtensionPrompt,
        updateChatMetadata: updateChatMetadata,
        saveChat: saveChatConditional,
        saveMetadata: saveMetadata,
        sendSystemMessage: sendSystemMessage,
        activateSendButtons,
        deactivateSendButtons,
        saveReply,
        registerSlashCommand: registerSlashCommand,
        registerHelper: registerExtensionHelper,
    };
};

function swipe_left() {      // when we swipe left..but no generation.
    if (chat.length - 1 === Number(this_edit_mes_id)) {
        closeMessageEditor();
    }

    if (isStreamingEnabled() && streamingProcessor) {
        streamingProcessor.isStopped = true;
    }

    const swipe_duration = 120;
    const swipe_range = '700px';
    chat[chat.length - 1]['swipe_id']--;
    if (chat[chat.length - 1]['swipe_id'] >= 0) {
        /*$(this).parent().children('swipe_right').css('display', 'flex');
        if (chat[chat.length - 1]['swipe_id'] === 0) {
            $(this).css('display', 'none');
        }*/ // Just in case
        if (!Array.isArray(chat[chat.length - 1]['swipe_info'])) {
            chat[chat.length - 1]['swipe_info'] = [];
        }
        let this_mes_div = $(this).parent();
        let this_mes_block = $(this).parent().children('.mes_block').children('.mes_text');
        const this_mes_div_height = this_mes_div[0].scrollHeight;
        this_mes_div.css('height', this_mes_div_height);
        const this_mes_block_height = this_mes_block[0].scrollHeight;
        chat[chat.length - 1]['mes'] = chat[chat.length - 1]['swipes'][chat[chat.length - 1]['swipe_id']];
        chat[chat.length - 1]['send_date'] = chat[chat.length - 1].swipe_info[chat[chat.length - 1]['swipe_id']]?.send_date || chat[chat.length - 1].send_date; //load the last mes box with the latest generation
        chat[chat.length - 1]['extra'] = JSON.parse(JSON.stringify(chat[chat.length - 1].swipe_info[chat[chat.length - 1]['swipe_id']]?.extra || chat[chat.length - 1].extra));

        if (chat[chat.length - 1].extra) {
            // if message has memory attached - remove it to allow regen
            if (chat[chat.length - 1].extra.memory) {
                delete chat[chat.length - 1].extra.memory;
            }
            // ditto for display text
            if (chat[chat.length - 1].extra.display_text) {
                delete chat[chat.length - 1].extra.display_text;
            }
        }
        $(this).parent().children('.mes_block').transition({
            x: swipe_range,
            duration: swipe_duration,
            easing: animation_easing,
            queue: false,
            complete: function () {
                const is_animation_scroll = ($('#chat').scrollTop() >= ($('#chat').prop("scrollHeight") - $('#chat').outerHeight()) - 10);
                //console.log('on left swipe click calling addOneMessage');
                addOneMessage(chat[chat.length - 1], { type: 'swipe' });
                let new_height = this_mes_div_height - (this_mes_block_height - this_mes_block[0].scrollHeight);
                if (new_height < 103) new_height = 103;
                this_mes_div.animate({ height: new_height + 'px' }, {
                    duration: 0, //used to be 100
                    queue: false,
                    progress: function () {
                        // Scroll the chat down as the message expands

                        if (is_animation_scroll) $("#chat").scrollTop($("#chat")[0].scrollHeight);
                    },
                    complete: function () {
                        this_mes_div.css('height', 'auto');
                        // Scroll the chat down to the bottom once the animation is complete
                        if (is_animation_scroll) $("#chat").scrollTop($("#chat")[0].scrollHeight);
                    }
                });
                $(this).parent().children('.mes_block').transition({
                    x: '-' + swipe_range,
                    duration: 0,
                    easing: animation_easing,
                    queue: false,
                    complete: function () {
                        $(this).parent().children('.mes_block').transition({
                            x: '0px',
                            duration: swipe_duration,
                            easing: animation_easing,
                            queue: false,
                            complete: async function () {
                                await eventSource.emit(event_types.MESSAGE_SWIPED, (chat.length - 1));
                                await saveChatConditional();
                            }
                        });
                    }
                });
            }
        });

        $(this).parent().children('.avatar').transition({
            x: swipe_range,
            duration: swipe_duration,
            easing: animation_easing,
            queue: false,
            complete: function () {
                $(this).parent().children('.avatar').transition({
                    x: '-' + swipe_range,
                    duration: 0,
                    easing: animation_easing,
                    queue: false,
                    complete: function () {
                        $(this).parent().children('.avatar').transition({
                            x: '0px',
                            duration: swipe_duration,
                            easing: animation_easing,
                            queue: false,
                            complete: function () {

                            }
                        });
                    }
                });
            }
        });
    }
    if (chat[chat.length - 1]['swipe_id'] < 0) {
        chat[chat.length - 1]['swipe_id'] = 0;
    }
}

// when we click swipe right button
const swipe_right = () => {
    if (chat.length - 1 === Number(this_edit_mes_id)) {
        closeMessageEditor();
    }

    if (isHordeGenerationNotAllowed()) {
        return;
    }

    if (chat.length == 1) {
        if (chat[0]['swipe_id'] !== undefined && chat[0]['swipe_id'] == chat[0]['swipes'].length - 1) {
            toastr.info('Add more alternative greetings to swipe through', 'That\'s all for now');
            return;
        }
    }

    const swipe_duration = 200;
    const swipe_range = 700;
    //console.log(swipe_range);
    let run_generate = false;
    let run_swipe_right = false;
    if (chat[chat.length - 1]['swipe_id'] === undefined) {              // if there is no swipe-message in the last spot of the chat array
        chat[chat.length - 1]['swipe_id'] = 0;                        // set it to id 0
        chat[chat.length - 1]['swipes'] = [];                         // empty the array
        chat[chat.length - 1]['swipe_info'] = [];
        chat[chat.length - 1]['swipes'][0] = chat[chat.length - 1]['mes'];  //assign swipe array with last message from chat
        chat[chat.length - 1]['swipe_info'][0] = { 'send_date': chat[chat.length - 1]['send_date'], 'gen_started': chat[chat.length - 1]['gen_started'], 'gen_finished': chat[chat.length - 1]['gen_finished'], 'extra': JSON.parse(JSON.stringify(chat[chat.length - 1]['extra'])) };
        //assign swipe info array with last message from chat
    }
    chat[chat.length - 1]['swipe_id']++;                                      //make new slot in array
    if (chat[chat.length - 1].extra) {
        // if message has memory attached - remove it to allow regen
        if (chat[chat.length - 1].extra.memory) {
            delete chat[chat.length - 1].extra.memory;
        }
        // ditto for display text
        if (chat[chat.length - 1].extra.display_text) {
            delete chat[chat.length - 1].extra.display_text;
        }
    }
    if (!Array.isArray(chat[chat.length - 1]['swipe_info'])) {
        chat[chat.length - 1]['swipe_info'] = [];
    }
    //console.log(chat[chat.length-1]['swipes']);
    if (parseInt(chat[chat.length - 1]['swipe_id']) === chat[chat.length - 1]['swipes'].length) { //if swipe id of last message is the same as the length of the 'swipes' array
        delete chat[chat.length - 1].gen_started;
        delete chat[chat.length - 1].gen_finished;
        run_generate = true;
    } else if (parseInt(chat[chat.length - 1]['swipe_id']) < chat[chat.length - 1]['swipes'].length) { //otherwise, if the id is less than the number of swipes
        chat[chat.length - 1]['mes'] = chat[chat.length - 1]['swipes'][chat[chat.length - 1]['swipe_id']]; //load the last mes box with the latest generation
        chat[chat.length - 1]['send_date'] = chat[chat.length - 1]?.swipe_info[chat[chat.length - 1]['swipe_id']]?.send_date || chat[chat.length - 1]['send_date']; //update send date
        chat[chat.length - 1]['extra'] = JSON.parse(JSON.stringify(chat[chat.length - 1].swipe_info[chat[chat.length - 1]['swipe_id']]?.extra || chat[chat.length - 1].extra || []));
        run_swipe_right = true; //then prepare to do normal right swipe to show next message
    }

    const currentMessage = $("#chat").children().filter(`[mesid="${count_view_mes - 1}"]`);
    let this_div = currentMessage.children('.swipe_right');
    let this_mes_div = this_div.parent();

    if (chat[chat.length - 1]['swipe_id'] > chat[chat.length - 1]['swipes'].length) { //if we swipe right while generating (the swipe ID is greater than what we are viewing now)
        chat[chat.length - 1]['swipe_id'] = chat[chat.length - 1]['swipes'].length; //show that message slot (will be '...' while generating)
    }
    if (run_generate) {               //hide swipe arrows while generating
        this_div.css('display', 'none');
    }
    // handles animated transitions when swipe right, specifically height transitions between messages
    if (run_generate || run_swipe_right) {
        let this_mes_block = this_mes_div.children('.mes_block').children('.mes_text');
        const this_mes_div_height = this_mes_div[0].scrollHeight;
        const this_mes_block_height = this_mes_block[0].scrollHeight;

        this_mes_div.children('.swipe_left').css('display', 'flex');
        this_mes_div.children('.mes_block').transition({        // this moves the div back and forth
            x: '-' + swipe_range,
            duration: swipe_duration,
            easing: animation_easing,
            queue: false,
            complete: function () {
                /*if (!selected_group) {
                    var typingIndicator = $("#typing_indicator_template .typing_indicator").clone();
                    typingIndicator.find(".typing_indicator_name").text(characters[this_chid].name);
                } */
                /* $("#chat").append(typingIndicator); */
                const is_animation_scroll = ($('#chat').scrollTop() >= ($('#chat').prop("scrollHeight") - $('#chat').outerHeight()) - 10);
                //console.log(parseInt(chat[chat.length-1]['swipe_id']));
                //console.log(chat[chat.length-1]['swipes'].length);
                if (run_generate && parseInt(chat[chat.length - 1]['swipe_id']) === chat[chat.length - 1]['swipes'].length) {
                    //console.log('showing ""..."');
                    /* if (!selected_group) {
                    } else { */
                    $("#chat")
                        .find('[mesid="' + (count_view_mes - 1) + '"]')
                        .find('.mes_text')
                        .html('...');  //shows "..." while generating
                    $("#chat")
                        .find('[mesid="' + (count_view_mes - 1) + '"]')
                        .find('.mes_timer')
                        .html('');     // resets the timer
                    /* } */
                } else {
                    //console.log('showing previously generated swipe candidate, or "..."');
                    //console.log('onclick right swipe calling addOneMessage');
                    addOneMessage(chat[chat.length - 1], { type: 'swipe' });
                }
                let new_height = this_mes_div_height - (this_mes_block_height - this_mes_block[0].scrollHeight);
                if (new_height < 103) new_height = 103;


                this_mes_div.animate({ height: new_height + 'px' }, {
                    duration: 0, //used to be 100
                    queue: false,
                    progress: function () {
                        // Scroll the chat down as the message expands
                        if (is_animation_scroll) $("#chat").scrollTop($("#chat")[0].scrollHeight);
                    },
                    complete: function () {
                        this_mes_div.css('height', 'auto');
                        // Scroll the chat down to the bottom once the animation is complete
                        if (is_animation_scroll) $("#chat").scrollTop($("#chat")[0].scrollHeight);
                    }
                });
                this_mes_div.children('.mes_block').transition({
                    x: swipe_range,
                    duration: 0,
                    easing: animation_easing,
                    queue: false,
                    complete: function () {
                        this_mes_div.children('.mes_block').transition({
                            x: '0px',
                            duration: swipe_duration,
                            easing: animation_easing,
                            queue: false,
                            complete: async function () {
                                await eventSource.emit(event_types.MESSAGE_SWIPED, (chat.length - 1));
                                if (run_generate && !is_send_press && parseInt(chat[chat.length - 1]['swipe_id']) === chat[chat.length - 1]['swipes'].length) {
                                    console.debug('caught here 2');
                                    is_send_press = true;
                                    $('.mes_buttons:last').hide();
                                    await Generate('swipe');
                                } else {
                                    if (parseInt(chat[chat.length - 1]['swipe_id']) !== chat[chat.length - 1]['swipes'].length) {
                                        await saveChatConditional();
                                    }
                                }
                            }
                        });
                    }
                });
            }
        });
        this_mes_div.children('.avatar').transition({ // moves avatar along with swipe
            x: '-' + swipe_range,
            duration: swipe_duration,
            easing: animation_easing,
            queue: false,
            complete: function () {
                this_mes_div.children('.avatar').transition({
                    x: swipe_range,
                    duration: 0,
                    easing: animation_easing,
                    queue: false,
                    complete: function () {
                        this_mes_div.children('.avatar').transition({
                            x: '0px',
                            duration: swipe_duration,
                            easing: animation_easing,
                            queue: false,
                            complete: function () {

                            }
                        });
                    }
                });
            }
        });
    }
}

function displayOverrideWarnings() {
    if (!this_chid || !selected_group) {
        $('.prompt_overridden').hide();
        $('.jailbreak_overridden').hide();
        return;
    }

    $('.prompt_overridden').toggle(!!(characters[this_chid]?.data?.system_prompt));
    $('.jailbreak_overridden').toggle(!!(characters[this_chid]?.data?.post_history_instructions));
}

function connectAPISlash(_, text) {
    if (!text) return;

    const apiMap = {
        'kobold': {
            button: '#api_button',
        },
        'horde': {
            selected: 'koboldhorde',
        },
        'novel': {
            button: '#api_button_novel',
        },
        'ooba': {
            button: '#api_button_textgenerationwebui',
        },
        'oai': {
            selected: 'openai',
            source: 'openai',
            button: '#api_button_openai',
        },
        'claude': {
            selected: 'openai',
            source: 'claude',
            button: '#api_button_openai',
        },
        'windowai': {
            selected: 'openai',
            source: 'windowai',
            button: '#api_button_openai',
        },
        'openrouter': {
            selected: 'openai',
            source: 'openrouter',
            button: '#api_button_openai',
        },
        'ai21': {
            selected: 'openai',
            source: 'ai21',
            button: '#api_button_openai',
        }
    };

    const apiConfig = apiMap[text];
    if (!apiConfig) {
        toastr.error(`Error: ${text} is not a valid API`);
        return;
    }

    $(`#main_api option[value='${apiConfig.selected || text}']`).prop("selected", true);
    $("#main_api").trigger('change');

    if (apiConfig.source) {
        $(`#chat_completion_source option[value='${apiConfig.source}']`).prop("selected", true);
        $("#chat_completion_source").trigger('change');
    }

    if (apiConfig.button) {
        $(apiConfig.button).trigger('click');
    }

    toastr.info(`API set to ${text}, trying to connect..`);
}

function importCharacter(file) {
    const ext = file.name.match(/\.(\w+)$/);
    if (
        !ext ||
        (ext[1].toLowerCase() != "json" && ext[1].toLowerCase() != "png" && ext[1] != "webp")
    ) {
        return;
    }

    const format = ext[1].toLowerCase();
    $("#character_import_file_type").val(format);
    const formData = new FormData();
    formData.append('avatar', file);
    formData.append('file_type', format);

    jQuery.ajax({
        type: "POST",
        url: "/importcharacter",
        data: formData,
        async: false,
        beforeSend: function () {
        },
        cache: false,
        contentType: false,
        processData: false,
        success: async function (data) {
            if (data.error) {
                toastr.error('The file is likely invalid or corrupted.', 'Could not import character');
                return;
            }

            if (data.file_name !== undefined) {
                $('#character_search_bar').val('').trigger('input');

                let oldSelectedChar = null;
                if (this_chid != undefined && this_chid != "invalid-safety-id") {
                    oldSelectedChar = characters[this_chid].avatar;
                }

                await getCharacters();
                select_rm_info(`char_import`, data.file_name, oldSelectedChar);
                if (power_user.import_card_tags) {
                    let currentContext = getContext();
                    let avatarFileName = `${data.file_name}.png`;
                    let importedCharacter = currentContext.characters.find(character => character.avatar === avatarFileName);
                    await importTags(importedCharacter);
                }
            }
        },
        error: function (jqXHR, exception) {
            $("#create_button").removeAttr("disabled");
        },
    });
}

async function importFromURL(items, files) {
    for (const item of items) {
        if (item.type === 'text/uri-list') {
            const uriList = await new Promise((resolve) => {
                item.getAsString((uriList) => { resolve(uriList); });
            });
            const uris = uriList.split('\n').filter(uri => uri.trim() !== '');
            try {
                for (const uri of uris) {
                    const request = await fetch(uri);
                    const data = await request.blob();
                    const fileName = request.headers.get('Content-Disposition')?.split('filename=')[1]?.replace(/"/g, '') || uri.split('/').pop() || 'file.png';
                    const file = new File([data], fileName, { type: data.type });
                    files.push(file);
                }
            } catch (error) {
                console.error('Failed to import from URL', error);
            }
        }
    }
}

async function doImpersonate() {
    $('#send_textarea').val('');
    $("#option_impersonate").trigger('click', { fromSlashCommand: true })
}

async function doDeleteChat() {
    $("#option_select_chat").trigger('click', { fromSlashCommand: true })
    await delay(100)
    let currentChatDeleteButton = $(".select_chat_block[highlight='true']").parent().find('.PastChat_cross')
    $(currentChatDeleteButton).trigger('click', { fromSlashCommand: true })
    await delay(1)
    $("#dialogue_popup_ok").trigger('click')
    //200 delay needed let the past chat view reshow first
    await delay(200)
    $("#select_chat_cross").trigger('click')
}

const isPwaMode = window.navigator.standalone;
if (isPwaMode) { $("body").addClass('PWA') }

function doCharListDisplaySwitch() {
    console.debug('toggling body charListGrid state')
    $("body").toggleClass('charListGrid')
    power_user.charListGrid = $("body").hasClass("charListGrid") ? true : false;
    saveSettingsDebounced();
}

function doCloseChat() {
    $("#option_close_chat").trigger('click')
}

/**
 * Function to handle the deletion of a character, given a specific popup type and character ID.
 * If popup type equals "del_ch", it will proceed with deletion otherwise it will exit the function.
 * It fetches the delete character route, sending necessary parameters, and in case of success,
 * it proceeds to delete character from UI and saves settings.
 * In case of error during the fetch request, it logs the error details.
 *
 * @param {string} popup_type - The type of popup currently active.
 * @param {string} this_chid - The character ID to be deleted.
 * @param {boolean} delete_chats - Whether to delete chats or not.
 */
export async function handleDeleteCharacter(popup_type, this_chid, delete_chats) {
    if (popup_type !== "del_ch") {
        return;
    }

    const avatar = characters[this_chid].avatar;
    const name = characters[this_chid].name;

    const msg = { avatar_url: avatar, delete_chats: delete_chats };

    const response = await fetch('/deletecharacter', {
        method: 'POST',
        headers: getRequestHeaders(),
        body: JSON.stringify(msg),
        cache: 'no-cache',
    });

    if (response.ok) {
        await deleteCharacter(name, avatar);
    } else {
        console.error('Failed to delete character: ', response.status, response.statusText);
    }
}


/**
 * Function to delete a character from UI after character deletion API success.
 * It manages necessary UI changes such as closing advanced editing popup, unsetting
 * character ID, resetting characters array and chat metadata, deselecting character's tab
 * panel, removing character name from navigation tabs, clearing chat, removing character's
 * avatar from tag_map, fetching updated list of characters and updating the 'deleted
 * character' message.
 * It also ensures to save the settings after all the operations.
 *
 * @param {string} name - The name of the character to be deleted.
 * @param {string} avatar - The avatar URL of the character to be deleted.
 */
export async function deleteCharacter(name, avatar) {
    $("#character_cross").click();
    this_chid = "invalid-safety-id";
    characters.length = 0;
    name2 = systemUserName;
    chat = [...safetychat];
    chat_metadata = {};
    $(document.getElementById("rm_button_selected_ch")).children("h2").text("");
    clearChat();
    this_chid = undefined;
    delete tag_map[avatar];
    await getCharacters();
    select_rm_info("char_delete", name);
    printMessages();
    saveSettingsDebounced();
}

function doTogglePanels() {
    $("#option_settings").trigger('click')
}


$(document).ready(function () {

    if (isMobile() === true) {
        console.debug('hiding movingUI and sheldWidth toggles for mobile')
        $("#sheldWidthToggleBlock").hide();
        $("#movingUIModeCheckBlock").hide();

    }

    registerSlashCommand('dupe', DupeChar, [], "– duplicates the currently selected character", true, true);
    registerSlashCommand('api', connectAPISlash, [], "(kobold, horde, novel, ooba, oai, claude, windowai, ai21) – connect to an API", true, true);
    registerSlashCommand('impersonate', doImpersonate, ['imp'], "- calls an impersonation response", true, true);
    registerSlashCommand('delchat', doDeleteChat, [], "- deletes the current chat", true, true);
    registerSlashCommand('closechat', doCloseChat, [], "- closes the current chat", true, true);
    registerSlashCommand('panels', doTogglePanels, ['togglepanels'], "- toggle UI panels on/off", true, true);

    setTimeout(function () {
        $("#groupControlsToggle").trigger('click');
        $("#groupCurrentMemberListToggle .inline-drawer-icon").trigger('click');
    }, 200);

    $('#chat').on('scroll', async () => {
        // if on the start of the chat and has hidden messages
        if ($('#chat').scrollTop() === 0 && $('#chat').children('.mes').not(':visible').length > 0) {
            // show next hidden messages
            const prevHeight = $('#chat').prop('scrollHeight');
            $('#chat').children('.mes').not(':visible').slice(-power_user.lazy_load).show();
            const newHeight = $('#chat').prop('scrollHeight');
            $('#chat').scrollTop(newHeight - prevHeight);
        }
    });

    $("#chat").on('mousewheel touchstart', () => {
        scrollLock = true;
    });

    //////////INPUT BAR FOCUS-KEEPING LOGIC/////////////
    let S_TAFocused = false;
    let S_TAPreviouslyFocused = false;
    $('#send_textarea').on('focusin focus click', () => {
        S_TAFocused = true;
        S_TAPreviouslyFocused = true;
    });
    $('#send_textarea').on('focusout blur', () => S_TAFocused = false);
    $('#options_button, #send_but, #option_regenerate, #option_continue, #mes_continue').on('click', () => {
        if (S_TAPreviouslyFocused) {
            $('#send_textarea').focus();
            S_TAFocused = true;
        }
    });
    $(document).click(event => {
        if ($(':focus').attr('id') !== 'send_textarea') {
            var validIDs = ["options_button", "send_but", "mes_continue", "send_textarea", "option_regenerate", "option_continue"];
            if (!validIDs.includes($(event.target).attr('id'))) {
                S_TAFocused = false;
                S_TAPreviouslyFocused = false;
            }
        } else {
            S_TAFocused = true;
            S_TAPreviouslyFocused = true;
        }
    });

    /////////////////

    $('#swipes-checkbox').change(function () {
        swipes = !!$('#swipes-checkbox').prop('checked');
        if (swipes) {
            //console.log('toggle change calling showswipebtns');
            showSwipeButtons();
        } else {
            hideSwipeButtons();
        }
        saveSettingsDebounced();
    });

    ///// SWIPE BUTTON CLICKS ///////

    $(document).on('click', '.swipe_right', swipe_right);

    $(document).on('click', '.swipe_left', swipe_left);

    $("#character_search_bar").on("input", function () {
        const searchValue = String($(this).val()).toLowerCase();
        entitiesFilter.setFilterData(FILTER_TYPES.SEARCH, searchValue);
    });

    $("#mes_continue").on('click', function () {
        $("#option_continue").trigger('click');
    });

    $("#send_but").on('click', function () {
        if (is_send_press == false) {
            is_send_press = true;
            Generate();
        }
    });

    //menu buttons setup

    $("#rm_button_settings").click(function () {
        selected_button = "settings";
        menu_type = "settings";
        selectRightMenuWithAnimation('rm_api_block');
    });
    $("#rm_button_characters").click(function () {
        selected_button = "characters";
        select_rm_characters();
    });
    $("#rm_button_back").click(function () {
        selected_button = "characters";
        select_rm_characters();
    });
    $("#rm_button_create").click(function () {
        selected_button = "create";
        select_rm_create();
    });
    $("#rm_button_selected_ch").click(function () {
        if (selected_group) {
            select_group_chats(selected_group);
        } else {
            selected_button = "character_edit";
            select_selected_character(this_chid);
        }
        $("#character_search_bar").val("").trigger("input");
    });

    $(document).on("click", ".character_select", function () {
        const id = $(this).attr("chid");
        selectCharacterById(id);
    });

    $(document).on("input", ".edit_textarea", function () {
        scroll_holder = $("#chat").scrollTop();
        $(this).height(0).height(this.scrollHeight);
        is_use_scroll_holder = true;
    });
    $("#chat").on("scroll", function () {
        if (is_use_scroll_holder) {
            $("#chat").scrollTop(scroll_holder);
            is_use_scroll_holder = false;
        }
    });

    $(document).on("click", ".mes", function () {
        //when a 'delete message' parent div is clicked
        // and we are in delete mode and del_checkbox is visible
        if (!is_delete_mode || !$(this).children('.del_checkbox').is(':visible')) {
            return;
        }
        $(".mes").children(".del_checkbox").each(function () {
            $(this).prop("checked", false);
            $(this).parent().css("background", css_mes_bg);
        });
        $(this).css("background", "#600"); //sets the bg of the mes selected for deletion
        var i = Number($(this).attr("mesid")); //checks the message ID in the chat
        this_del_mes = i;
        while (i < chat.length) {
            //as long as the current message ID is less than the total chat length
            $(".mes[mesid='" + i + "']").css("background", "#600"); //sets the bg of the all msgs BELOW the selected .mes
            $(".mes[mesid='" + i + "']")
                .children(".del_checkbox")
                .prop("checked", true);
            i++;
            //console.log(i);
        }
    });

    $(document).on("click", "#user_avatar_block .avatar", setUserAvatar);
    $(document).on("click", "#user_avatar_block .avatar_upload", function () {
        $("#avatar_upload_overwrite").val("");
        $("#avatar_upload_file").trigger('click');
    });
    $(document).on("click", "#user_avatar_block .set_persona_image", function () {
        const avatarId = $(this).closest('.avatar-container').find('.avatar').attr('imgfile');

        if (!avatarId) {
            console.log('no imgfile');
            return;
        }

        $("#avatar_upload_overwrite").val(avatarId);
        $("#avatar_upload_file").trigger('click');
    });
    $("#avatar_upload_file").on("change", uploadUserAvatar);

    $(document).on("click", ".bg_example", async function () {
        //when user clicks on a BG thumbnail...
        const this_bgfile = $(this).attr("bgfile"); // this_bgfile = whatever they clicked

        const customBg = window.getComputedStyle(document.getElementById('bg_custom')).backgroundImage;

        // custom background is set. Do not override the layer below
        if (customBg !== 'none') {
            return;
        }

        // if clicked on upload button
        if (!this_bgfile) {
            return;
        }

        const backgroundUrl = `backgrounds/${this_bgfile}`;

        // fetching to browser memory to reduce flicker
        fetch(backgroundUrl).then(() => {
            $("#bg1").css(
                "background-image",
                `url("${backgroundUrl}")`
            );
            setBackground(this_bgfile);
        }).catch(() => {
            console.log('Background could not be set: ' + backgroundUrl);
        });

    });

    $(document).on('click', '.bg_example_edit', async function (e) {
        e.stopPropagation();
        const old_bg = $(this).attr('bgfile');

        if (!old_bg) {
            console.debug('no bgfile');
            return;
        }

        const fileExtension = old_bg.split('.').pop();
        const old_bg_extensionless = old_bg.replace(`.${fileExtension}`, '');
        const new_bg_extensionless = await callPopup('<h3>Enter new background name:</h3>', 'input', old_bg_extensionless);

        if (!new_bg_extensionless) {
            console.debug('no new_bg_extensionless');
            return;
        }

        const new_bg = `${new_bg_extensionless}.${fileExtension}`;

        if (old_bg_extensionless === new_bg_extensionless) {
            console.debug('new_bg === old_bg');
            return;
        }

        const data = { old_bg, new_bg };
        const response = await fetch('/renamebackground', {
            method: 'POST',
            headers: getRequestHeaders(),
            body: JSON.stringify(data),
            cache: 'no-cache',
        });

        if (response.ok) {
            await getBackgrounds();
        } else {
            toastr.warning('Failed to rename background');
        }
    });

    $(document).on("click", ".bg_example_cross", function (e) {
        e.stopPropagation();
        bg_file_for_del = $(this);
        //$(this).parent().remove();
        //delBackground(this_bgfile);
        popup_type = "del_bg";
        callPopup("<h3>Delete the background?</h3>");
    });

    $(document).on("click", ".PastChat_cross", function () {
        chat_file_for_del = $(this).attr('file_name');
        console.debug('detected cross click for' + chat_file_for_del);
        popup_type = "del_chat";
        callPopup("<h3>Delete the Chat File?</h3>");
    });

    $("#advanced_div").click(function () {
        if (!is_advanced_char_open) {
            is_advanced_char_open = true;
            $("#character_popup").css("display", "flex");
            $("#character_popup").css("opacity", 0.0);
            $("#character_popup").transition({
                opacity: 1.0,
                duration: animation_duration,
                easing: animation_easing,
            });
        } else {
            is_advanced_char_open = false;
            $("#character_popup").css("display", "none");
        }
    });
    $("#character_cross").click(function () {
        is_advanced_char_open = false;
        $("#character_popup").transition({
            opacity: 0,
            duration: 200,
            easing: animation_easing,
        });
        setTimeout(function () { $("#character_popup").css("display", "none"); }, 200);
    });
    $("#character_popup_ok").click(function () {
        is_advanced_char_open = false;
        $("#character_popup").css("display", "none");
    });
    $("#dialogue_popup_ok").click(async function (e) {
        $("#shadow_popup").transition({
            opacity: 0,
            duration: 200,
            easing: animation_easing,
        });
        setTimeout(function () {
            $("#shadow_popup").css("display", "none");
            $("#dialogue_popup").removeClass('large_dialogue_popup');
            $("#dialogue_popup").removeClass('wide_dialogue_popup');
        }, 200);

        //      $("#shadow_popup").css("opacity:", 0.0);

        if (popup_type == 'avatarToCrop') {
            dialogueResolve($("#avatarToCrop").data('cropper').getCroppedCanvas().toDataURL('image/jpeg'));
        };

        if (popup_type == "del_bg") {
            delBackground(bg_file_for_del.attr("bgfile"));
            bg_file_for_del.parent().remove();
        }
        if (popup_type == "del_chat") {
            //close past chat popup
            $("#select_chat_cross").click();

            if (selected_group) {
                await deleteGroupChat(selected_group, chat_file_for_del);
            } else {
                await delChat(chat_file_for_del);
            }

            //open the history view again after 100ms
            //hide option popup menu
            setTimeout(function () {
                $("#option_select_chat").click();
                $("#options").hide();
            }, 2000);
        }
        if (popup_type == "del_ch") {
            const deleteChats = !!$("#del_char_checkbox").prop("checked");
            await handleDeleteCharacter(popup_type, this_chid, deleteChats);
            eventSource.emit('characterDeleted', { id: this_chid, character: characters[this_chid] });
        }
        if (popup_type == "alternate_greeting" && menu_type !== "create") {
            createOrEditCharacter();
        }
        if (popup_type === "del_group") {
            const groupId = $("#dialogue_popup").data("group_id");

            if (groupId) {
                deleteGroup(groupId);
            }
        }
        //Make a new chat for selected character
        if (
            popup_type == "new_chat" &&
            (selected_group || this_chid !== undefined) &&
            menu_type != "create"
        ) {
            //Fix it; New chat doesn't create while open create character menu
            clearChat();
            chat.length = 0;

            if (selected_group) {
                await createNewGroupChat(selected_group);
            }
            else {
                //RossAscends: added character name to new chat filenames and replaced Date.now() with humanizedDateTime;
                chat_metadata = {};
                characters[this_chid].chat = name2 + " - " + humanizedDateTime();
                $("#selected_chat_pole").val(characters[this_chid].chat);
                await getChat();
                await createOrEditCharacter();
            }
        }

        rawPromptPopper.update();
        $('#rawPromptPopup').hide();

        if (dialogueResolve) {
            if (popup_type == 'input') {
                dialogueResolve($("#dialogue_popup_input").val());
                $("#dialogue_popup_input").val('');

            }
            else {
                dialogueResolve(true);

            }

            dialogueResolve = null;
        }
    });
    $("#dialogue_popup_cancel").click(function (e) {
        $("#shadow_popup").transition({
            opacity: 0,
            duration: 200,
            easing: animation_easing,
        });
        setTimeout(function () {
            $("#shadow_popup").css("display", "none");
            $("#dialogue_popup").removeClass('large_dialogue_popup');
        }, 200);

        //$("#shadow_popup").css("opacity:", 0.0);
        popup_type = "";

        if (dialogueResolve) {
            dialogueResolve(false);
            dialogueResolve = null;
        }

    });

    $("#add_bg_button").change(function () {
        read_bg_load(this);
    });

    $("#add_avatar_button").change(function () {
        read_avatar_load(this);
    });

    $("#form_create").submit(createOrEditCharacter);

    $("#delete_button").on('click', function () {
        popup_type = "del_ch";
        callPopup(`
                <h3>Delete the character?</h3>
                <b>THIS IS PERMANENT!<br><br>
                <label for="del_char_checkbox" class="checkbox_label justifyCenter">
                    <input type="checkbox" id="del_char_checkbox" />
                    <span>Also delete the chat files</span>
                </label><br></b>`
        );
    });

    //////// OPTIMIZED ALL CHAR CREATION/EDITING TEXTAREA LISTENERS ///////////////

    $("#character_name_pole").on("input", function () {
        if (menu_type == "create") {
            create_save.name = $("#character_name_pole").val();
        }
    });

    const elementsToUpdate = {
        '#description_textarea': function () { create_save.description = $("#description_textarea").val(); },
        '#creator_notes_textarea': function () { create_save.creator_notes = $("#creator_notes_textarea").val(); },
        '#character_version_textarea': function () { create_save.character_version = $("#character_version_textarea").val(); },
        '#system_prompt_textarea': function () { create_save.system_prompt = $("#system_prompt_textarea").val(); },
        '#post_history_instructions_textarea': function () { create_save.post_history_instructions = $("#post_history_instructions_textarea").val(); },
        '#creator_textarea': function () { create_save.creator = $("#creator_textarea").val(); },
        '#tags_textarea': function () { create_save.tags = $("#tags_textarea").val(); },
        '#personality_textarea': function () { create_save.personality = $("#personality_textarea").val(); },
        '#scenario_pole': function () { create_save.scenario = $("#scenario_pole").val(); },
        '#mes_example_textarea': function () { create_save.mes_example = $("#mes_example_textarea").val(); },
        '#firstmessage_textarea': function () { create_save.first_message = $("#firstmessage_textarea").val(); },
        '#talkativeness_slider': function () { create_save.talkativeness = $("#talkativeness_slider").val(); },
    };

    Object.keys(elementsToUpdate).forEach(function (id) {
        $(id).on("input", function () {
            if (menu_type == "create") {
                elementsToUpdate[id]();
            } else {
                saveCharacterDebounced();
            }
        });
    });

    $("#favorite_button").on('click', function () {
        updateFavButtonState(!fav_ch_checked);
        if (menu_type != "create") {
            saveCharacterDebounced();
        }
    });

    /* $("#renameCharButton").on('click', renameCharacter); */

    $(document).on("click", ".renameChatButton", async function () {
        const old_filenamefull = $(this).closest('.select_chat_block_wrapper').find('.select_chat_block_filename').text();
        const old_filename = old_filenamefull.replace('.jsonl', '');

        const popupText = `<h3>Enter the new name for the chat:<h3>
        <small>!!Using an existing filename will produce an error!!<br>
        This will break the link between bookmark chats.<br>
        No need to add '.jsonl' at the end.<br>
        </small>`;
        const newName = await callPopup(popupText, 'input', old_filename);

        if (!newName || newName == old_filename) {
            console.log('no new name found, aborting');
            return;
        }

        const body = {
            is_group: !!selected_group,
            avatar_url: characters[this_chid]?.avatar,
            original_file: `${old_filename}.jsonl`,
            renamed_file: `${newName}.jsonl`,
        }

        try {
            const response = await fetch('/renamechat', {
                method: 'POST',
                body: JSON.stringify(body),
                headers: getRequestHeaders(),
            });

            if (!response.ok) {
                throw new Error('Unsuccessful request.');
            }

            const data = response.json();

            if (data.error) {
                throw new Error('Server returned an error.');
            }

            if (selected_group) {
                await renameGroupChat(selected_group, old_filename, newName);
            }
            else {
                if (characters[this_chid].chat == old_filename) {
                    characters[this_chid].chat = newName;
                    await createOrEditCharacter();
                }
            }

            await reloadCurrentChat();

            await delay(250);
            $("#option_select_chat").trigger('click');
            $("#options").hide();
        } catch {
            await delay(500);
            await callPopup('An error has occurred. Chat was not renamed.', 'text');
        }
    });

    $(document).on("click", ".exportChatButton, .exportRawChatButton", async function () {
        const format = $(this).data('format') || 'txt';
        await saveChatConditional();
        const filenamefull = $(this).closest('.select_chat_block_wrapper').find('.select_chat_block_filename').text();
        console.log(`exporting ${filenamefull} in ${format} format`);

        const filename = filenamefull.replace('.jsonl', '');
        const body = {
            is_group: !!selected_group,
            avatar_url: characters[this_chid]?.avatar,
            file: `${filename}.jsonl`,
            exportfilename: `${filename}.${format}`,
            format: format,
        }
        console.log(body);
        try {
            const response = await fetch('/exportchat', {
                method: 'POST',
                body: JSON.stringify(body),
                headers: getRequestHeaders(),
            });
            const data = await response.json();
            if (!response.ok) {
                // display error message
                console.log(data.message);
                await delay(250);
                toastr.error(`Error: ${data.message}`);
                return;
            } else {
                const mimeType = format == 'txt' ? 'text/plain' : 'application/octet-stream';
                // success, handle response data
                console.log(data);
                await delay(250);
                toastr.success(data.message);
                download(data.result, body.exportfilename, mimeType);
            }
        } catch (error) {
            // display error message
            console.log(`An error has occurred: ${error.message}`);
            await delay(250);
            toastr.error(`Error: ${error.message}`);
        }
    });

    ///////////////////////////////////////////////////////////////////////////////////

    $("#api_button").click(function (e) {
        e.stopPropagation();
        if ($("#api_url_text").val() != "") {
            let value = formatKoboldUrl(String($("#api_url_text").val()).trim());

            if (!value) {
                toastr.error('Please enter a valid URL.');
                return;
            }

            $("#api_url_text").val(value);
            api_server = value;
            $("#api_loading").css("display", "inline-block");
            $("#api_button").css("display", "none");

            main_api = "kobold";
            saveSettingsDebounced();
            is_get_status = true;
            is_api_button_press = true;
            getStatus();
        }
    });

    $("#use-mancer-api-checkbox").on("change", function (e) {
        const enabled = $("#use-mancer-api-checkbox").prop("checked");
        $("#mancer_api_subpanel").toggle(enabled);
        $("#tgwebui_api_subpanel").toggle(!enabled);

        api_use_mancer_webui = enabled;
        saveSettingsDebounced();
        getStatus();
    });

    $("#api_button_textgenerationwebui").click(async function (e) {
        e.stopPropagation();
        const url_source = api_use_mancer_webui ? "#mancer_api_url_text" : "#textgenerationwebui_api_url_text";
        if ($(url_source).val() != "") {
            let value = formatTextGenURL(String($(url_source).val()).trim(), api_use_mancer_webui);
            if (!value) {
                callPopup("Please enter a valid URL.<br/>WebUI URLs should end with <tt>/api</tt><br/>Enable 'Relaxed API URLs' to allow other paths.", 'text');
                return;
            }

            const mancer_key = String($("#api_key_mancer").val()).trim();
            if (mancer_key.length) {
                await writeSecret(SECRET_KEYS.MANCER, mancer_key);
            }

            $(url_source).val(value);
            $("#api_loading_textgenerationwebui").css("display", "inline-block");
            $("#api_button_textgenerationwebui").css("display", "none");

            if (api_use_mancer_webui) {
                textgenerationwebui_settings.streaming_url = value.replace("http", "ws") + "/v1/stream";
            }
            api_server_textgenerationwebui = value;
            main_api = "textgenerationwebui";
            saveSettingsDebounced();
            is_get_status = true;
            is_api_button_press = true;
            getStatus();
        }
    });

    var button = $('#options_button');
    var menu = $('#options');

    function showMenu() {
        showBookmarksButtons();
        menu.stop().fadeIn(250);
        optionsPopper.update();
    }

    function hideMenu() {
        menu.stop().fadeOut(250);
        optionsPopper.update();
    }

    function isMouseOverButtonOrMenu() {
        return menu.is(':hover') || button.is(':hover');
    }

    button.on('mouseenter click', function () { showMenu(); });
    button.on('mouseleave', function () {
        //delay to prevent menu hiding when mouse leaves button into menu
        setTimeout(() => {
            if (!isMouseOverButtonOrMenu()) { hideMenu(); }
        }, 100)
    });
    menu.on('mouseleave', function () {
        //delay to prevent menu hide when mouseleaves menu into button
        setTimeout(() => {
            if (!isMouseOverButtonOrMenu()) { hideMenu(); }
        }, 100)
    });
    $(document).on('click', function () {
        if (!isMouseOverButtonOrMenu() && menu.is(':visible')) { hideMenu(); }
    });

    /* $('#set_chat_scenario').on('click', setScenarioOverride); */

    ///////////// OPTIMIZED LISTENERS FOR LEFT SIDE OPTIONS POPUP MENU //////////////////////
    $("#options [id]").on("click", function (event, customData) {
        const fromSlashCommand = customData?.fromSlashCommand || false;
        var id = $(this).attr("id");

        if (id == "option_select_chat") {
            if ((selected_group && !is_group_generating) || (this_chid !== undefined && !is_send_press) || fromSlashCommand) {
                displayPastChats();
                //this is just to avoid the shadow for past chat view when using /delchat
                //however, the dialog popup still gets one..
                if (!fromSlashCommand) {
                    console.log('displaying shadow')
                    $("#shadow_select_chat_popup").css("display", "block");
                    $("#shadow_select_chat_popup").css("opacity", 0.0);
                    $("#shadow_select_chat_popup").transition({
                        opacity: 1.0,
                        duration: animation_duration,
                        easing: animation_easing,
                    });
                }
            }
        }

        else if (id == "option_start_new_chat") {
            if ((selected_group || this_chid !== undefined) && !is_send_press) {
                popup_type = "new_chat";
                callPopup("<h3>Start new chat?</h3>");
            }
        }

        else if (id == "option_regenerate") {
            if (is_send_press == false) {
                //hideSwipeButtons();

                if (selected_group) {
                    regenerateGroup();
                }
                else {
                    is_send_press = true;
                    Generate("regenerate");
                }
            }
        }

        else if (id == "option_impersonate") {
            if (is_send_press == false || fromSlashCommand) {
                is_send_press = true;
                Generate("impersonate");
            }
        }

        else if (id == 'option_continue') {
            if (is_send_press == false || fromSlashCommand) {
                is_send_press = true;
                Generate("continue");
            }
        }

        else if (id == "option_delete_mes") {
            setTimeout(openMessageDelete, animation_duration);
        }

        else if (id == "option_close_chat") {
            if (is_send_press == false) {
                clearChat();
                chat.length = 0;
                resetSelectedGroup();
                setCharacterId(undefined);
                setCharacterName('');
                setActiveCharacter(null);
                setActiveGroup(null);
                this_edit_mes_id = undefined;
                chat_metadata = {};
                selected_button = "characters";
                $("#rm_button_selected_ch").children("h2").text('');
                select_rm_characters();
                sendSystemMessage(system_message_types.WELCOME);
            } else {
                toastr.info("Please stop the message generation first.");
            }
        }

        else if (id === "option_settings") {
            //var checkBox = document.getElementById("waifuMode");
            var topBar = document.getElementById("top-bar");
            var topSettingsHolder = document.getElementById("top-settings-holder");
            var divchat = document.getElementById("chat");

            //if (checkBox.checked) {
            if (topBar.style.display === "none") {
                topBar.style.display = ""; // or "inline-block" if that's the original display value
                topSettingsHolder.style.display = ""; // or "inline-block" if that's the original display value

                divchat.style.borderRadius = "";
                divchat.style.backgroundColor = "";

            } else {

                divchat.style.borderRadius = "10px"; // Adjust the value to control the roundness of the corners
                divchat.style.backgroundColor = ""; // Set the background color to your preference

                topBar.style.display = "none";
                topSettingsHolder.style.display = "none";
            }
            //}
        }
        hideMenu();
    });

    //////////////////////////////////////////////////////////////////////////////////////////////

    //functionality for the cancel delete messages button, reverts to normal display of input form
    $("#dialogue_del_mes_cancel").click(function () {
        $("#dialogue_del_mes").css("display", "none");
        $("#send_form").css("display", css_send_form_display);
        $(".del_checkbox").each(function () {
            $(this).css("display", "none");
            $(this).parent().children(".for_checkbox").css("display", "block");
            $(this).parent().css("background", css_mes_bg);
            $(this).prop("checked", false);
        });
        this_del_mes = 0;
        console.debug('canceled del msgs, calling showswipesbtns');
        showSwipeButtons();
        is_delete_mode = false;
    });

    //confirms message deletion with the "ok" button
    $("#dialogue_del_mes_ok").click(async function () {
        $("#dialogue_del_mes").css("display", "none");
        $("#send_form").css("display", css_send_form_display);
        $(".del_checkbox").each(function () {
            $(this).css("display", "none");
            $(this).parent().children(".for_checkbox").css("display", "block");
            $(this).parent().css("background", css_mes_bg);
            $(this).prop("checked", false);
        });
        if (this_del_mes != 0) {
            $(".mes[mesid='" + this_del_mes + "']")
                .nextAll("div")
                .remove();
            $(".mes[mesid='" + this_del_mes + "']").remove();
            chat.length = this_del_mes;
            count_view_mes = this_del_mes;
            await saveChatConditional();
            var $textchat = $("#chat");
            $textchat.scrollTop($textchat[0].scrollHeight);
            eventSource.emit(event_types.MESSAGE_DELETED, chat.length);
        }
        this_del_mes = 0;
        $('#chat .mes').last().addClass('last_mes');
        $('#chat .mes').eq(-2).removeClass('last_mes');
        console.debug('confirmed del msgs, calling showswipesbtns');
        showSwipeButtons();
        is_delete_mode = false;
    });

    $("#settings_perset").change(function () {
        if ($("#settings_perset").find(":selected").val() != "gui") {
            preset_settings = $("#settings_perset").find(":selected").text();
            const preset = koboldai_settings[koboldai_setting_names[preset_settings]];
            loadKoboldSettings(preset);

            setGenerationParamsFromPreset(preset);

            $("#range_block").find('input').prop("disabled", false);
            $("#kobold-advanced-config").find('input').prop("disabled", false);
            $("#kobold-advanced-config").css('opacity', 1.0);

            $("#range_block").css("opacity", 1.0);
            $("#amount_gen_block").find('input').prop("disabled", false);

            $("#amount_gen_block").css("opacity", 1.0);
            $("#kobold_order").sortable("enable");
        } else {
            //$('.button').disableSelection();
            preset_settings = "gui";
            $("#range_block").find('input').prop("disabled", true);
            $("#kobold-advanced-config").find('input').prop("disabled", true);
            $("#kobold-advanced-config").css('opacity', 0.5);

            $("#range_block").css("opacity", 0.5);
            $("#amount_gen_block").find('input').prop("disabled", true);

            $("#amount_gen_block").css("opacity", 0.45);
            $("#kobold_order").sortable("disable");
        }
        saveSettingsDebounced();
    });

    $("#settings_perset_novel").change(function () {
        nai_settings.preset_settings_novel = $("#settings_perset_novel")
            .find(":selected")
            .text();

        const preset = novelai_settings[novelai_setting_names[nai_settings.preset_settings_novel]];
        loadNovelPreset(preset);
        amount_gen = Number($("#amount_gen").val());
        max_context = Number($("#max_context").val());

        saveSettingsDebounced();
    });

    $("#main_api").change(function () {
        is_pygmalion = false;
        is_get_status = false;
        is_get_status_novel = false;
        setOpenAIOnlineStatus(false);
        online_status = "no_connection";
        checkOnlineStatus();
        changeMainAPI();
        saveSettingsDebounced();
    });

    ////////////////// OPTIMIZED RANGE SLIDER LISTENERS////////////////

    var sliderLocked = true;
    var sliderTimer;

    $("input[type='range']").on("touchstart", function () {
        // Unlock the slider after 300ms
        setTimeout(function () {
            sliderLocked = false;
            $(this).css('background-color', 'var(--SmartThemeQuoteColor)');
        }.bind(this), 300);
    });

    $("input[type='range']").on("touchend", function () {
        clearTimeout(sliderTimer);
        $(this).css('background-color', '');
        sliderLocked = true;
    });

    $("input[type='range']").on("touchmove", function (event) {
        if (sliderLocked) {
            event.preventDefault();
        }
    });



    const sliders = [
        {
            sliderId: "#amount_gen",
            counterId: "#amount_gen_counter",
            format: (val) => `${val}`,
            setValue: (val) => { amount_gen = Number(val); },
        },
        {
            sliderId: "#max_context",
            counterId: "#max_context_counter",
            format: (val) => `${val}`,
            setValue: (val) => { max_context = Number(val); },
        }
    ];

    sliders.forEach(slider => {
        $(document).on("input", slider.sliderId, function () {
            const value = $(this).val();
            const formattedValue = slider.format(value);
            slider.setValue(value);
            $(slider.counterId).text(formattedValue);
            saveSettingsDebounced();
        });
    });

    //////////////////////////////////////////////////////////////

    $("#select_chat_cross").click(function () {
        $("#shadow_select_chat_popup").transition({
            opacity: 0,
            duration: 200,
            easing: animation_easing,
        });
        setTimeout(function () { $("#shadow_select_chat_popup").css("display", "none"); }, 200);
        //$("#shadow_select_chat_popup").css("display", "none");
        $("#load_select_chat_div").css("display", "block");
    });

    if (navigator.clipboard === undefined) {
        // No clipboard support
        $(".mes_copy").remove();
    }
    else {
        $(document).on("pointerup", ".mes_copy", function () {
            if (this_chid !== undefined || selected_group) {
                const message = $(this).closest(".mes");

                if (message.data("isSystem")) {
                    return;
                }
                try {
                    var edit_mes_id = $(this).closest(".mes").attr("mesid");
                    var text = chat[edit_mes_id]["mes"];
                    navigator.clipboard.writeText(text);
                    toastr.info('Copied!', '', { timeOut: 2000 });
                } catch (err) {
                    console.error('Failed to copy: ', err);
                }
            }
        });
    }

    $(document).on("pointerup", ".mes_prompt", function () {
        let mesIdForItemization = $(this).closest('.mes').attr('mesId');
        console.log(`looking for mesID: ${mesIdForItemization}`);
        if (itemizedPrompts.length !== undefined && itemizedPrompts.length !== 0) {
            promptItemize(itemizedPrompts, mesIdForItemization);
        }
    })

    $(document).on("pointerup", "#showRawPrompt", function () {
        //console.log(itemizedPrompts[PromptArrayItemForRawPromptDisplay].rawPrompt);
        console.log(PromptArrayItemForRawPromptDisplay);
        console.log(itemizedPrompts);
        console.log(itemizedPrompts[PromptArrayItemForRawPromptDisplay].rawPrompt);

        let rawPrompt = itemizedPrompts[PromptArrayItemForRawPromptDisplay].rawPrompt;
        let rawPromptValues = rawPrompt;

        if (Array.isArray(rawPrompt)) {
            rawPromptValues = rawPrompt.map(x => x.content).join('\n');
        }

        //let DisplayStringifiedPrompt = JSON.stringify(itemizedPrompts[PromptArrayItemForRawPromptDisplay].rawPrompt).replace(/\n+/g, '<br>');
        $("#rawPromptWrapper").text(rawPromptValues);
        rawPromptPopper.update();
        $('#rawPromptPopup').toggle();
    })


    //********************
    //***Message Editor***
    $(document).on("click", ".mes_edit", async function () {
        if (this_chid !== undefined || selected_group) {
            // Previously system messages we're allowed to be edited
            /*const message = $(this).closest(".mes");

            if (message.data("isSystem")) {
                return;
            }*/

            let chatScrollPosition = $("#chat").scrollTop();
            if (this_edit_mes_id !== undefined) {
                let mes_edited = $(`#chat [mesid="${this_edit_mes_id}"]`).find(".mes_edit_done");
                if (Number(edit_mes_id) == count_view_mes - 1) { //if the generating swipe (...)
                    if (chat[edit_mes_id]['swipe_id'] !== undefined) {
                        if (chat[edit_mes_id]['swipes'].length === chat[edit_mes_id]['swipe_id']) {
                            run_edit = false;
                        }
                    }
                    if (run_edit) {
                        hideSwipeButtons();
                    }
                }
                await messageEditDone(mes_edited);
            }
            $(this).closest(".mes_block").find(".mes_text").empty();
            $(this).closest(".mes_block").find(".mes_buttons").css("display", "none");
            $(this).closest(".mes_block").find(".mes_edit_buttons").css("display", "inline-flex");
            var edit_mes_id = $(this).closest(".mes").attr("mesid");
            this_edit_mes_id = edit_mes_id;

            var text = chat[edit_mes_id]["mes"];
            if (chat[edit_mes_id]["is_user"]) {
                this_edit_mes_chname = name1;
            } else if (chat[edit_mes_id]["force_avatar"]) {
                this_edit_mes_chname = chat[edit_mes_id]["name"];
            } else {
                this_edit_mes_chname = name2;
            }
            if (power_user.trim_spaces) {
                text = text.trim();
            }
            $(this)
                .closest(".mes_block")
                .find(".mes_text")
                .append(
                    `<textarea id='curEditTextarea' class='edit_textarea' style='max-width:auto;'></textarea>`
                );
            $('#curEditTextarea').val(text);
            let edit_textarea = $(this)
                .closest(".mes_block")
                .find(".edit_textarea");
            edit_textarea.height(0);
            edit_textarea.height(edit_textarea[0].scrollHeight);
            edit_textarea.focus();
            edit_textarea[0].setSelectionRange(     //this sets the cursor at the end of the text
                edit_textarea.val().length,
                edit_textarea.val().length
            );
            if (this_edit_mes_id == count_view_mes - 1) {
                $("#chat").scrollTop(chatScrollPosition);
            }

            updateEditArrowClasses();
        }
    });

    $(document).on('input', '#curEditTextarea', function () {
        if (power_user.auto_save_msg_edits === true) {
            messageEditAuto($(this));
        }
    })

    $(document).on("click", ".extraMesButtonsHint", function (e) {
        const elmnt = e.target;
        $(elmnt).transition({
            opacity: 0,
            duration: 150,
            easing: 'ease-in-out',
        });
        setTimeout(function () {
            $(elmnt).hide();
            $(elmnt).siblings(".extraMesButtons").css('opcacity', '0');
            $(elmnt).siblings(".extraMesButtons").css('display', 'flex');
            $(elmnt).siblings(".extraMesButtons").transition({
                opacity: 1,
                duration: 150,
                easing: 'ease-in-out',
            });
        }, 150);
    })

    $(document).on("click", ".mes_edit_cancel", function () {
        let text = chat[this_edit_mes_id]["mes"];

        $(this).closest(".mes_block").find(".mes_text").empty();
        $(this).closest(".mes_edit_buttons").css("display", "none");
        $(this).closest(".mes_block").find(".mes_buttons").css("display", "");
        $(this)
            .closest(".mes_block")
            .find(".mes_text")
            .append(messageFormatting(
                text,
                this_edit_mes_chname,
                chat[this_edit_mes_id].is_system,
                chat[this_edit_mes_id].is_user,
            ));
        appendImageToMessage(chat[this_edit_mes_id], $(this).closest(".mes"));
        addCopyToCodeBlocks($(this).closest(".mes"));
        this_edit_mes_id = undefined;
    });

    $(document).on("click", ".mes_edit_up", async function () {
        if (is_send_press || this_edit_mes_id <= 0) {
            return;
        }

        hideSwipeButtons();
        const targetId = Number(this_edit_mes_id) - 1;
        const target = $(`#chat .mes[mesid="${targetId}"]`);
        const root = $(this).closest('.mes');

        if (root.length === 0 || target.length === 0) {
            return;
        }

        root.insertBefore(target);

        target.attr("mesid", this_edit_mes_id);
        root.attr("mesid", targetId);

        const temp = chat[targetId];
        chat[targetId] = chat[this_edit_mes_id];
        chat[this_edit_mes_id] = temp;

        this_edit_mes_id = targetId;
        updateViewMessageIds();
        await saveChatConditional();
        showSwipeButtons();
    });

    $(document).on("click", ".mes_edit_down", async function () {
        if (is_send_press || this_edit_mes_id >= chat.length - 1) {
            return;
        }

        hideSwipeButtons();
        const targetId = Number(this_edit_mes_id) + 1;
        const target = $(`#chat .mes[mesid="${targetId}"]`);
        const root = $(this).closest('.mes');

        if (root.length === 0 || target.length === 0) {
            return;
        }

        root.insertAfter(target);

        target.attr("mesid", this_edit_mes_id);
        root.attr("mesid", targetId);

        const temp = chat[targetId];
        chat[targetId] = chat[this_edit_mes_id];
        chat[this_edit_mes_id] = temp;

        this_edit_mes_id = targetId;
        updateViewMessageIds();
        await saveChatConditional();
        showSwipeButtons();
    });

    $(document).on("click", ".mes_edit_copy", async function () {
        const confirmation = await callPopup('Create a copy of this message?', 'confirm');
        if (!confirmation) {
            return;
        }

        hideSwipeButtons();
        let oldScroll = $('#chat')[0].scrollTop;
        const clone = JSON.parse(JSON.stringify(chat[this_edit_mes_id])); // quick and dirty clone
        clone.send_date = Date.now();
        clone.mes = $(this).closest(".mes").find('.edit_textarea').val();

        if (power_user.trim_spaces) {
            clone.mes = clone.mes.trim();
        }

        chat.splice(Number(this_edit_mes_id) + 1, 0, clone);
        addOneMessage(clone, { insertAfter: this_edit_mes_id });

        updateViewMessageIds();
        await saveChatConditional();
        $('#chat')[0].scrollTop = oldScroll;
        showSwipeButtons();
    });

    $(document).on("click", ".mes_edit_delete", async function (event, customData) {
        const fromSlashCommand = customData?.fromSlashCommand || false;
        const swipeExists = (!Array.isArray(chat[this_edit_mes_id].swipes) || chat[this_edit_mes_id].swipes.length <= 1 || chat[this_edit_mes_id].is_user || parseInt(this_edit_mes_id) !== chat.length - 1);
        if (power_user.confirm_message_delete && fromSlashCommand !== true) {
            const confirmation = swipeExists ? await callPopup("Are you sure you want to delete this message?", 'confirm')
                : await callPopup("<h3>Delete this...</h3> <select id='del_type'><option value='swipe'>Swipe</option><option value='message'>Message</option></select>", 'confirm')
            if (!confirmation) {
                return;
            }
        }

        const mes = $(this).closest(".mes");

        if (!mes) {
            return;
        }

        if ($('#del_type').val() === 'swipe') {
            const swipe_id = chat[this_edit_mes_id]['swipe_id'];
            chat[this_edit_mes_id]['swipes'].splice(swipe_id, 1);
            if (swipe_id > 0) {
                $('.swipe_left:last').click();
            } else {
                $('.swipe_right:last').click()
            }
        } else {
            chat.splice(this_edit_mes_id, 1);
            mes.remove();
            count_view_mes--;
        }

        this_edit_mes_id = undefined;

        updateViewMessageIds();
        await saveChatConditional();

        eventSource.emit(event_types.MESSAGE_DELETED, count_view_mes);

        hideSwipeButtons();
        showSwipeButtons();
    });

    $(document).on("click", ".mes_edit_done", async function () {
        await messageEditDone($(this));
    });

    $("#your_name_button").click(function () {
        setUserName($('#your_name').val());
    });

    $("#create_dummy_persona").on('click', createDummyPersona);

    $('#sync_name_button').on('click', async function () {
        const confirmation = await callPopup(`<h3>Are you sure?</h3>All user-sent messages in this chat will be attributed to ${name1}.`, 'confirm');

        if (!confirmation) {
            return;
        }

        for (const mes of chat) {
            if (mes.is_user) {
                mes.name = name1;
                mes.force_avatar = getUserAvatar(user_avatar);
            }
        }

        await saveChatConditional();
        await reloadCurrentChat();
    });
    //Select chat

    $("#api_button_novel").on('click', async function (e) {
        e.stopPropagation();
        const api_key_novel = String($("#api_key_novel").val()).trim();

        if (api_key_novel.length) {
            await writeSecret(SECRET_KEYS.NOVEL, api_key_novel);
        }

        if (!secret_state[SECRET_KEYS.NOVEL]) {
            console.log('No secret key saved for NovelAI');
            return;
        }

        $("#api_loading_novel").css("display", "inline-block");
        $("#api_button_novel").css("display", "none");
        is_get_status_novel = true;
        is_api_button_press_novel = true;
        // Check near immediately rather than waiting for up to 90s
        setTimeout(getStatusNovel, 10);
    });

    $(document).on('click', '.bind_user_name', bindUserNameToPersona);
    $(document).on('click', '.delete_avatar', deleteUserAvatar);
    $(document).on('click', '.set_default_persona', setDefaultPersona);
    $('#lock_user_name').on('click', lockUserNameToChat);
    $('#persona_description').on('input', onPersonaDescriptionInput);
    $('#persona_description_position').on('input', onPersonaDescriptionPositionInput);

    //**************************CHARACTER IMPORT EXPORT*************************//
    $("#character_import_button").click(function () {
        $("#character_import_file").click();
    });
    $("#character_import_file").on("change", function (e) {
        $("#rm_info_avatar").html("");
        if (!e.target.files.length) {
            return;
        }

        for (const file of e.target.files) {
            importCharacter(file);
        }
    });
    $("#export_button").on('click', function (e) {
        $('#export_format_popup').toggle();
        exportPopper.update();
    });
    $(document).on('click', '.export_format', async function () {
        const format = $(this).data('format');

        if (!format) {
            return;
        }

        // Save before exporting
        await createOrEditCharacter();
        const body = { format, avatar_url: characters[this_chid].avatar };

        const response = await fetch('/exportcharacter', {
            method: 'POST',
            headers: getRequestHeaders(),
            body: JSON.stringify(body),
        });

        if (response.ok) {
            const filename = characters[this_chid].avatar.replace('.png', `.${format}`);
            const blob = await response.blob();
            const a = document.createElement("a");
            a.href = URL.createObjectURL(blob);
            a.setAttribute("download", filename);
            document.body.appendChild(a);
            a.click();
            document.body.removeChild(a);
        }


        $('#export_format_popup').hide();
    });
    //**************************CHAT IMPORT EXPORT*************************//
    $("#chat_import_button").click(function () {
        $("#chat_import_file").click();
    });

    $("#chat_import_file").on("change", async function (e) {
        var file = e.target.files[0];

        if (!file) {
            return;
        }

        var ext = file.name.match(/\.(\w+)$/);
        if (
            !ext ||
            (ext[1].toLowerCase() != "json" && ext[1].toLowerCase() != "jsonl")
        ) {
            return;
        }

        if (selected_group && file.name.endsWith('.json')) {
            toastr.warning("Only SillyTavern's own format is supported for group chat imports. Sorry!");
            return;
        }

        var format = ext[1].toLowerCase();
        $("#chat_import_file_type").val(format);

        var formData = new FormData($("#form_import_chat").get(0));
        formData.append('user_name', name1);
        $("#select_chat_div").html("");
        $("#load_select_chat_div").css("display", "block");

        if (selected_group) {
            await importGroupChat(formData);
        } else {
            await importCharacterChat(formData);
        }
    });

    $("#rm_button_group_chats").click(function () {
        selected_button = "group_chats";
        select_group_chats();
    });

    $("#rm_button_back_from_group").click(function () {
        selected_button = "characters";
        select_rm_characters();
    });

    $("#dupe_button").click(async function () {
        await DupeChar();
    });

    $(document).on("click", ".select_chat_block, .bookmark_link, .mes_bookmark", async function () {
        let file_name = $(this).hasClass('mes_bookmark')
            ? $(this).closest('.mes').attr('bookmark_link')
            : $(this).attr("file_name").replace(".jsonl", "");

        if (!file_name) {
            return;
        }

        if (selected_group) {
            await openGroupChat(selected_group, file_name);
        } else {
            await openCharacterChat(file_name);
        }

        $("#shadow_select_chat_popup").css("display", "none");
        $("#load_select_chat_div").css("display", "block");
    });

    $(document).on("click", ".mes_create_bookmark", async function () {
        var selected_mes_id = $(this).closest(".mes").attr("mesid");
        if (selected_mes_id !== undefined) {
            createNewBookmark(selected_mes_id);
        }
    });

    $(document).on("click", ".mes_stop", function () {
        if (streamingProcessor) {
            streamingProcessor.abortController.abort();
            streamingProcessor.isStopped = true;
            streamingProcessor.onStopStreaming();
            streamingProcessor = null;
        }
        if (abortController) {
            abortController.abort();
            hideStopButton();
        }
        eventSource.emit(event_types.GENERATION_STOPPED);
    });

    $('.drawer-toggle').on('click', function () {
        var icon = $(this).find('.drawer-icon');
        var drawer = $(this).parent().find('.drawer-content');
        if (drawer.hasClass('resizing')) { return }
        var drawerWasOpenAlready = $(this).parent().find('.drawer-content').hasClass('openDrawer');
        let targetDrawerID = $(this).parent().find('.drawer-content').attr('id');
        const pinnedDrawerClicked = drawer.hasClass('pinnedOpen');

        if (!drawerWasOpenAlready) { //to open the drawer
            $('.openDrawer').not('.pinnedOpen').addClass('resizing').slideToggle(200, "swing", async function () {
                await delay(50); $(this).closest('.drawer-content').removeClass('resizing');
            });
            $('.openIcon').toggleClass('closedIcon openIcon');
            $('.openDrawer').not('.pinnedOpen').toggleClass('closedDrawer openDrawer');
            icon.toggleClass('openIcon closedIcon');
            drawer.toggleClass('openDrawer closedDrawer');

            //console.log(targetDrawerID);
            if (targetDrawerID === 'right-nav-panel') {
                $(this).closest('.drawer').find('.drawer-content').addClass('resizing').slideToggle({
                    duration: 200,
                    easing: "swing",
                    start: function () {
                        jQuery(this).css('display', 'flex'); //flex needed to make charlist scroll
                    },
                    complete: async function () {
                        await delay(50);
                        $(this).closest('.drawer-content').removeClass('resizing');
                        $("#rm_print_characters_block").trigger("scroll");
                    }
                })
            } else {
                $(this).closest('.drawer').find('.drawer-content').addClass('resizing').slideToggle(200, "swing", async function () {
                    await delay(50); $(this).closest('.drawer-content').removeClass('resizing');
                });
            }

            // Set the height of "autoSetHeight" textareas within the drawer to their scroll height
            $(this).closest('.drawer').find('.drawer-content textarea.autoSetHeight').each(function() {
                resetScrollHeight($(this));
           });

        } else if (drawerWasOpenAlready) { //to close manually
            icon.toggleClass('closedIcon openIcon');

            if (pinnedDrawerClicked) {
                $(drawer).addClass('resizing').slideToggle(200, "swing", async function () {
                    await delay(50); $(this).removeClass('resizing');
                });
            }
            else {
                $('.openDrawer').not('.pinnedOpen').addClass('resizing').slideToggle(200, "swing", async function () {
                    await delay(50); $(this).closest('.drawer-content').removeClass('resizing');
                });
            }

            drawer.toggleClass('closedDrawer openDrawer');
        }
    });

    $("html").on('touchstart mousedown', function (e) {
        var clickTarget = $(e.target);

        if ($('#export_format_popup').is(':visible')
            && clickTarget.closest('#export_button').length == 0
            && clickTarget.closest('#export_format_popup').length == 0) {
            $('#export_format_popup').hide();
        }

        const forbiddenTargets = [
            '#character_cross',
            '#avatar-and-name-block',
            '#shadow_popup',
            '#world_popup',
            '.ui-widget',
            '.text_pole',
        ];
        for (const id of forbiddenTargets) {
            if (clickTarget.closest(id).length > 0) {
                return;
            }
        }

        var targetParentHasOpenDrawer = clickTarget.parents('.openDrawer').length;
        if (clickTarget.hasClass('drawer-icon') == false && !clickTarget.hasClass('openDrawer')) {
            if (jQuery.find('.openDrawer').length !== 0) {
                if (targetParentHasOpenDrawer === 0) {
                    //console.log($('.openDrawer').not('.pinnedOpen').length);
                    $('.openDrawer').not('.pinnedOpen').addClass('resizing').slideToggle(200, "swing", function () {
                        $(this).closest('.drawer-content').removeClass('resizing')
                    });
                    $('.openIcon').toggleClass('closedIcon openIcon');
                    $('.openDrawer').not('.pinnedOpen').toggleClass('closedDrawer openDrawer');

                }
            }
        }
    });

    $(document).on('click', '.inline-drawer-toggle', function (e) {
        if ($(e.target).hasClass('text_pole')) {
            return;
        };
        var icon = $(this).find('.inline-drawer-icon');
        icon.toggleClass('down up');
        icon.toggleClass('fa-circle-chevron-down fa-circle-chevron-up');
        $(this).closest('.inline-drawer').find('.inline-drawer-content').stop().slideToggle();

        // Set the height of "autoSetHeight" textareas within the inline-drawer to their scroll height
        $(this).closest('.inline-drawer').find('.inline-drawer-content textarea.autoSetHeight').each(function() {
            resetScrollHeight($(this));
        });
    });

    $(document).on('click', '.mes .avatar', function () {

        //console.log(isMobile());
        //console.log($('body').hasClass('waifuMode'));

        /* if (isMobile() === true && !$('body').hasClass('waifuMode')) {
            console.debug('saw mobile regular mode, returning');
            return;
        } else { console.debug('saw valid env for zoomed display') } */

        let thumbURL = $(this).children('img').attr('src');
        let charsPath = '/characters/'
        let targetAvatarImg = thumbURL.substring(thumbURL.lastIndexOf("=") + 1);
        let charname = targetAvatarImg.replace('.png', '');

        let avatarSrc = isDataURL(thumbURL) ? thumbURL : charsPath + targetAvatarImg;
        if ($(`.zoomed_avatar[forChar="${charname}"]`).length) {
            console.debug('removing container as it already existed')
            $(`.zoomed_avatar[forChar="${charname}"]`).remove();
        } else {
            console.debug('making new container from template')
            const template = $('#zoomed_avatar_template').html();
            const newElement = $(template);
            newElement.attr('forChar', charname);
            newElement.attr('id', `zoomFor_${charname}`);
            newElement.find('.drag-grabber').attr('id', `zoomFor_${charname}header`);

            $('body').append(newElement);
            if ($(this).parent().parent().attr('is_user') == 'true') { //handle user avatars
                $(`.zoomed_avatar[forChar="${charname}"] img`).attr('src', thumbURL);
            } else if ($(this).parent().parent().attr('is_system') == 'true') { //handle system avatars
                $(`.zoomed_avatar[forChar="${charname}"] img`).attr('src', thumbURL);
            } else if ($(this).parent().parent().attr('is_user') == 'false') { //handle char avatars
                $(`.zoomed_avatar[forChar="${charname}"] img`).attr('src', avatarSrc);
            }
            loadMovingUIState();
            $(`.zoomed_avatar[forChar="${charname}"]`).css('display', 'block');
            dragElement(newElement)

            $(`.zoomed_avatar[forChar="${charname}"] img`).on('dragstart', (e) => {
                console.log('saw drag on avatar!');
                e.preventDefault();
                return false;
            });
        }
    });

    $(document).on('click', '#OpenAllWIEntries', function () {
        $("#world_popup_entries_list").children().find('.down').click()
    });
    $(document).on('click', '#CloseAllWIEntries', function () {
        $("#world_popup_entries_list").children().find('.up').click()
    });
    $(document).on('click', '.open_alternate_greetings', openAlternateGreetings);
    /* $('#set_character_world').on('click', openCharacterWorldPopup); */

    $(document).keyup(function (e) {
        if (e.key === "Escape") {
            if (power_user.auto_save_msg_edits === false) {
                closeMessageEditor();
                $("#send_textarea").focus();
            }
            if (power_user.auto_save_msg_edits === true) {
                $(`#chat .mes[mesid="${this_edit_mes_id}"] .mes_edit_done`).click()
                $("#send_textarea").focus();
            }
            if (!this_edit_mes_id && $('#mes_stop').is(':visible')) {
                $('#mes_stop').trigger('click');
                if (chat.length && Array.isArray(chat[chat.length - 1].swipes) && chat[chat.length - 1].swipe_id == chat[chat.length - 1].swipes.length) {
                    $('.last_mes .swipe_left').trigger('click');
                }
            }
        }
    });

    $("#bg-filter").on("input", function () {
        const filterValue = String($(this).val()).toLowerCase();
        $("#bg_menu_content > div").each(function () {
            const $bgContent = $(this);
            if ($bgContent.attr("title").toLowerCase().includes(filterValue)) {
                $bgContent.show();
            } else {
                $bgContent.hide();
            }
        });
    });

    $("#char-management-dropdown").on('change', async (e) => {
        let target = $(e.target.selectedOptions).attr('id');
        switch (target) {
            case 'set_character_world':
                openCharacterWorldPopup();
                break;
            case 'set_chat_scenario':
                setScenarioOverride();
                break;
            case 'renameCharButton':
                renameCharacter();
                break;
            /*case 'dupe_button':
                DupeChar();
                break;
            case 'export_button':
                $('#export_format_popup').toggle();
                exportPopper.update();
                break;
            */
            case 'import_character_info':
                await importEmbeddedWorldInfo();
                saveCharacterDebounced();
                break;
            /*case 'delete_button':
                popup_type = "del_ch";
                callPopup(`
                        <h3>Delete the character?</h3>
                        <b>THIS IS PERMANENT!<br><br>
                        THIS WILL ALSO DELETE ALL<br>
                        OF THE CHARACTER'S CHAT FILES.<br><br></b>`
                );
                break;*/
        }
        $("#char-management-dropdown").prop('selectedIndex', 0);
    });


    $(document).on('click', '.mes_img_enlarge', enlargeMessageImage);
    $(document).on('click', '.mes_img_delete', deleteMessageImage);

    $(window).on('beforeunload', () => {
        cancelTtsPlay();
        if (streamingProcessor) {
            console.log('Page reloaded. Aborting streaming...');
            streamingProcessor.abortController.abort();
        }
    });

    $(document).on('input', '.range-block-counter div[contenteditable="true"]', function () {
        const caretPosition = saveCaretPosition($(this).get(0));
        const myText = $(this).text().trim();
        $(this).text(myText); // trim line breaks and spaces
        const masterSelector = $(this).data('for');
        const masterElement = document.getElementById(masterSelector);

        if (masterElement == null) {
            console.error('Master input element not found for the editable label', masterSelector);
            return;
        }

        const myValue = Number(myText);

        if (Number.isNaN(myValue)) {
            console.warn('Label input is not a valid number. Resetting the value', myText);
            $(masterElement).trigger('input');
            restoreCaretPosition($(this).get(0), caretPosition);
            return;
        }

        const masterMin = Number($(masterElement).attr('min'));
        const masterMax = Number($(masterElement).attr('max'));

        if (myValue < masterMin) {
            console.warn('Label input is less than minimum.', myText, '<', masterMin);
            restoreCaretPosition($(this).get(0), caretPosition);
            return;
        }

        if (myValue > masterMax) {
            console.warn('Label input is more than maximum.', myText, '>', masterMax);
            restoreCaretPosition($(this).get(0), caretPosition);
            return;
        }

        console.debug('Label value OK, setting to the master input control', myText);
        $(masterElement).val(myValue).trigger('input');
        restoreCaretPosition($(this).get(0), caretPosition);
    });

    $(".user_stats_button").on('click', function () {
        userStatsHandler();
    });

    $('#external_import_button').on('click', async () => {
        const html = `<h3>Enter the URL of the content to import</h3>
        Supported sources:<br>
        <ul class="justifyLeft">
            <li>Chub characters (direct link or id)<br>Example: <tt>Anonymous/example-character</tt></li>
            <li>Chub lorebooks (direct link or id)<br>Example: <tt>lorebooks/bartleby/example-lorebook</tt></li>
            <li>More coming soon...</li>
        <ul>`
        const input = await callPopup(html, 'input');

        if (!input) {
            console.debug('Custom content import cancelled');
            return;
        }

        const url = input.trim();
        console.debug('Custom content import started', url);

        const request = await fetch('/import_custom', {
            method: 'POST',
            headers: getRequestHeaders(),
            body: JSON.stringify({ url }),
        });

        if (!request.ok) {
            toastr.info(request.statusText, 'Custom content import failed');
            console.error('Custom content import failed', request.status, request.statusText);
            return;
        }

        const data = await request.blob();
        const customContentType = request.headers.get('X-Custom-Content-Type');
        const fileName = request.headers.get('Content-Disposition').split('filename=')[1].replace(/"/g, '');
        const file = new File([data], fileName, { type: data.type });

        switch (customContentType) {
            case 'character':
                processDroppedFiles([file]);
                break;
            case 'lorebook':
                await importWorldInfo(file);
                break;
            default:
                toastr.warning('Unknown content type');
                console.error('Unknown content type', customContentType);
                break;
        }
    });

    /**
     * Handles the click event for the third-party extension import button.
     * Prompts the user to enter the Git URL of the extension to import.
     * After obtaining the Git URL, makes a POST request to '/get_extension' to import the extension.
     * If the extension is imported successfully, a success message is displayed.
     * If the extension import fails, an error message is displayed and the error is logged to the console.
     * After successfully importing the extension, the extension settings are reloaded and a 'EXTENSION_SETTINGS_LOADED' event is emitted.
     *
     * @listens #third_party_extension_button#click - The click event of the '#third_party_extension_button' element.
     */
    $('#third_party_extension_button').on('click', async () => {
        const html = `<h3>Enter the Git URL of the extension to import</h3>
    <br>
    <p><b>Disclaimer:</b> Please be aware that using external extensions can have unintended side effects and may pose security risks. Always make sure you trust the source before importing an extension. We are not responsible for any damage caused by third-party extensions.</p>
    <br>
    <p>Example: <tt> https://github.com/author/extension-name </tt></p>`
        const input = await callPopup(html, 'input');

        if (!input) {
            console.debug('Extension import cancelled');
            return;
        }

        const url = input.trim();
        console.debug('Extension import started', url);

        const request = await fetch('/get_extension', {
            method: 'POST',
            headers: getRequestHeaders(),
            body: JSON.stringify({ url }),
        });

        if (!request.ok) {
            toastr.info(request.statusText, 'Extension import failed');
            console.error('Extension import failed', request.status, request.statusText);
            return;
        }

        const response = await request.json();
        toastr.success(`Extension "${response.display_name}" by ${response.author} (version ${response.version}) has been imported successfully!`, 'Extension import successful');
        console.debug(`Extension "${response.display_name}" has been imported successfully at ${response.extensionPath}`);
        await loadExtensionSettings(settings);
        eventSource.emit(event_types.EXTENSION_SETTINGS_LOADED);
    });


    const $dropzone = $(document.body);

    $dropzone.on('dragover', (event) => {
        event.preventDefault();
        event.stopPropagation();
        $dropzone.addClass('dragover');
    });

    $dropzone.on('dragleave', (event) => {
        event.preventDefault();
        event.stopPropagation();
        $dropzone.removeClass('dragover');
    });

    $dropzone.on('drop', async (event) => {
        event.preventDefault();
        event.stopPropagation();
        $dropzone.removeClass('dragover');

        const files = Array.from(event.originalEvent.dataTransfer.files);
        if (!files.length) {
            await importFromURL(event.originalEvent.dataTransfer.items, files);
        }
        processDroppedFiles(files);
    });

    function processDroppedFiles(files) {
        const allowedMimeTypes = [
            'application/json',
            'image/png',
            'image/webp',
        ];

        for (const file of files) {
            if (allowedMimeTypes.includes(file.type)) {
                importCharacter(file);
            } else {
                toastr.warning('Unsupported file type: ' + file.name);
            }
        }
    }

    $("#charListGridToggle").on('click', async () => {
        doCharListDisplaySwitch();
    });

    $("#hideCharPanelAvatarButton").on('click', () => {
        $('#avatar-and-name-block').slideToggle()
    });

    // Added here to prevent execution before script.js is loaded and get rid of quirky timeouts
    initRossMods();
});<|MERGE_RESOLUTION|>--- conflicted
+++ resolved
@@ -132,10 +132,7 @@
     PAGINATION_TEMPLATE,
     waitUntilCondition,
     escapeRegex,
-<<<<<<< HEAD
     resetScrollHeight,
-=======
->>>>>>> aa8e0934
 } from "./scripts/utils.js";
 
 import { extension_settings, getContext, loadExtensionSettings, processExtensionHelpers, registerExtensionHelper, runGenerationInterceptors, saveMetadataDebounced } from "./scripts/extensions.js";
