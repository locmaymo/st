import {
    showdown,
    moment,
    Fuse,
    DOMPurify,
    hljs,
    localforage,
    Handlebars,
    DiffMatchPatch,
    SVGInject,
    Popper,
    initLibraryShims,
    slideToggle,
    default as libs,
} from './lib.js';

import { humanizedDateTime, favsToHotswap, getMessageTimeStamp, dragElement, isMobile, initRossMods } from './scripts/RossAscends-mods.js';
import { userStatsHandler, statMesProcess, initStats } from './scripts/stats.js';
import {
    generateKoboldWithStreaming,
    kai_settings,
    loadKoboldSettings,
    formatKoboldUrl,
    getKoboldGenerationData,
    kai_flags,
    setKoboldFlags,
} from './scripts/kai-settings.js';

import {
    textgenerationwebui_settings as textgen_settings,
    loadTextGenSettings,
    generateTextGenWithStreaming,
    getTextGenGenerationData,
    textgen_types,
    getTextGenServer,
    validateTextGenUrl,
    parseTextgenLogprobs,
    parseTabbyLogprobs,
} from './scripts/textgen-settings.js';

import {
    world_info,
    getWorldInfoPrompt,
    getWorldInfoSettings,
    setWorldInfoSettings,
    world_names,
    importEmbeddedWorldInfo,
    checkEmbeddedWorld,
    setWorldInfoButtonClass,
    importWorldInfo,
    wi_anchor_position,
    world_info_include_names,
} from './scripts/world-info.js';

import {
    groups,
    selected_group,
    saveGroupChat,
    getGroups,
    generateGroupWrapper,
    is_group_generating,
    resetSelectedGroup,
    select_group_chats,
    regenerateGroup,
    group_generation_id,
    getGroupChat,
    renameGroupMember,
    createNewGroupChat,
    getGroupAvatar,
    editGroup,
    deleteGroupChat,
    renameGroupChat,
    importGroupChat,
    getGroupBlock,
    getGroupCharacterCards,
    getGroupDepthPrompts,
} from './scripts/group-chats.js';

import {
    collapseNewlines,
    loadPowerUserSettings,
    playMessageSound,
    fixMarkdown,
    power_user,
    persona_description_positions,
    loadMovingUIState,
    getCustomStoppingStrings,
    MAX_CONTEXT_DEFAULT,
    MAX_RESPONSE_DEFAULT,
    renderStoryString,
    sortEntitiesList,
    registerDebugFunction,
    flushEphemeralStoppingStrings,
    context_presets,
    resetMovableStyles,
    forceCharacterEditorTokenize,
    applyPowerUserSettings,
} from './scripts/power-user.js';

import {
    setOpenAIMessageExamples,
    setOpenAIMessages,
    setupChatCompletionPromptManager,
    prepareOpenAIMessages,
    sendOpenAIRequest,
    loadOpenAISettings,
    oai_settings,
    openai_messages_count,
    chat_completion_sources,
    getChatCompletionModel,
    proxies,
    loadProxyPresets,
    selected_proxy,
    initOpenAI,
} from './scripts/openai.js';

import {
    generateNovelWithStreaming,
    getNovelGenerationData,
    getKayraMaxContextTokens,
    getNovelTier,
    loadNovelPreset,
    loadNovelSettings,
    nai_settings,
    adjustNovelInstructionPrompt,
    loadNovelSubscriptionData,
    parseNovelAILogprobs,
} from './scripts/nai-settings.js';

import {
    initBookmarks,
    showBookmarksButtons,
    updateBookmarkDisplay,
} from './scripts/bookmarks.js';

import {
    horde_settings,
    loadHordeSettings,
    generateHorde,
    checkHordeStatus,
    getHordeModels,
    adjustHordeGenerationParams,
    MIN_LENGTH,
} from './scripts/horde.js';

import {
    debounce,
    delay,
    trimToEndSentence,
    countOccurrences,
    isOdd,
    sortMoments,
    timestampToMoment,
    download,
    isDataURL,
    getCharaFilename,
    PAGINATION_TEMPLATE,
    waitUntilCondition,
    escapeRegex,
    resetScrollHeight,
    onlyUnique,
    getBase64Async,
    humanFileSize,
    Stopwatch,
    isValidUrl,
    ensureImageFormatSupported,
    flashHighlight,
    isTrueBoolean,
    toggleDrawer,
    isElementInViewport,
    copyText,
} from './scripts/utils.js';
import { debounce_timeout } from './scripts/constants.js';

import { doDailyExtensionUpdatesCheck, extension_settings, initExtensions, loadExtensionSettings, runGenerationInterceptors, saveMetadataDebounced } from './scripts/extensions.js';
import { COMMENT_NAME_DEFAULT, executeSlashCommandsOnChatInput, getSlashCommandsHelp, initDefaultSlashCommands, isExecutingCommandsFromChatInput, pauseScriptExecution, processChatSlashCommands, stopScriptExecution } from './scripts/slash-commands.js';
import {
    tag_map,
    tags,
    filterByTagState,
    isBogusFolder,
    isBogusFolderOpen,
    chooseBogusFolder,
    getTagBlock,
    loadTagsSettings,
    printTagFilters,
    getTagKeyForEntity,
    printTagList,
    createTagMapFromList,
    renameTagKey,
    importTags,
    tag_filter_type,
    compareTagsForSort,
    initTags,
    applyTagsOnCharacterSelect,
    applyTagsOnGroupSelect,
    tag_import_setting,
} from './scripts/tags.js';
import {
    SECRET_KEYS,
    readSecretState,
    secret_state,
    writeSecret,
} from './scripts/secrets.js';
import { EventEmitter } from './lib/eventemitter.js';
import { markdownExclusionExt } from './scripts/showdown-exclusion.js';
import { markdownUnderscoreExt } from './scripts/showdown-underscore.js';
import { NOTE_MODULE_NAME, initAuthorsNote, metadata_keys, setFloatingPrompt, shouldWIAddPrompt } from './scripts/authors-note.js';
import { registerPromptManagerMigration } from './scripts/PromptManager.js';
import { getRegexedString, regex_placement } from './scripts/extensions/regex/engine.js';
import { initLogprobs, saveLogprobsForActiveMessage } from './scripts/logprobs.js';
import { FILTER_STATES, FILTER_TYPES, FilterHelper, isFilterState } from './scripts/filters.js';
import { getCfgPrompt, getGuidanceScale, initCfg } from './scripts/cfg-scale.js';
import {
    force_output_sequence,
    formatInstructModeChat,
    formatInstructModePrompt,
    formatInstructModeExamples,
    getInstructStoppingSequences,
    autoSelectInstructPreset,
    formatInstructModeSystemPrompt,
    selectInstructPreset,
    instruct_presets,
    selectContextPreset,
} from './scripts/instruct-mode.js';
import { initLocales, t } from './scripts/i18n.js';
import { getFriendlyTokenizerName, getTokenCount, getTokenCountAsync, initTokenizers, saveTokenCache, TOKENIZER_SUPPORTED_KEY } from './scripts/tokenizers.js';
import {
    user_avatar,
    getUserAvatars,
    getUserAvatar,
    setUserAvatar,
    initPersonas,
    setPersonaDescription,
    initUserAvatar,
} from './scripts/personas.js';
import { getBackgrounds, initBackgrounds, loadBackgroundSettings, background_settings } from './scripts/backgrounds.js';
import { hideLoader, showLoader } from './scripts/loader.js';
import { BulkEditOverlay, CharacterContextMenu } from './scripts/BulkEditOverlay.js';
import { loadFeatherlessModels, loadMancerModels, loadOllamaModels, loadTogetherAIModels, loadInfermaticAIModels, loadOpenRouterModels, loadVllmModels, loadAphroditeModels, loadDreamGenModels, initTextGenModels, loadTabbyModels, loadGenericModels } from './scripts/textgen-models.js';
import { appendFileContent, hasPendingFileAttachment, populateFileAttachment, decodeStyleTags, encodeStyleTags, isExternalMediaAllowed, getCurrentEntityId, preserveNeutralChat, restoreNeutralChat } from './scripts/chats.js';
import { getPresetManager, initPresetManager } from './scripts/preset-manager.js';
import { evaluateMacros, getLastMessageId, initMacros } from './scripts/macros.js';
import { currentUser, setUserControls } from './scripts/user.js';
import { POPUP_RESULT, POPUP_TYPE, Popup, callGenericPopup, fixToastrForDialogs } from './scripts/popup.js';
import { renderTemplate, renderTemplateAsync } from './scripts/templates.js';
import { initScrapers } from './scripts/scrapers.js';
import { SlashCommandParser } from './scripts/slash-commands/SlashCommandParser.js';
import { SlashCommand } from './scripts/slash-commands/SlashCommand.js';
import { ARGUMENT_TYPE, SlashCommandArgument, SlashCommandNamedArgument } from './scripts/slash-commands/SlashCommandArgument.js';
import { SlashCommandBrowser } from './scripts/slash-commands/SlashCommandBrowser.js';
import { initCustomSelectedSamplers, validateDisabledSamplers } from './scripts/samplerSelect.js';
import { DragAndDropHandler } from './scripts/dragdrop.js';
import { INTERACTABLE_CONTROL_CLASS, initKeyboard } from './scripts/keyboard.js';
import { initDynamicStyles } from './scripts/dynamic-styles.js';
import { SlashCommandEnumValue, enumTypes } from './scripts/slash-commands/SlashCommandEnumValue.js';
import { commonEnumProviders, enumIcons } from './scripts/slash-commands/SlashCommandCommonEnumsProvider.js';
import { initInputMarkdown } from './scripts/input-md-formatting.js';
import { AbortReason } from './scripts/util/AbortReason.js';
import { initSystemPrompts } from './scripts/sysprompt.js';
import { registerExtensionSlashCommands as initExtensionSlashCommands } from './scripts/extensions-slashcommands.js';
import { ToolManager } from './scripts/tool-calling.js';
import { addShowdownPatch } from './scripts/util/showdown-patch.js';
import { applyBrowserFixes } from './scripts/browser-fixes.js';
import { initServerHistory } from './scripts/server-history.js';
import { initSettingsSearch } from './scripts/setting-search.js';
import { initBulkEdit } from './scripts/bulk-edit.js';
import { deriveTemplatesFromChatTemplate } from './scripts/chat-templates.js';
import { getContext } from './scripts/st-context.js';

// API OBJECT FOR EXTERNAL WIRING
globalThis.SillyTavern = {
    libs,
    getContext,
};

//exporting functions and vars for mods
export {
    user_avatar,
    setUserAvatar,
    getUserAvatars,
    getUserAvatar,
    nai_settings,
    isOdd,
    countOccurrences,
    renderTemplate,
};

/**
 * Wait for page to load before continuing the app initialization.
 */
await new Promise((resolve) => {
    if (document.readyState === 'complete') {
        resolve();
    } else {
        window.addEventListener('load', resolve);
    }
});

showLoader();

// Configure toast library:
toastr.options.escapeHtml = true; // Prevent raw HTML inserts
toastr.options.timeOut = 4000; // How long the toast will display without user interaction
toastr.options.extendedTimeOut = 10000; // How long the toast will display after a user hovers over it
toastr.options.progressBar = true; // Visually indicate how long before a toast expires.
toastr.options.closeButton = true; // enable a close button
toastr.options.positionClass = 'toast-top-center'; // Where to position the toast container
toastr.options.onHidden = () => {
    // If we have any dialog still open, the last "hidden" toastr will remove the toastr-container. We need to keep it alive inside the dialog though
    // so the toasts still show up inside there.
    fixToastrForDialogs();
};

// Allow target="_blank" in links
DOMPurify.addHook('afterSanitizeAttributes', function (node) {
    if ('target' in node) {
        node.setAttribute('target', '_blank');
        node.setAttribute('rel', 'noopener');
    }
});

DOMPurify.addHook('uponSanitizeAttribute', (node, data, config) => {
    if (!config['MESSAGE_SANITIZE']) {
        return;
    }

    /* Retain the classes on UI elements of messages that interact with the main UI */
    const permittedNodeTypes = ['BUTTON', 'DIV'];
    if (config['MESSAGE_ALLOW_SYSTEM_UI'] && node.classList.contains('menu_button') && permittedNodeTypes.includes(node.nodeName)) {
        return;
    }

    switch (data.attrName) {
        case 'class': {
            if (data.attrValue) {
                data.attrValue = data.attrValue.split(' ').map((v) => {
                    if (v.startsWith('fa-') || v.startsWith('note-') || v === 'monospace') {
                        return v;
                    }

                    return 'custom-' + v;
                }).join(' ');
            }
            break;
        }
    }
});

DOMPurify.addHook('uponSanitizeElement', (node, _, config) => {
    if (!config['MESSAGE_SANITIZE']) {
        return;
    }

    // Replace line breaks with <br> in unknown elements
    if (node instanceof HTMLUnknownElement) {
        node.innerHTML = node.innerHTML.replaceAll('\n', '<br>');
    }

    const isMediaAllowed = isExternalMediaAllowed();
    if (isMediaAllowed) {
        return;
    }

    let mediaBlocked = false;

    switch (node.tagName) {
        case 'AUDIO':
        case 'VIDEO':
        case 'SOURCE':
        case 'TRACK':
        case 'EMBED':
        case 'OBJECT':
        case 'IMG': {
            const isExternalUrl = (url) => (url.indexOf('://') > 0 || url.indexOf('//') === 0) && !url.startsWith(window.location.origin);
            const src = node.getAttribute('src');
            const data = node.getAttribute('data');
            const srcset = node.getAttribute('srcset');

            if (srcset) {
                const srcsetUrls = srcset.split(',');

                for (const srcsetUrl of srcsetUrls) {
                    const [url] = srcsetUrl.trim().split(' ');

                    if (isExternalUrl(url)) {
                        console.warn('External media blocked', url);
                        node.remove();
                        mediaBlocked = true;
                        break;
                    }
                }
            }

            if (src && isExternalUrl(src)) {
                console.warn('External media blocked', src);
                mediaBlocked = true;
                node.remove();
            }

            if (data && isExternalUrl(data)) {
                console.warn('External media blocked', data);
                mediaBlocked = true;
                node.remove();
            }

            if (mediaBlocked && (node instanceof HTMLMediaElement)) {
                node.autoplay = false;
                node.pause();
            }
        }
            break;
    }

    if (mediaBlocked) {
        const entityId = getCurrentEntityId();
        const warningShownKey = `mediaWarningShown:${entityId}`;

        if (localStorage.getItem(warningShownKey) === null) {
            const warningToast = toastr.warning(
                t`Use the 'Ext. Media' button to allow it. Click on this message to dismiss.`,
                t`External media has been blocked`,
                {
                    timeOut: 0,
                    preventDuplicates: true,
                    onclick: () => toastr.clear(warningToast),
                },
            );

            localStorage.setItem(warningShownKey, 'true');
        }
    }
});

// Event source init
export const event_types = {
    APP_READY: 'app_ready',
    EXTRAS_CONNECTED: 'extras_connected',
    MESSAGE_SWIPED: 'message_swiped',
    MESSAGE_SENT: 'message_sent',
    MESSAGE_RECEIVED: 'message_received',
    MESSAGE_EDITED: 'message_edited',
    MESSAGE_DELETED: 'message_deleted',
    MESSAGE_UPDATED: 'message_updated',
    MESSAGE_FILE_EMBEDDED: 'message_file_embedded',
    IMPERSONATE_READY: 'impersonate_ready',
    CHAT_CHANGED: 'chat_id_changed',
    GENERATION_AFTER_COMMANDS: 'GENERATION_AFTER_COMMANDS',
    GENERATION_STARTED: 'generation_started',
    GENERATION_STOPPED: 'generation_stopped',
    GENERATION_ENDED: 'generation_ended',
    EXTENSIONS_FIRST_LOAD: 'extensions_first_load',
    EXTENSION_SETTINGS_LOADED: 'extension_settings_loaded',
    SETTINGS_LOADED: 'settings_loaded',
    SETTINGS_UPDATED: 'settings_updated',
    GROUP_UPDATED: 'group_updated',
    MOVABLE_PANELS_RESET: 'movable_panels_reset',
    SETTINGS_LOADED_BEFORE: 'settings_loaded_before',
    SETTINGS_LOADED_AFTER: 'settings_loaded_after',
    CHATCOMPLETION_SOURCE_CHANGED: 'chatcompletion_source_changed',
    CHATCOMPLETION_MODEL_CHANGED: 'chatcompletion_model_changed',
    OAI_PRESET_CHANGED_BEFORE: 'oai_preset_changed_before',
    OAI_PRESET_CHANGED_AFTER: 'oai_preset_changed_after',
    OAI_PRESET_EXPORT_READY: 'oai_preset_export_ready',
    OAI_PRESET_IMPORT_READY: 'oai_preset_import_ready',
    WORLDINFO_SETTINGS_UPDATED: 'worldinfo_settings_updated',
    WORLDINFO_UPDATED: 'worldinfo_updated',
    CHARACTER_EDITED: 'character_edited',
    CHARACTER_PAGE_LOADED: 'character_page_loaded',
    CHARACTER_GROUP_OVERLAY_STATE_CHANGE_BEFORE: 'character_group_overlay_state_change_before',
    CHARACTER_GROUP_OVERLAY_STATE_CHANGE_AFTER: 'character_group_overlay_state_change_after',
    USER_MESSAGE_RENDERED: 'user_message_rendered',
    CHARACTER_MESSAGE_RENDERED: 'character_message_rendered',
    FORCE_SET_BACKGROUND: 'force_set_background',
    CHAT_DELETED: 'chat_deleted',
    CHAT_CREATED: 'chat_created',
    GROUP_CHAT_DELETED: 'group_chat_deleted',
    GROUP_CHAT_CREATED: 'group_chat_created',
    GENERATE_BEFORE_COMBINE_PROMPTS: 'generate_before_combine_prompts',
    GENERATE_AFTER_COMBINE_PROMPTS: 'generate_after_combine_prompts',
    GENERATE_AFTER_DATA: 'generate_after_data',
    GROUP_MEMBER_DRAFTED: 'group_member_drafted',
    WORLD_INFO_ACTIVATED: 'world_info_activated',
    TEXT_COMPLETION_SETTINGS_READY: 'text_completion_settings_ready',
    CHAT_COMPLETION_SETTINGS_READY: 'chat_completion_settings_ready',
    CHAT_COMPLETION_PROMPT_READY: 'chat_completion_prompt_ready',
    CHARACTER_FIRST_MESSAGE_SELECTED: 'character_first_message_selected',
    // TODO: Naming convention is inconsistent with other events
    CHARACTER_DELETED: 'characterDeleted',
    CHARACTER_DUPLICATED: 'character_duplicated',
    /** @deprecated The event is aliased to STREAM_TOKEN_RECEIVED. */
    SMOOTH_STREAM_TOKEN_RECEIVED: 'stream_token_received',
    STREAM_TOKEN_RECEIVED: 'stream_token_received',
    FILE_ATTACHMENT_DELETED: 'file_attachment_deleted',
    WORLDINFO_FORCE_ACTIVATE: 'worldinfo_force_activate',
    OPEN_CHARACTER_LIBRARY: 'open_character_library',
    ONLINE_STATUS_CHANGED: 'online_status_changed',
    IMAGE_SWIPED: 'image_swiped',
    CONNECTION_PROFILE_LOADED: 'connection_profile_loaded',
    TOOL_CALLS_PERFORMED: 'tool_calls_performed',
    TOOL_CALLS_RENDERED: 'tool_calls_rendered',
};

export const eventSource = new EventEmitter();

eventSource.on(event_types.CHAT_CHANGED, processChatSlashCommands);

export const characterGroupOverlay = new BulkEditOverlay();
const characterContextMenu = new CharacterContextMenu(characterGroupOverlay);
eventSource.on(event_types.CHARACTER_PAGE_LOADED, characterGroupOverlay.onPageLoad);
console.debug('Character context menu initialized', characterContextMenu);

// Markdown converter
export let mesForShowdownParse; //intended to be used as a context to compare showdown strings against
/** @type {import('showdown').Converter} */
let converter;

// array for prompt token calculations
console.debug('initializing Prompt Itemization Array on Startup');
const promptStorage = localforage.createInstance({ name: 'SillyTavern_Prompts' });
export let itemizedPrompts = [];

export const systemUserName = 'SillyTavern System';
export const neutralCharacterName = 'Assistant';
let default_user_name = 'User';
export let name1 = default_user_name;
export let name2 = systemUserName;
export let chat = [];
let chatSaveTimeout;
let importFlashTimeout;
export let isChatSaving = false;
let chat_create_date = '';
let firstRun = false;
let settingsReady = false;
let currentVersion = '0.0.0';
let displayVersion = 'SillyTavern';

let generatedPromptCache = '';
let generation_started = new Date();
/** @type {import('./scripts/char-data.js').v1CharData[]} */
export let characters = [];
export let this_chid;
let saveCharactersPage = 0;
export const default_avatar = 'img/ai4.png';
export const system_avatar = 'img/five.png';
export const comment_avatar = 'img/quill.png';
export const default_user_avatar = 'img/user-default.png';
export let CLIENT_VERSION = 'SillyTavern:UNKNOWN:Cohee#1207'; // For Horde header
let optionsPopper = Popper.createPopper(document.getElementById('options_button'), document.getElementById('options'), {
    placement: 'top-start',
});
let exportPopper = Popper.createPopper(document.getElementById('export_button'), document.getElementById('export_format_popup'), {
    placement: 'left',
});
let isExportPopupOpen = false;

// Saved here for performance reasons
const messageTemplate = $('#message_template .mes');
const chatElement = $('#chat');

let dialogueResolve = null;
let dialogueCloseStop = false;
export let chat_metadata = {};
/** @type {StreamingProcessor} */
export let streamingProcessor = null;
let crop_data = undefined;
let is_delete_mode = false;
let fav_ch_checked = false;
let scrollLock = false;
export let abortStatusCheck = new AbortController();
let charDragDropHandler = null;

/** @type {debounce_timeout} The debounce timeout used for chat/settings save. debounce_timeout.long: 1.000 ms */
export const DEFAULT_SAVE_EDIT_TIMEOUT = debounce_timeout.relaxed;
/** @type {debounce_timeout} The debounce timeout used for printing. debounce_timeout.quick: 100 ms */
export const DEFAULT_PRINT_TIMEOUT = debounce_timeout.quick;

export const saveSettingsDebounced = debounce((loopCounter = 0) => saveSettings(loopCounter), DEFAULT_SAVE_EDIT_TIMEOUT);
export const saveCharacterDebounced = debounce(() => $('#create_button').trigger('click'), DEFAULT_SAVE_EDIT_TIMEOUT);

/**
 * Prints the character list in a debounced fashion without blocking, with a delay of 100 milliseconds.
 * Use this function instead of a direct `printCharacters()` whenever the reprinting of the character list is not the primary focus.
 *
 * The printing will also always reprint all filter options of the global list, to keep them up to date.
 */
export const printCharactersDebounced = debounce(() => { printCharacters(false); }, DEFAULT_PRINT_TIMEOUT);

/**
 * @enum {string} System message types
 */
export const system_message_types = {
    HELP: 'help',
    WELCOME: 'welcome',
    GROUP: 'group',
    EMPTY: 'empty',
    GENERIC: 'generic',
    NARRATOR: 'narrator',
    COMMENT: 'comment',
    SLASH_COMMANDS: 'slash_commands',
    FORMATTING: 'formatting',
    HOTKEYS: 'hotkeys',
    MACROS: 'macros',
    WELCOME_PROMPT: 'welcome_prompt',
    ASSISTANT_NOTE: 'assistant_note',
};

/**
 * @enum {number} Extension prompt types
 */
export const extension_prompt_types = {
    NONE: -1,
    IN_PROMPT: 0,
    IN_CHAT: 1,
    BEFORE_PROMPT: 2,
};

/**
 * @enum {number} Extension prompt roles
 */
export const extension_prompt_roles = {
    SYSTEM: 0,
    USER: 1,
    ASSISTANT: 2,
};

export const MAX_INJECTION_DEPTH = 1000;

const SAFETY_CHAT = [
    {
        name: systemUserName,
        force_avatar: system_avatar,
        is_system: true,
        is_user: false,
        create_date: 0,
        mes: 'You deleted a character/chat and arrived back here for safety reasons! Pick another character!',
    },
];

export let system_messages = {};

async function getSystemMessages() {
    system_messages = {
        help: {
            name: systemUserName,
            force_avatar: system_avatar,
            is_user: false,
            is_system: true,
            mes: await renderTemplateAsync('help'),
        },
        slash_commands: {
            name: systemUserName,
            force_avatar: system_avatar,
            is_user: false,
            is_system: true,
            mes: '',
        },
        hotkeys: {
            name: systemUserName,
            force_avatar: system_avatar,
            is_user: false,
            is_system: true,
            mes: await renderTemplateAsync('hotkeys'),
        },
        formatting: {
            name: systemUserName,
            force_avatar: system_avatar,
            is_user: false,
            is_system: true,
            mes: await renderTemplateAsync('formatting'),
        },
        macros: {
            name: systemUserName,
            force_avatar: system_avatar,
            is_user: false,
            is_system: true,
            mes: await renderTemplateAsync('macros'),
        },
        welcome:
        {
            name: systemUserName,
            force_avatar: system_avatar,
            is_user: false,
            is_system: true,
            uses_system_ui: true,
            mes: await renderTemplateAsync('welcome', { displayVersion }),
        },
        group: {
            name: systemUserName,
            force_avatar: system_avatar,
            is_user: false,
            is_system: true,
            is_group: true,
            mes: 'Group chat created. Say \'Hi\' to lovely people!',
        },
        empty: {
            name: systemUserName,
            force_avatar: system_avatar,
            is_user: false,
            is_system: true,
            mes: 'No one hears you. <b>Hint&#58;</b> add more members to the group!',
        },
        generic: {
            name: systemUserName,
            force_avatar: system_avatar,
            is_user: false,
            is_system: true,
            mes: 'Generic system message. User `text` parameter to override the contents',
        },
        welcome_prompt: {
            name: systemUserName,
            force_avatar: system_avatar,
            is_user: false,
            is_system: true,
            mes: await renderTemplateAsync('welcomePrompt'),
            extra: {
                isSmallSys: true,
            },
        },
        assistant_note: {
            name: systemUserName,
            force_avatar: system_avatar,
            is_user: false,
            is_system: true,
            mes: await renderTemplateAsync('assistantNote'),
            extra: {
                isSmallSys: true,
            },
        },
    };
}

// Register configuration migrations
registerPromptManagerMigration();

$(document).ajaxError(function myErrorHandler(_, xhr) {
    // Cohee: CSRF doesn't error out in multiple tabs anymore, so this is unnecessary
    /*
    if (xhr.status == 403) {
        toastr.warning(
            'doubleCsrf errors in console are NORMAL in this case. If you want to run ST in multiple tabs, start the server with --disableCsrf option.',
            'Looks like you\'ve opened SillyTavern in another browser tab',
            { timeOut: 0, extendedTimeOut: 0, preventDuplicates: true },
        );
    } */
});

async function getClientVersion() {
    try {
        const response = await fetch('/version');
        const data = await response.json();
        CLIENT_VERSION = data.agent;
        displayVersion = `SillyTavern ${data.pkgVersion}`;
        currentVersion = data.pkgVersion;

        if (data.gitRevision && data.gitBranch) {
            displayVersion += ` '${data.gitBranch}' (${data.gitRevision})`;
        }

        $('#version_display').text(displayVersion);
        $('#version_display_welcome').text(displayVersion);
    } catch (err) {
        console.error('Couldn\'t get client version', err);
    }
}

export function reloadMarkdownProcessor() {
    converter = new showdown.Converter({
        emoji: true,
        literalMidWordUnderscores: true,
        parseImgDimensions: true,
        tables: true,
        underline: true,
        simpleLineBreaks: true,
        strikethrough: true,
        disableForced4SpacesIndentedSublists: true,
        extensions: [markdownUnderscoreExt()],
    });

    // Inject the dinkus extension after creating the converter
    // Maybe move this into power_user init?
    converter.addExtension(markdownExclusionExt(), 'exclusion');

    return converter;
}

export function getCurrentChatId() {
    if (selected_group) {
        return groups.find(x => x.id == selected_group)?.chat_id;
    }
    else if (this_chid !== undefined) {
        return characters[this_chid]?.chat;
    }
}

export const talkativeness_default = 0.5;
export const depth_prompt_depth_default = 4;
export const depth_prompt_role_default = 'system';
const per_page_default = 50;

var is_advanced_char_open = false;

/**
 * The type of the right menu
 * @typedef {'characters' | 'character_edit' | 'create' | 'group_edit' | 'group_create' | '' } MenuType
 */

/**
 * The type of the right menu that is currently open
 * @type {MenuType}
 */
export let menu_type = '';

export let selected_button = ''; //which button pressed

//create pole save
export let create_save = {
    name: '',
    description: '',
    creator_notes: '',
    post_history_instructions: '',
    character_version: '',
    system_prompt: '',
    tags: '',
    creator: '',
    personality: '',
    first_message: '',
    avatar: '',
    scenario: '',
    mes_example: '',
    world: '',
    talkativeness: talkativeness_default,
    alternate_greetings: [],
    depth_prompt_prompt: '',
    depth_prompt_depth: depth_prompt_depth_default,
    depth_prompt_role: depth_prompt_role_default,
    extensions: {},
};

//animation right menu
export const ANIMATION_DURATION_DEFAULT = 125;
export let animation_duration = ANIMATION_DURATION_DEFAULT;
export let animation_easing = 'ease-in-out';
let popup_type = '';
let chat_file_for_del = '';
export let online_status = 'no_connection';

export let api_server = '';

export let is_send_press = false; //Send generation

let this_del_mes = -1;

//message editing
var this_edit_mes_chname = '';
var this_edit_mes_id;

//settings
export let settings;
export let koboldai_settings;
export let koboldai_setting_names;
var preset_settings = 'gui';
export let amount_gen = 80; //default max length of AI generated responses
export let max_context = 2048;

var swipes = true;
export let extension_prompts = {};

export let main_api;// = "kobold";
//novel settings
export let novelai_settings;
export let novelai_setting_names;
/** @type {AbortController} */
let abortController;

//css
var css_send_form_display = $('<div id=send_form></div>').css('display');

var kobold_horde_model = '';

export let token;

var PromptArrayItemForRawPromptDisplay;
var priorPromptArrayItemForRawPromptDisplay;

/** The tag of the active character. (NOT the id) */
export let active_character = '';
/** The tag of the active group. (Coincidentally also the id) */
export let active_group = '';

export const entitiesFilter = new FilterHelper(printCharactersDebounced);

export function getRequestHeaders(includeContentType = true) {
    return {
        ...(includeContentType ? { 'Content-Type': 'application/json' } : {}),
        'X-CSRF-Token': token,
    };
}

export function getSlideToggleOptions() {
    return {
        miliseconds: animation_duration * 1.5,
        transitionFunction: animation_duration > 0 ? 'ease-in-out' : 'step-start',
    };
}

$.ajaxPrefilter((options, originalOptions, xhr) => {
    xhr.setRequestHeader('X-CSRF-Token', token);
});

/**
 * Pings the STserver to check if it is reachable.
 * @returns {Promise<boolean>} True if the server is reachable, false otherwise.
 */
export async function pingServer() {
    try {
        const result = await fetch('api/ping', {
            method: 'GET',
            headers: getRequestHeaders(),
        });

        if (!result.ok) {
            return false;
        }

        return true;
    } catch (error) {
        console.error('Error pinging server', error);
        return false;
    }
}

async function firstLoadInit() {
    try {
        const tokenResponse = await fetch('/csrf-token');
        const tokenData = await tokenResponse.json();
        token = tokenData.token;
    } catch {
        hideLoader();
        toastr.error(t`Couldn't get CSRF token. Please refresh the page.`, t`Error`, { timeOut: 0, extendedTimeOut: 0, preventDuplicates: true });
        throw new Error('Initialization failed');
    }

    initLibraryShims();
    addShowdownPatch(showdown);
    reloadMarkdownProcessor();
    applyBrowserFixes();
    await getClientVersion();
    await readSecretState();
    await initLocales();
    initDefaultSlashCommands();
    initTextGenModels();
    initOpenAI();
    initSystemPrompts();
    initExtensions();
    initExtensionSlashCommands();
    ToolManager.initToolSlashCommands();
    await initPresetManager();
    await getSystemMessages();
    sendSystemMessage(system_message_types.WELCOME);
    sendSystemMessage(system_message_types.WELCOME_PROMPT);
    await getSettings();
    initKeyboard();
    initDynamicStyles();
    initTags();
    initBookmarks();
    initMacros();
    await getUserAvatars(true, user_avatar);
    await getCharacters();
    await getBackgrounds();
    await initTokenizers();
    initBackgrounds();
    initAuthorsNote();
    initPersonas();
    initRossMods();
    initStats();
    initCfg();
    initLogprobs();
    initInputMarkdown();
    initServerHistory();
    initSettingsSearch();
    initBulkEdit();
    await initScrapers();
    doDailyExtensionUpdatesCheck();
    await hideLoader();
    await fixViewport();
    await eventSource.emit(event_types.APP_READY);
}

async function fixViewport() {
    document.body.style.position = 'absolute';
    await delay(1);
    document.body.style.position = '';
}

function cancelStatusCheck(reason = 'Manually cancelled status check') {
    abortStatusCheck?.abort(new AbortReason(reason));
    abortStatusCheck = new AbortController();
    setOnlineStatus('no_connection');
}

export function displayOnlineStatus() {
    if (online_status == 'no_connection') {
        $('.online_status_indicator').removeClass('success');
        $('.online_status_text').text($('#API-status-top').attr('no_connection_text'));
    } else {
        $('.online_status_indicator').addClass('success');
        $('.online_status_text').text(online_status);
    }
}

/**
 * Sets the duration of JS animations.
 * @param {number} ms Duration in milliseconds. Resets to default if null.
 */
export function setAnimationDuration(ms = null) {
    animation_duration = ms ?? ANIMATION_DURATION_DEFAULT;
    // Set CSS variable to document
    document.documentElement.style.setProperty('--animation-duration', `${animation_duration}ms`);
}

export function setActiveCharacter(entityOrKey) {
    active_character = getTagKeyForEntity(entityOrKey);
}

export function setActiveGroup(entityOrKey) {
    active_group = getTagKeyForEntity(entityOrKey);
}

/**
 * Gets the itemized prompts for a chat.
 * @param {string} chatId Chat ID to load
 */
export async function loadItemizedPrompts(chatId) {
    try {
        if (!chatId) {
            itemizedPrompts = [];
            return;
        }

        itemizedPrompts = await promptStorage.getItem(chatId);

        if (!itemizedPrompts) {
            itemizedPrompts = [];
        }
    } catch {
        console.log('Error loading itemized prompts for chat', chatId);
        itemizedPrompts = [];
    }
}

/**
 * Saves the itemized prompts for a chat.
 * @param {string} chatId Chat ID to save itemized prompts for
 */
export async function saveItemizedPrompts(chatId) {
    try {
        if (!chatId) {
            return;
        }

        await promptStorage.setItem(chatId, itemizedPrompts);
    } catch {
        console.log('Error saving itemized prompts for chat', chatId);
    }
}

/**
 * Replaces the itemized prompt text for a message.
 * @param {number} mesId Message ID to get itemized prompt for
 * @param {string} promptText New raw prompt text
 * @returns
 */
export async function replaceItemizedPromptText(mesId, promptText) {
    if (!Array.isArray(itemizedPrompts)) {
        itemizedPrompts = [];
    }

    const itemizedPrompt = itemizedPrompts.find(x => x.mesId === mesId);

    if (!itemizedPrompt) {
        return;
    }

    itemizedPrompt.rawPrompt = promptText;
}

/**
 * Deletes the itemized prompts for a chat.
 * @param {string} chatId Chat ID to delete itemized prompts for
 */
export async function deleteItemizedPrompts(chatId) {
    try {
        if (!chatId) {
            return;
        }

        await promptStorage.removeItem(chatId);
    } catch {
        console.log('Error deleting itemized prompts for chat', chatId);
    }
}

/**
 * Empties the itemized prompts array and caches.
 */
export async function clearItemizedPrompts() {
    try {
        await promptStorage.clear();
        itemizedPrompts = [];
    } catch {
        console.log('Error clearing itemized prompts');
    }
}

async function getStatusHorde() {
    try {
        const hordeStatus = await checkHordeStatus();
        setOnlineStatus(hordeStatus ? 'Connected' : 'no_connection');
    }
    catch {
        setOnlineStatus('no_connection');
    }

    return resultCheckStatus();
}

async function getStatusKobold() {
    let endpoint = api_server;

    if (!endpoint) {
        console.warn('No endpoint for status check');
        setOnlineStatus('no_connection');
        return resultCheckStatus();
    }

    try {
        const response = await fetch('/api/backends/kobold/status', {
            method: 'POST',
            headers: getRequestHeaders(),
            body: JSON.stringify({
                main_api,
                api_server: endpoint,
            }),
            signal: abortStatusCheck.signal,
        });

        const data = await response.json();

        setOnlineStatus(data?.model ?? 'no_connection');

        if (!data.koboldUnitedVersion) {
            throw new Error('Missing mandatory Kobold version in data:', data);
        }

        // Determine instruct mode preset
        autoSelectInstructPreset(online_status);

        // determine if we can use stop sequence and streaming
        setKoboldFlags(data.koboldUnitedVersion, data.koboldCppVersion);

        // We didn't get a 200 status code, but the endpoint has an explanation. Which means it DID connect, but I digress.
        if (online_status === 'no_connection' && data.response) {
            toastr.error(data.response, t`API Error`, { timeOut: 5000, preventDuplicates: true });
        }
    } catch (err) {
        console.error('Error getting status', err);
        setOnlineStatus('no_connection');
    }

    return resultCheckStatus();
}

async function getStatusTextgen() {
    const url = '/api/backends/text-completions/status';

    const endpoint = getTextGenServer();

    if (!endpoint) {
        console.warn('No endpoint for status check');
        setOnlineStatus('no_connection');
        return resultCheckStatus();
    }

    if ([textgen_types.GENERIC, textgen_types.OOBA].includes(textgen_settings.type) && textgen_settings.bypass_status_check) {
        setOnlineStatus('Status check bypassed');
        return resultCheckStatus();
    }

    try {
        const response = await fetch(url, {
            method: 'POST',
            headers: getRequestHeaders(),
            body: JSON.stringify({
                api_server: endpoint,
                api_type: textgen_settings.type,
            }),
            signal: abortStatusCheck.signal,
        });

        const data = await response.json();

        if (textgen_settings.type === textgen_types.MANCER) {
            loadMancerModels(data?.data);
            setOnlineStatus(textgen_settings.mancer_model);
        } else if (textgen_settings.type === textgen_types.TOGETHERAI) {
            loadTogetherAIModels(data?.data);
            setOnlineStatus(textgen_settings.togetherai_model);
        } else if (textgen_settings.type === textgen_types.OLLAMA) {
            loadOllamaModels(data?.data);
            setOnlineStatus(textgen_settings.ollama_model || 'Connected');
        } else if (textgen_settings.type === textgen_types.INFERMATICAI) {
            loadInfermaticAIModels(data?.data);
            setOnlineStatus(textgen_settings.infermaticai_model);
        } else if (textgen_settings.type === textgen_types.DREAMGEN) {
            loadDreamGenModels(data?.data);
            setOnlineStatus(textgen_settings.dreamgen_model);
        } else if (textgen_settings.type === textgen_types.OPENROUTER) {
            loadOpenRouterModels(data?.data);
            setOnlineStatus(textgen_settings.openrouter_model);
        } else if (textgen_settings.type === textgen_types.VLLM) {
            loadVllmModels(data?.data);
            setOnlineStatus(textgen_settings.vllm_model);
        } else if (textgen_settings.type === textgen_types.APHRODITE) {
            loadAphroditeModels(data?.data);
            setOnlineStatus(textgen_settings.aphrodite_model);
        } else if (textgen_settings.type === textgen_types.FEATHERLESS) {
            loadFeatherlessModels(data?.data);
            setOnlineStatus(textgen_settings.featherless_model);
        } else if (textgen_settings.type === textgen_types.TABBY) {
            loadTabbyModels(data?.data);
            setOnlineStatus(textgen_settings.tabby_model || data?.result);
        } else if (textgen_settings.type === textgen_types.GENERIC) {
            loadGenericModels(data?.data);
            setOnlineStatus(textgen_settings.generic_model || data?.result || 'Connected');
        } else {
            setOnlineStatus(data?.result);
        }

        if (!online_status) {
            setOnlineStatus('no_connection');
        }

        // Determine instruct mode preset
        autoSelectInstructPreset(online_status);

        const supportsTokenization = response.headers.get('x-supports-tokenization') === 'true';
        supportsTokenization ? sessionStorage.setItem(TOKENIZER_SUPPORTED_KEY, 'true') : sessionStorage.removeItem(TOKENIZER_SUPPORTED_KEY);

        const wantsInstructDerivation = (power_user.instruct.enabled && power_user.instruct.derived);
        const wantsContextDerivation = power_user.context_derived;
        const wantsContextSize = power_user.context_size_derived;
        const supportsChatTemplate = [textgen_types.KOBOLDCPP, textgen_types.LLAMACPP].includes(textgen_settings.type);
        if (supportsChatTemplate && (wantsInstructDerivation || wantsContextDerivation || wantsContextSize)) {
            const response = await fetch('/api/backends/text-completions/props', {
                method: 'POST',
                headers: getRequestHeaders(),
                body: JSON.stringify({
                    api_server: endpoint,
                    api_type: textgen_settings.type,
                }),
            });

            if (response.ok) {
                const data = await response.json();
                if (data) {
                    const { chat_template, chat_template_hash } = data;
                    if (wantsContextSize && 'default_generation_settings' in data) {
                        const backend_max_context = data['default_generation_settings']['n_ctx'];
                        const old_value = max_context;
                        if (max_context !== backend_max_context) {
                            setGenerationParamsFromPreset({ max_length: backend_max_context });
                        }
                        if (old_value !== max_context) {
                            console.log(`Auto-switched max context from ${old_value} to ${max_context}`);
                            toastr.info(`${old_value} ⇒ ${max_context}`, 'Context Size Changed');
                        }
                    }
                    console.log(`We have chat template ${chat_template.split('\n')[0]}...`);
                    const templates = await deriveTemplatesFromChatTemplate(chat_template, chat_template_hash);
                    if (templates) {
                        const { context, instruct } = templates;
                        if (wantsContextDerivation) {
                            selectContextPreset(context, { isAuto: true });
                        }
                        if (wantsInstructDerivation) {
                            selectInstructPreset(instruct, { isAuto: true });
                        }
                    }
                }
            }
        }

        // We didn't get a 200 status code, but the endpoint has an explanation. Which means it DID connect, but I digress.
        if (online_status === 'no_connection' && data.response) {
            toastr.error(data.response, t`API Error`, { timeOut: 5000, preventDuplicates: true });
        }
    } catch (err) {
        if (err instanceof AbortReason) {
            console.info('Status check aborted.', err.reason);
        } else {
            console.error('Error getting status', err);

        }
        setOnlineStatus('no_connection');
    }

    return resultCheckStatus();
}

async function getStatusNovel() {
    try {
        const result = await loadNovelSubscriptionData();

        if (!result) {
            throw new Error('Could not load subscription data');
        }

        setOnlineStatus(getNovelTier());
    } catch {
        setOnlineStatus('no_connection');
    }

    resultCheckStatus();
}

export function startStatusLoading() {
    $('.api_loading').show();
    $('.api_button').addClass('disabled');
}

export function stopStatusLoading() {
    $('.api_loading').hide();
    $('.api_button').removeClass('disabled');
}

export function resultCheckStatus() {
    displayOnlineStatus();
    stopStatusLoading();
}

export async function selectCharacterById(id) {
    if (characters[id] === undefined) {
        return;
    }

    if (isChatSaving) {
        toastr.info(t`Please wait until the chat is saved before switching characters.`, t`Your chat is still saving...`);
        return;
    }

    if (selected_group && is_group_generating) {
        return;
    }

    if (selected_group || this_chid !== id) {
        //if clicked on a different character from what was currently selected
        if (!is_send_press) {
            await clearChat();
            cancelTtsPlay();
            resetSelectedGroup();
            this_edit_mes_id = undefined;
            selected_button = 'character_edit';
            this_chid = id;
            chat.length = 0;
            chat_metadata = {};
            await getChat();
        }
    } else {
        //if clicked on character that was already selected
        selected_button = 'character_edit';
        select_selected_character(this_chid);
    }
}

function getBackBlock() {
    const template = $('#bogus_folder_back_template .bogus_folder_select').clone();
    return template;
}

function getEmptyBlock() {
    const icons = ['fa-dragon', 'fa-otter', 'fa-kiwi-bird', 'fa-crow', 'fa-frog'];
    const texts = ['Here be dragons', 'Otterly empty', 'Kiwibunga', 'Pump-a-Rum', 'Croak it'];
    const roll = new Date().getMinutes() % icons.length;
    const emptyBlock = `
    <div class="text_block empty_block">
        <i class="fa-solid ${icons[roll]} fa-4x"></i>
        <h1>${texts[roll]}</h1>
        <p>There are no items to display.</p>
    </div>`;
    return $(emptyBlock);
}

/**
 * @param {number} hidden Number of hidden characters
 */
function getHiddenBlock(hidden) {
    const hiddenBlock = `
    <div class="text_block hidden_block">
        <small>
            <p>${hidden} ${hidden > 1 ? 'characters' : 'character'} hidden.</p>
            <div class="fa-solid fa-circle-info opacity50p" data-i18n="[title]Characters and groups hidden by filters or closed folders" title="Characters and groups hidden by filters or closed folders"></div>
        </small>
    </div>`;
    return $(hiddenBlock);
}

function getCharacterBlock(item, id) {
    let this_avatar = default_avatar;
    if (item.avatar != 'none') {
        this_avatar = getThumbnailUrl('avatar', item.avatar);
    }
    // Populate the template
    const template = $('#character_template .character_select').clone();
    template.attr({ 'chid': id, 'id': `CharID${id}` });
    template.find('img').attr('src', this_avatar).attr('alt', item.name);
    template.find('.avatar').attr('title', `[Character] ${item.name}\nFile: ${item.avatar}`);
    template.find('.ch_name').text(item.name).attr('title', `[Character] ${item.name}`);
    if (power_user.show_card_avatar_urls) {
        template.find('.ch_avatar_url').text(item.avatar);
    }
    template.find('.ch_fav_icon').css('display', 'none');
    template.toggleClass('is_fav', item.fav || item.fav == 'true');
    template.find('.ch_fav').val(item.fav);

    const description = item.data?.creator_notes || '';
    if (description) {
        template.find('.ch_description').text(description);
    }
    else {
        template.find('.ch_description').hide();
    }

    const auxFieldName = power_user.aux_field || 'character_version';
    const auxFieldValue = (item.data && item.data[auxFieldName]) || '';
    if (auxFieldValue) {
        template.find('.character_version').text(auxFieldValue);
    }
    else {
        template.find('.character_version').hide();
    }

    // Display inline tags
    const tagsElement = template.find('.tags');
    printTagList(tagsElement, { forEntityOrKey: id });

    // Add to the list
    return template;
}

/**
 * Prints the global character list, optionally doing a full refresh of the list
 * Use this function whenever the reprinting of the character list is the primary focus, otherwise using `printCharactersDebounced` is preferred for a cleaner, non-blocking experience.
 *
 * The printing will also always reprint all filter options of the global list, to keep them up to date.
 *
 * @param {boolean} fullRefresh - If true, the list is fully refreshed and the navigation is being reset
 */
export async function printCharacters(fullRefresh = false) {
    const storageKey = 'Characters_PerPage';
    const listId = '#rm_print_characters_block';

    let currentScrollTop = $(listId).scrollTop();

    if (fullRefresh) {
        saveCharactersPage = 0;
        currentScrollTop = 0;
        await delay(1);
    }

    // Before printing the personas, we check if we should enable/disable search sorting
    verifyCharactersSearchSortRule();

    // We are actually always reprinting filters, as it "doesn't hurt", and this way they are always up to date
    printTagFilters(tag_filter_type.character);
    printTagFilters(tag_filter_type.group_member);

    // We are also always reprinting the lists on character/group edit window, as these ones doesn't get updated otherwise
    applyTagsOnCharacterSelect();
    applyTagsOnGroupSelect();

    const entities = getEntitiesList({ doFilter: true });

    $('#rm_print_characters_pagination').pagination({
        dataSource: entities,
        pageSize: Number(localStorage.getItem(storageKey)) || per_page_default,
        sizeChangerOptions: [10, 25, 50, 100, 250, 500, 1000],
        pageRange: 1,
        pageNumber: saveCharactersPage || 1,
        position: 'top',
        showPageNumbers: false,
        showSizeChanger: true,
        prevText: '<',
        nextText: '>',
        formatNavigator: PAGINATION_TEMPLATE,
        showNavigator: true,
        callback: function (/** @type {Entity[]} */ data) {
            $(listId).empty();
            if (power_user.bogus_folders && isBogusFolderOpen()) {
                $(listId).append(getBackBlock());
            }
            if (!data.length) {
                $(listId).append(getEmptyBlock());
            }
            let displayCount = 0;
            for (const i of data) {
                switch (i.type) {
                    case 'character':
                        $(listId).append(getCharacterBlock(i.item, i.id));
                        displayCount++;
                        break;
                    case 'group':
                        $(listId).append(getGroupBlock(i.item));
                        displayCount++;
                        break;
                    case 'tag':
                        $(listId).append(getTagBlock(i.item, i.entities, i.hidden, i.isUseless));
                        break;
                }
            }

            const hidden = (characters.length + groups.length) - displayCount;
            if (hidden > 0 && entitiesFilter.hasAnyFilter()) {
                $(listId).append(getHiddenBlock(hidden));
            }

            eventSource.emit(event_types.CHARACTER_PAGE_LOADED);
        },
        afterSizeSelectorChange: function (e) {
            localStorage.setItem(storageKey, e.target.value);
        },
        afterPaging: function (e) {
            saveCharactersPage = e;
        },
        afterRender: function () {
            $(listId).scrollTop(currentScrollTop);
        },
    });

    favsToHotswap();
}

/** Checks the state of the current search, and adds/removes the search sorting option accordingly */
function verifyCharactersSearchSortRule() {
    const searchTerm = entitiesFilter.getFilterData(FILTER_TYPES.SEARCH);
    const searchOption = $('#character_sort_order option[data-field="search"]');
    const selector = $('#character_sort_order');
    const isHidden = searchOption.attr('hidden') !== undefined;

    // If we have a search term, we are displaying the sorting option for it
    if (searchTerm && isHidden) {
        searchOption.removeAttr('hidden');
        searchOption.prop('selected', true);
        flashHighlight(selector);
    }
    // If search got cleared, we make sure to hide the option and go back to the one before
    if (!searchTerm && !isHidden) {
        searchOption.attr('hidden', '');
        $(`#character_sort_order option[data-order="${power_user.sort_order}"][data-field="${power_user.sort_field}"]`).prop('selected', true);
    }
}

/** @typedef {object} Character - A character */
/** @typedef {object} Group - A group */

/**
 * @typedef {object} Entity - Object representing a display entity
 * @property {Character|Group|import('./scripts/tags.js').Tag|*} item - The item
 * @property {string|number} id - The id
 * @property {'character'|'group'|'tag'} type - The type of this entity (character, group, tag)
 * @property {Entity[]?} [entities=null] - An optional list of entities relevant for this item
 * @property {number?} [hidden=null] - An optional number representing how many hidden entities this entity contains
 * @property {boolean?} [isUseless=null] - Specifies if the entity is useless (not relevant, but should still be displayed for consistency) and should be displayed greyed out
 */

/**
 * Converts the given character to its entity representation
 *
 * @param {Character} character - The character
 * @param {string|number} id - The id of this character
 * @returns {Entity} The entity for this character
 */
export function characterToEntity(character, id) {
    return { item: character, id, type: 'character' };
}

/**
 * Converts the given group to its entity representation
 *
 * @param {Group} group - The group
 * @returns {Entity} The entity for this group
 */
export function groupToEntity(group) {
    return { item: group, id: group.id, type: 'group' };
}

/**
 * Converts the given tag to its entity representation
 *
 * @param {import('./scripts/tags.js').Tag} tag - The tag
 * @returns {Entity} The entity for this tag
 */
export function tagToEntity(tag) {
    return { item: structuredClone(tag), id: tag.id, type: 'tag', entities: [] };
}

/**
 * Builds the full list of all entities available
 *
 * They will be correctly marked and filtered.
 *
 * @param {object} param0 - Optional parameters
 * @param {boolean} [param0.doFilter] - Whether this entity list should already be filtered based on the global filters
 * @param {boolean} [param0.doSort] - Whether the entity list should be sorted when returned
 * @returns {Entity[]} All entities
 */
export function getEntitiesList({ doFilter = false, doSort = true } = {}) {
    let entities = [
        ...characters.map((item, index) => characterToEntity(item, index)),
        ...groups.map(item => groupToEntity(item)),
        ...(power_user.bogus_folders ? tags.filter(isBogusFolder).sort(compareTagsForSort).map(item => tagToEntity(item)) : []),
    ];

    // We need to do multiple filter runs in a specific order, otherwise different settings might override each other
    // and screw up tags and search filter, sub lists or similar.
    // The specific filters are written inside the "filterByTagState" method and its different parameters.
    // Generally what we do is the following:
    //   1. First swipe over the list to remove the most obvious things
    //   2. Build sub entity lists for all folders, filtering them similarly to the second swipe
    //   3. We do the last run, where global filters are applied, and the search filters last

    // First run filters, that will hide what should never be displayed
    if (doFilter) {
        entities = filterByTagState(entities);
    }

    // Run over all entities between first and second filter to save some states
    for (const entity of entities) {
        // For folders, we remember the sub entities so they can be displayed later, even if they might be filtered
        // Those sub entities should be filtered and have the search filters applied too
        if (entity.type === 'tag') {
            let subEntities = filterByTagState(entities, { subForEntity: entity, filterHidden: false });
            const subCount = subEntities.length;
            subEntities = filterByTagState(entities, { subForEntity: entity });
            if (doFilter) {
                // sub entities filter "hacked" because folder filter should not be applied there, so even in "only folders" mode characters show up
                subEntities = entitiesFilter.applyFilters(subEntities, { clearScoreCache: false, tempOverrides: { [FILTER_TYPES.FOLDER]: FILTER_STATES.UNDEFINED }, clearFuzzySearchCaches: false });
            }
            if (doSort) {
                sortEntitiesList(subEntities, false);
            }
            entity.entities = subEntities;
            entity.hidden = subCount - subEntities.length;
        }
    }

    // Second run filters, hiding whatever should be filtered later
    if (doFilter) {
        const beforeFinalEntities = filterByTagState(entities, { globalDisplayFilters: true });
        entities = entitiesFilter.applyFilters(beforeFinalEntities, { clearFuzzySearchCaches: false });

        // Magic for folder filter. If that one is enabled, and no folders are display anymore, we remove that filter to actually show the characters.
        if (isFilterState(entitiesFilter.getFilterData(FILTER_TYPES.FOLDER), FILTER_STATES.SELECTED) && entities.filter(x => x.type == 'tag').length == 0) {
            entities = entitiesFilter.applyFilters(beforeFinalEntities, { tempOverrides: { [FILTER_TYPES.FOLDER]: FILTER_STATES.UNDEFINED }, clearFuzzySearchCaches: false });
        }
    }

    // Final step, updating some properties after the last filter run
    const nonTagEntitiesCount = entities.filter(entity => entity.type !== 'tag').length;
    for (const entity of entities) {
        if (entity.type === 'tag') {
            if (entity.entities?.length == nonTagEntitiesCount) entity.isUseless = true;
        }
    }

    // Sort before returning if requested
    if (doSort) {
        sortEntitiesList(entities, false);
    }
    entitiesFilter.clearFuzzySearchCaches();
    return entities;
}

export async function getOneCharacter(avatarUrl) {
    const response = await fetch('/api/characters/get', {
        method: 'POST',
        headers: getRequestHeaders(),
        body: JSON.stringify({
            avatar_url: avatarUrl,
        }),
    });

    if (response.ok) {
        const getData = await response.json();
        getData['name'] = DOMPurify.sanitize(getData['name']);
        getData['chat'] = String(getData['chat']);

        const indexOf = characters.findIndex(x => x.avatar === avatarUrl);

        if (indexOf !== -1) {
            characters[indexOf] = getData;
        } else {
            toastr.error(t`Character ${avatarUrl} not found in the list`, t`Error`, { timeOut: 5000, preventDuplicates: true });
        }
    }
}

function getCharacterSource(chId = this_chid) {
    const character = characters[chId];

    if (!character) {
        return '';
    }

    const chubId = characters[chId]?.data?.extensions?.chub?.full_path;

    if (chubId) {
        return `https://chub.ai/characters/${chubId}`;
    }

    const pygmalionId = characters[chId]?.data?.extensions?.pygmalion_id;

    if (pygmalionId) {
        return `https://pygmalion.chat/${pygmalionId}`;
    }

    const githubRepo = characters[chId]?.data?.extensions?.github_repo;

    if (githubRepo) {
        return `https://github.com/${githubRepo}`;
    }

    const sourceUrl = characters[chId]?.data?.extensions?.source_url;

    if (sourceUrl) {
        return sourceUrl;
    }

    const risuId = characters[chId]?.data?.extensions?.risuai?.source;

    if (Array.isArray(risuId) && risuId.length && typeof risuId[0] === 'string' && risuId[0].startsWith('risurealm:')) {
        const realmId = risuId[0].split(':')[1];
        return `https://realm.risuai.net/character/${realmId}`;
    }

    return '';
}

export async function getCharacters() {
    const response = await fetch('/api/characters/all', {
        method: 'POST',
        headers: getRequestHeaders(),
        body: JSON.stringify({
            '': '',
        }),
    });
    if (response.ok === true) {
        characters.splice(0, characters.length);
        const getData = await response.json();
        for (let i = 0; i < getData.length; i++) {
            characters[i] = getData[i];
            characters[i]['name'] = DOMPurify.sanitize(characters[i]['name']);

            // For dropped-in cards
            if (!characters[i]['chat']) {
                characters[i]['chat'] = `${characters[i]['name']} - ${humanizedDateTime()}`;
            }

            characters[i]['chat'] = String(characters[i]['chat']);
        }
        if (this_chid !== undefined) {
            $('#avatar_url_pole').val(characters[this_chid].avatar);
        }

        await getGroups();
        await printCharacters(true);
    }
}

async function delChat(chatfile) {
    const response = await fetch('/api/chats/delete', {
        method: 'POST',
        headers: getRequestHeaders(),
        body: JSON.stringify({
            chatfile: chatfile,
            avatar_url: characters[this_chid].avatar,
        }),
    });
    if (response.ok === true) {
        // choose another chat if current was deleted
        const name = chatfile.replace('.jsonl', '');
        if (name === characters[this_chid].chat) {
            chat_metadata = {};
            await replaceCurrentChat();
        }
        await eventSource.emit(event_types.CHAT_DELETED, name);
    }
}

export async function replaceCurrentChat() {
    await clearChat();
    chat.length = 0;

    const chatsResponse = await fetch('/api/characters/chats', {
        method: 'POST',
        headers: getRequestHeaders(),
        body: JSON.stringify({ avatar_url: characters[this_chid].avatar }),
    });

    if (chatsResponse.ok) {
        const chats = Object.values(await chatsResponse.json());
        chats.sort((a, b) => sortMoments(timestampToMoment(a.last_mes), timestampToMoment(b.last_mes)));

        // pick existing chat
        if (chats.length && typeof chats[0] === 'object') {
            characters[this_chid].chat = chats[0].file_name.replace('.jsonl', '');
            $('#selected_chat_pole').val(characters[this_chid].chat);
            saveCharacterDebounced();
            await getChat();
        }

        // start new chat
        else {
            characters[this_chid].chat = `${name2} - ${humanizedDateTime()}`;
            $('#selected_chat_pole').val(characters[this_chid].chat);
            saveCharacterDebounced();
            await getChat();
        }
    }
}

export function showMoreMessages(messagesToLoad = null) {
    const firstDisplayedMesId = $('#chat').children('.mes').first().attr('mesid');
    let messageId = Number(firstDisplayedMesId);
    let count = messagesToLoad || power_user.chat_truncation || Number.MAX_SAFE_INTEGER;

    // If there are no messages displayed, or the message somehow has no mesid, we default to one higher than last message id,
    // so the first "new" message being shown will be the last available message
    if (isNaN(messageId)) {
        messageId = getLastMessageId() + 1;
    }

    console.debug('Inserting messages before', messageId, 'count', count, 'chat length', chat.length);
    const prevHeight = $('#chat').prop('scrollHeight');
    const isButtonInView = isElementInViewport($('#show_more_messages')[0]);

    while (messageId > 0 && count > 0) {
        let newMessageId = messageId - 1;
        addOneMessage(chat[newMessageId], { insertBefore: messageId >= chat.length ? null : messageId, scroll: false, forceId: newMessageId });
        count--;
        messageId--;
    }

    if (messageId == 0) {
        $('#show_more_messages').remove();
    }

    if (isButtonInView) {
        const newHeight = $('#chat').prop('scrollHeight');
        $('#chat').scrollTop(newHeight - prevHeight);
    }
}

export async function printMessages() {
    let startIndex = 0;
    let count = power_user.chat_truncation || Number.MAX_SAFE_INTEGER;

    if (chat.length > count) {
        startIndex = chat.length - count;
        $('#chat').append('<div id="show_more_messages">Show more messages</div>');
    }

    for (let i = startIndex; i < chat.length; i++) {
        const item = chat[i];
        addOneMessage(item, { scroll: false, forceId: i, showSwipes: false });
    }

    // Scroll to bottom when all images are loaded
    const images = document.querySelectorAll('#chat .mes img');
    let imagesLoaded = 0;

    for (let i = 0; i < images.length; i++) {
        const image = images[i];
        if (image instanceof HTMLImageElement) {
            if (image.complete) {
                incrementAndCheck();
            } else {
                image.addEventListener('load', incrementAndCheck);
            }
        }
    }

    $('#chat .mes').removeClass('last_mes');
    $('#chat .mes').last().addClass('last_mes');
    hideSwipeButtons();
    showSwipeButtons();
    scrollChatToBottom();

    function incrementAndCheck() {
        imagesLoaded++;
        if (imagesLoaded === images.length) {
            scrollChatToBottom();
        }
    }
}

export async function clearChat() {
    closeMessageEditor();
    extension_prompts = {};
    if (is_delete_mode) {
        $('#dialogue_del_mes_cancel').trigger('click');
    }
    $('#chat').children().remove();
    if ($('.zoomed_avatar[forChar]').length) {
        console.debug('saw avatars to remove');
        $('.zoomed_avatar[forChar]').remove();
    } else { console.debug('saw no avatars'); }

    await saveItemizedPrompts(getCurrentChatId());
    itemizedPrompts = [];
}

export async function deleteLastMessage() {
    chat.length = chat.length - 1;
    $('#chat').children('.mes').last().remove();
    await eventSource.emit(event_types.MESSAGE_DELETED, chat.length);
}

export async function reloadCurrentChat() {
    preserveNeutralChat();
    await clearChat();
    chat.length = 0;

    if (selected_group) {
        await getGroupChat(selected_group, true);
    }
    else if (this_chid !== undefined) {
        await getChat();
    }
    else {
        resetChatState();
        restoreNeutralChat();
        await getCharacters();
        await printMessages();
        await eventSource.emit(event_types.CHAT_CHANGED, getCurrentChatId());
    }

    hideSwipeButtons();
    showSwipeButtons();
}

/**
 * Send the message currently typed into the chat box.
 */
export async function sendTextareaMessage() {
    if (is_send_press) return;
    if (isExecutingCommandsFromChatInput) return;
    if (this_edit_mes_id) return; // don't proceed if editing a message

    let generateType;
    // "Continue on send" is activated when the user hits "send" (or presses enter) on an empty chat box, and the last
    // message was sent from a character (not the user or the system).
    const textareaText = String($('#send_textarea').val());
    if (power_user.continue_on_send &&
        !hasPendingFileAttachment() &&
        !textareaText &&
        !selected_group &&
        chat.length &&
        !chat[chat.length - 1]['is_user'] &&
        !chat[chat.length - 1]['is_system']
    ) {
        generateType = 'continue';
    }

    if (textareaText && !selected_group && this_chid === undefined && name2 !== neutralCharacterName) {
        await newAssistantChat();
    }

    Generate(generateType);
}

/**
 * Formats the message text into an HTML string using Markdown and other formatting.
 * @param {string} mes Message text
 * @param {string} ch_name Character name
 * @param {boolean} isSystem If the message was sent by the system
 * @param {boolean} isUser If the message was sent by the user
 * @param {number} messageId Message index in chat array
 * @param {object} [sanitizerOverrides] DOMPurify sanitizer option overrides
 * @returns {string} HTML string
 */
export function messageFormatting(mes, ch_name, isSystem, isUser, messageId, sanitizerOverrides = {}) {
    if (!mes) {
        return '';
    }

    if (Number(messageId) === 0 && !isSystem && !isUser) {
        const mesBeforeReplace = mes;
        const chatMessage = chat[messageId];
        mes = substituteParams(mes, undefined, ch_name);
        if (chatMessage && chatMessage.mes === mesBeforeReplace && chatMessage.extra?.display_text !== mesBeforeReplace) {
            chatMessage.mes = mes;
        }
    }

    mesForShowdownParse = mes;

    // Force isSystem = false on comment messages so they get formatted properly
    if (ch_name === COMMENT_NAME_DEFAULT && isSystem && !isUser) {
        isSystem = false;
    }

    // Let hidden messages have markdown
    if (isSystem && ch_name !== systemUserName) {
        isSystem = false;
    }

    // Prompt bias replacement should be applied on the raw message
    if (!power_user.show_user_prompt_bias && ch_name && !isUser && !isSystem) {
        mes = mes.replaceAll(substituteParams(power_user.user_prompt_bias), '');
    }

    if (!isSystem) {
        function getRegexPlacement() {
            try {
                if (isUser) {
                    return regex_placement.USER_INPUT;
                } else if (chat[messageId]?.extra?.type === 'narrator') {
                    return regex_placement.SLASH_COMMAND;
                } else {
                    return regex_placement.AI_OUTPUT;
                }
            } catch {
                return regex_placement.AI_OUTPUT;
            }
        }

        const regexPlacement = getRegexPlacement();
        const usableMessages = chat.map((x, index) => ({ message: x, index: index })).filter(x => !x.message.is_system);
        const indexOf = usableMessages.findIndex(x => x.index === Number(messageId));
        const depth = messageId >= 0 && indexOf !== -1 ? (usableMessages.length - indexOf - 1) : undefined;

        // Always override the character name
        mes = getRegexedString(mes, regexPlacement, {
            characterOverride: ch_name,
            isMarkdown: true,
            depth: depth,
        });
    }

    if (power_user.auto_fix_generated_markdown) {
        mes = fixMarkdown(mes, true);
    }

    if (!isSystem && power_user.encode_tags) {
        mes = mes.replaceAll('<', '&lt;').replaceAll('>', '&gt;');
    }

    if (!isSystem) {
        // Save double quotes in tags as a special character to prevent them from being encoded
        if (!power_user.encode_tags) {
            mes = mes.replace(/<([^>]+)>/g, function (_, contents) {
                return '<' + contents.replace(/"/g, '\ufffe') + '>';
            });
        }

        mes = mes.replace(
            /```[\s\S]*?```|``[\s\S]*?``|`[\s\S]*?`|(".*?")|(\u201C.*?\u201D)|(\u00AB.*?\u00BB)|(\u300C.*?\u300D)|(\u300E.*?\u300F)|(\uFF02.*?\uFF02)/gm,
            function (match, p1, p2, p3, p4, p5, p6) {
                if (p1) {
                    // English double quotes
                    return `<q>"${p1.slice(1, -1)}"</q>`;
                } else if (p2) {
                    // Curly double quotes “ ”
                    return `<q>“${p2.slice(1, -1)}”</q>`;
                } else if (p3) {
                    // Guillemets « »
                    return `<q>«${p3.slice(1, -1)}»</q>`;
                } else if (p4) {
                    // Corner brackets 「 」
                    return `<q>「${p4.slice(1, -1)}」</q>`;
                } else if (p5) {
                    // White corner brackets 『 』
                    return `<q>『${p5.slice(1, -1)}』</q>`;
                } else if (p6) {
                    // Fullwidth quotes ＂ ＂
                    return `<q>＂${p6.slice(1, -1)}＂</q>`;
                } else {
                    // Return the original match if no quotes are found
                    return match;
                }
            },
        );

        // Restore double quotes in tags
        if (!power_user.encode_tags) {
            mes = mes.replace(/\ufffe/g, '"');
        }

        mes = mes.replaceAll('\\begin{align*}', '$$');
        mes = mes.replaceAll('\\end{align*}', '$$');
        mes = converter.makeHtml(mes);

        mes = mes.replace(/<code(.*)>[\s\S]*?<\/code>/g, function (match) {
            // Firefox creates extra newlines from <br>s in code blocks, so we replace them before converting newlines to <br>s.
            return match.replace(/\n/gm, '\u0000');
        });
        mes = mes.replace(/\u0000/g, '\n'); // Restore converted newlines
        mes = mes.trim();

        mes = mes.replace(/<code(.*)>[\s\S]*?<\/code>/g, function (match) {
            return match.replace(/&amp;/g, '&');
        });
    }

    if (!power_user.allow_name2_display && ch_name && !isUser && !isSystem) {
        mes = mes.replace(new RegExp(`(^|\n)${escapeRegex(ch_name)}:`, 'g'), '$1');
    }

    /** @type {import('dompurify').Config & { RETURN_DOM_FRAGMENT: false; RETURN_DOM: false }} */
    const config = {
        RETURN_DOM: false,
        RETURN_DOM_FRAGMENT: false,
        RETURN_TRUSTED_TYPE: false,
        MESSAGE_SANITIZE: true,
        ADD_TAGS: ['custom-style'],
        ...sanitizerOverrides,
    };
    mes = encodeStyleTags(mes);
    mes = DOMPurify.sanitize(mes, config);
    mes = decodeStyleTags(mes);

    return mes;
}

/**
 * Inserts or replaces an SVG icon adjacent to the provided message's timestamp.
 *
 * If the `extra.api` is "openai" and `extra.model` contains the substring "claude",
 * the function fetches the "claude.svg". Otherwise, it fetches the SVG named after
 * the value in `extra.api`.
 *
 * @param {JQuery<HTMLElement>} mes - The message element containing the timestamp where the icon should be inserted or replaced.
 * @param {Object} extra - Contains the API and model details.
 * @param {string} extra.api - The name of the API, used to determine which SVG to fetch.
 * @param {string} extra.model - The model name, used to check for the substring "claude".
 */
function insertSVGIcon(mes, extra) {
    // Determine the SVG filename
    let modelName;

    // Claude on OpenRouter or Anthropic
    if (extra.api === 'openai' && extra.model?.toLowerCase().includes('claude')) {
        modelName = 'claude';
    }
    // OpenAI on OpenRouter
    else if (extra.api === 'openai' && extra.model?.toLowerCase().includes('openai')) {
        modelName = 'openai';
    }
    // OpenRouter website model or other models
    else if (extra.api === 'openai' && (extra.model === null || extra.model?.toLowerCase().includes('/'))) {
        modelName = 'openrouter';
    }
    // Everything else
    else {
        modelName = extra.api;
    }

    const image = new Image();
    // Add classes for styling and identification
    image.classList.add('icon-svg', 'timestamp-icon');
    image.src = `/img/${modelName}.svg`;
    image.title = `${extra?.api ? extra.api + ' - ' : ''}${extra?.model ?? ''}`;

    image.onload = async function () {
        // Check if an SVG already exists adjacent to the timestamp
        let existingSVG = mes.find('.timestamp').next('.timestamp-icon');

        if (existingSVG.length) {
            // Replace existing SVG
            existingSVG.replaceWith(image);
        } else {
            // Append the new SVG if none exists
            mes.find('.timestamp').after(image);
        }

        await SVGInject(image);
    };
}


function getMessageFromTemplate({
    mesId,
    swipeId,
    characterName,
    isUser,
    avatarImg,
    bias,
    isSystem,
    title,
    timerValue,
    timerTitle,
    bookmarkLink,
    forceAvatar,
    timestamp,
    tokenCount,
    extra,
}) {
    const mes = messageTemplate.clone();
    mes.attr({
        'mesid': mesId,
        'swipeid': swipeId,
        'ch_name': characterName,
        'is_user': isUser,
        'is_system': !!isSystem,
        'bookmark_link': bookmarkLink,
        'force_avatar': !!forceAvatar,
        'timestamp': timestamp,
    });
    mes.find('.avatar img').attr('src', avatarImg);
    mes.find('.ch_name .name_text').text(characterName);
    mes.find('.mes_bias').html(bias);
    mes.find('.timestamp').text(timestamp).attr('title', `${extra?.api ? extra.api + ' - ' : ''}${extra?.model ?? ''}`);
    mes.find('.mesIDDisplay').text(`#${mesId}`);
    tokenCount && mes.find('.tokenCounterDisplay').text(`${tokenCount}t`);
    title && mes.attr('title', title);
    timerValue && mes.find('.mes_timer').attr('title', timerTitle).text(timerValue);
    bookmarkLink && updateBookmarkDisplay(mes);

    if (power_user.timestamp_model_icon && extra?.api) {
        insertSVGIcon(mes, extra);
    }

    return mes;
}

export function updateMessageBlock(messageId, message) {
    const messageElement = $(`#chat [mesid="${messageId}"]`);
    const text = message?.extra?.display_text ?? message.mes;
    messageElement.find('.mes_text').html(messageFormatting(text, message.name, message.is_system, message.is_user, messageId));
    addCopyToCodeBlocks(messageElement);
    appendMediaToMessage(message, messageElement);
}

/**
 * Appends image or file to the message element.
 * @param {object} mes Message object
 * @param {JQuery<HTMLElement>} messageElement Message element
 * @param {boolean} [adjustScroll=true] Whether to adjust the scroll position after appending the media
 */
export function appendMediaToMessage(mes, messageElement, adjustScroll = true) {
    // Add image to message
    if (mes.extra?.image) {
        const container = messageElement.find('.mes_img_container');
        const chatHeight = $('#chat').prop('scrollHeight');
        const image = messageElement.find('.mes_img');
        const text = messageElement.find('.mes_text');
        const isInline = !!mes.extra?.inline_image;
        image.off('load').on('load', function () {
            if (!adjustScroll) {
                return;
            }
            const scrollPosition = $('#chat').scrollTop();
            const newChatHeight = $('#chat').prop('scrollHeight');
            const diff = newChatHeight - chatHeight;
            $('#chat').scrollTop(scrollPosition + diff);
        });
        image.attr('src', mes.extra?.image);
        image.attr('title', mes.extra?.title || mes.title || '');
        container.addClass('img_extra');
        image.toggleClass('img_inline', isInline);
        text.toggleClass('displayNone', !isInline);

        const imageSwipes = mes.extra.image_swipes;
        if (Array.isArray(imageSwipes) && imageSwipes.length > 0) {
            container.addClass('img_swipes');
            const counter = container.find('.mes_img_swipe_counter');
            const currentImage = imageSwipes.indexOf(mes.extra.image) + 1;
            counter.text(`${currentImage}/${imageSwipes.length}`);

            const swipeLeft = container.find('.mes_img_swipe_left');
            swipeLeft.off('click').on('click', function () {
                eventSource.emit(event_types.IMAGE_SWIPED, { message: mes, element: messageElement, direction: 'left' });
            });

            const swipeRight = container.find('.mes_img_swipe_right');
            swipeRight.off('click').on('click', function () {
                eventSource.emit(event_types.IMAGE_SWIPED, { message: mes, element: messageElement, direction: 'right' });
            });
        }
    }

    // Add file to message
    if (mes.extra?.file) {
        messageElement.find('.mes_file_container').remove();
        const messageId = messageElement.attr('mesid');
        const template = $('#message_file_template .mes_file_container').clone();
        template.find('.mes_file_name').text(mes.extra.file.name);
        template.find('.mes_file_size').text(humanFileSize(mes.extra.file.size));
        template.find('.mes_file_download').attr('mesid', messageId);
        template.find('.mes_file_delete').attr('mesid', messageId);
        messageElement.find('.mes_block').append(template);
    } else {
        messageElement.find('.mes_file_container').remove();
    }
}

/**
 * @deprecated Use appendMediaToMessage instead.
 */
export function appendImageToMessage(mes, messageElement) {
    appendMediaToMessage(mes, messageElement);
}

export function addCopyToCodeBlocks(messageElement) {
    const codeBlocks = $(messageElement).find('pre code');
    for (let i = 0; i < codeBlocks.length; i++) {
        hljs.highlightElement(codeBlocks.get(i));
        const copyButton = document.createElement('i');
        copyButton.classList.add('fa-solid', 'fa-copy', 'code-copy', 'interactable');
        copyButton.title = 'Copy code';
        codeBlocks.get(i).appendChild(copyButton);
        copyButton.addEventListener('pointerup', async function () {
            const text = codeBlocks.get(i).innerText;
            await copyText(text);
            toastr.info(t`Copied!`, '', { timeOut: 2000 });
        });
    }
}


/**
 * Adds a single message to the chat.
 * @param {object} mes Message object
 * @param {object} [options] Options
 * @param {string} [options.type='normal'] Message type
 * @param {number} [options.insertAfter=null] Message ID to insert the new message after
 * @param {boolean} [options.scroll=true] Whether to scroll to the new message
 * @param {number} [options.insertBefore=null] Message ID to insert the new message before
 * @param {number} [options.forceId=null] Force the message ID
 * @param {boolean} [options.showSwipes=true] Whether to show swipe buttons
 * @returns {void}
 */
export function addOneMessage(mes, { type = 'normal', insertAfter = null, scroll = true, insertBefore = null, forceId = null, showSwipes = true } = {}) {
    let messageText = mes['mes'];
    const momentDate = timestampToMoment(mes.send_date);
    const timestamp = momentDate.isValid() ? momentDate.format('LL LT') : '';

    if (mes?.extra?.display_text) {
        messageText = mes.extra.display_text;
    }

    // Forbidden black magic
    // This allows to use "continue" on user messages
    if (type === 'swipe' && mes.swipe_id === undefined) {
        mes.swipe_id = 0;
        mes.swipes = [mes.mes];
    }

    let avatarImg = getUserAvatar(user_avatar);
    const isSystem = mes.is_system;
    const title = mes.title;
    generatedPromptCache = '';

    //for non-user mesages
    if (!mes['is_user']) {
        if (mes.force_avatar) {
            avatarImg = mes.force_avatar;
        } else if (this_chid === undefined) {
            avatarImg = system_avatar;
        } else {
            if (characters[this_chid].avatar !== 'none') {
                avatarImg = getThumbnailUrl('avatar', characters[this_chid].avatar);
            } else {
                avatarImg = default_avatar;
            }
        }
        //old processing:
        //if messge is from sytem, use the name provided in the message JSONL to proceed,
        //if not system message, use name2 (char's name) to proceed
        //characterName = mes.is_system || mes.force_avatar ? mes.name : name2;
    } else if (mes['is_user'] && mes['force_avatar']) {
        // Special case for persona images.
        avatarImg = mes['force_avatar'];
    }

    // if mes.uses_system_ui is true, set an override on the sanitizer options
    const sanitizerOverrides = mes.uses_system_ui ? { MESSAGE_ALLOW_SYSTEM_UI: true } : {};

    messageText = messageFormatting(
        messageText,
        mes.name,
        isSystem,
        mes.is_user,
        chat.indexOf(mes),
        sanitizerOverrides,
    );
    const bias = messageFormatting(mes.extra?.bias ?? '', '', false, false, -1);
    let bookmarkLink = mes?.extra?.bookmark_link ?? '';

    let params = {
        mesId: forceId ?? chat.length - 1,
        swipeId: mes.swipe_id ?? 0,
        characterName: mes.name,
        isUser: mes.is_user,
        avatarImg: avatarImg,
        bias: bias,
        isSystem: isSystem,
        title: title,
        bookmarkLink: bookmarkLink,
        forceAvatar: mes.force_avatar,
        timestamp: timestamp,
        extra: mes.extra,
        tokenCount: mes.extra?.token_count ?? 0,
        ...formatGenerationTimer(mes.gen_started, mes.gen_finished, mes.extra?.token_count),
    };

    const renderedMessage = getMessageFromTemplate(params);

    if (type !== 'swipe') {
        if (!insertAfter && !insertBefore) {
            chatElement.append(renderedMessage);
        }
        else if (insertAfter) {
            const target = chatElement.find(`.mes[mesid="${insertAfter}"]`);
            $(renderedMessage).insertAfter(target);
        } else {
            const target = chatElement.find(`.mes[mesid="${insertBefore}"]`);
            $(renderedMessage).insertBefore(target);
        }
    }

    // Callers push the new message to chat before calling addOneMessage
    const newMessageId = typeof forceId == 'number' ? forceId : chat.length - 1;

    const newMessage = $(`#chat [mesid="${newMessageId}"]`);
    const isSmallSys = mes?.extra?.isSmallSys;

    if (isSmallSys === true) {
        newMessage.addClass('smallSysMes');
    }

    if (Array.isArray(mes?.extra?.tool_invocations)) {
        newMessage.addClass('toolCall');
    }

    //shows or hides the Prompt display button
    let mesIdToFind = type === 'swipe' ? params.mesId - 1 : params.mesId;  //Number(newMessage.attr('mesId'));

    //if we have itemized messages, and the array isn't null..
    if (params.isUser === false && Array.isArray(itemizedPrompts) && itemizedPrompts.length > 0) {
        const itemizedPrompt = itemizedPrompts.find(x => Number(x.mesId) === Number(mesIdToFind));
        if (itemizedPrompt) {
            newMessage.find('.mes_prompt').show();
        }
    }

    newMessage.find('.avatar img').on('error', function () {
        $(this).hide();
        $(this).parent().html('<div class="missing-avatar fa-solid fa-user-slash"></div>');
    });

    if (type === 'swipe') {
        const swipeMessage = chatElement.find(`[mesid="${chat.length - 1}"]`);
        swipeMessage.attr('swipeid', params.swipeId);
        swipeMessage.find('.mes_text').html(messageText).attr('title', title);
        swipeMessage.find('.timestamp').text(timestamp).attr('title', `${params.extra.api} - ${params.extra.model}`);
        appendMediaToMessage(mes, swipeMessage);
        if (power_user.timestamp_model_icon && params.extra?.api) {
            insertSVGIcon(swipeMessage, params.extra);
        }

        if (mes.swipe_id == mes.swipes.length - 1) {
            swipeMessage.find('.mes_timer').text(params.timerValue).attr('title', params.timerTitle);
            swipeMessage.find('.tokenCounterDisplay').text(`${params.tokenCount}t`);
        } else {
            swipeMessage.find('.mes_timer').empty();
            swipeMessage.find('.tokenCounterDisplay').empty();
        }
    } else {
        const messageId = forceId ?? chat.length - 1;
        chatElement.find(`[mesid="${messageId}"] .mes_text`).append(messageText);
        appendMediaToMessage(mes, newMessage);
        showSwipes && hideSwipeButtons();
    }

    addCopyToCodeBlocks(newMessage);

    // Set the swipes counter for past messages, only visible if 'Show Swipes on All Message' is enabled
    if (!params.isUser && newMessageId !== 0 && newMessageId !== chat.length - 1) {
        const swipesNum = chat[newMessageId].swipes?.length;
        const swipeId = chat[newMessageId].swipe_id + 1;
        newMessage.find('.swipes-counter').text(formatSwipeCounter(swipeId, swipesNum));
    }

    if (showSwipes) {
        $('#chat .mes').last().addClass('last_mes');
        $('#chat .mes').eq(-2).removeClass('last_mes');
        hideSwipeButtons();
        showSwipeButtons();
    }

    // Don't scroll if not inserting last
    if (!insertAfter && !insertBefore && scroll) {
        scrollChatToBottom();
    }
}

/**
 * Returns the URL of the avatar for the given character Id.
 * @param {number} characterId Character Id
 * @returns {string} Avatar URL
 */
export function getCharacterAvatar(characterId) {
    const character = characters[characterId];
    const avatarImg = character?.avatar;

    if (!avatarImg || avatarImg === 'none') {
        return default_avatar;
    }

    return formatCharacterAvatar(avatarImg);
}

export function formatCharacterAvatar(characterAvatar) {
    return `characters/${characterAvatar}`;
}

/**
 * Formats the title for the generation timer.
 * @param {Date} gen_started Date when generation was started
 * @param {Date} gen_finished Date when generation was finished
 * @param {number} tokenCount Number of tokens generated (0 if not available)
 * @returns {Object} Object containing the formatted timer value and title
 * @example
 * const { timerValue, timerTitle } = formatGenerationTimer(gen_started, gen_finished, tokenCount);
 * console.log(timerValue); // 1.2s
 * console.log(timerTitle); // Generation queued: 12:34:56 7 Jan 2021\nReply received: 12:34:57 7 Jan 2021\nTime to generate: 1.2 seconds\nToken rate: 5 t/s
 */
function formatGenerationTimer(gen_started, gen_finished, tokenCount) {
    if (!gen_started || !gen_finished) {
        return {};
    }

    const dateFormat = 'HH:mm:ss D MMM YYYY';
    const start = moment(gen_started);
    const finish = moment(gen_finished);
    const seconds = finish.diff(start, 'seconds', true);
    const timerValue = `${seconds.toFixed(1)}s`;
    const timerTitle = [
        `Generation queued: ${start.format(dateFormat)}`,
        `Reply received: ${finish.format(dateFormat)}`,
        `Time to generate: ${seconds} seconds`,
        tokenCount > 0 ? `Token rate: ${Number(tokenCount / seconds).toFixed(1)} t/s` : '',
    ].join('\n');

    if (isNaN(seconds) || seconds < 0) {
        return { timerValue: '', timerTitle };
    }

    return { timerValue, timerTitle };
}

export function scrollChatToBottom() {
    if (power_user.auto_scroll_chat_to_bottom) {
        let position = chatElement[0].scrollHeight;

        if (power_user.waifuMode) {
            const lastMessage = chatElement.find('.mes').last();
            if (lastMessage.length) {
                const lastMessagePosition = lastMessage.position().top;
                position = chatElement.scrollTop() + lastMessagePosition;
            }
        }

        chatElement.scrollTop(position);
    }
}

/**
 * Substitutes {{macro}} parameters in a string.
 * @param {string} content - The string to substitute parameters in.
 * @param {Record<string,any>} additionalMacro - Additional environment variables for substitution.
 * @param {(x: string) => string} [postProcessFn] - Post-processing function for each substituted macro.
 * @returns {string} The string with substituted parameters.
 */
export function substituteParamsExtended(content, additionalMacro = {}, postProcessFn = (x) => x) {
    return substituteParams(content, undefined, undefined, undefined, undefined, true, additionalMacro, postProcessFn);
}

/**
 * Substitutes {{macro}} parameters in a string.
 * @param {string} content - The string to substitute parameters in.
 * @param {string} [_name1] - The name of the user. Uses global name1 if not provided.
 * @param {string} [_name2] - The name of the character. Uses global name2 if not provided.
 * @param {string} [_original] - The original message for {{original}} substitution.
 * @param {string} [_group] - The group members list for {{group}} substitution.
 * @param {boolean} [_replaceCharacterCard] - Whether to replace character card macros.
 * @param {Record<string,any>} [additionalMacro] - Additional environment variables for substitution.
 * @param {(x: string) => string} [postProcessFn] - Post-processing function for each substituted macro.
 * @returns {string} The string with substituted parameters.
 */
export function substituteParams(content, _name1, _name2, _original, _group, _replaceCharacterCard = true, additionalMacro = {}, postProcessFn = (x) => x) {
    if (!content) {
        return '';
    }

    const environment = {};

    if (typeof _original === 'string') {
        let originalSubstituted = false;
        environment.original = () => {
            if (originalSubstituted) {
                return '';
            }

            originalSubstituted = true;
            return _original;
        };
    }

    const getGroupValue = (includeMuted) => {
        if (typeof _group === 'string') {
            return _group;
        }

        if (selected_group) {
            const members = groups.find(x => x.id === selected_group)?.members;
            /** @type {string[]} */
            const disabledMembers = groups.find(x => x.id === selected_group)?.disabled_members ?? [];
            const isMuted = x => includeMuted ? true : !disabledMembers.includes(x);
            const names = Array.isArray(members)
                ? members.filter(isMuted).map(m => characters.find(c => c.avatar === m)?.name).filter(Boolean).join(', ')
                : '';
            return names;
        } else {
            return _name2 ?? name2;
        }
    };

    if (_replaceCharacterCard) {
        const fields = getCharacterCardFields();
        environment.charPrompt = fields.system || '';
        environment.charInstruction = environment.charJailbreak = fields.jailbreak || '';
        environment.description = fields.description || '';
        environment.personality = fields.personality || '';
        environment.scenario = fields.scenario || '';
        environment.persona = fields.persona || '';
        environment.mesExamples = fields.mesExamples || '';
        environment.charVersion = fields.version || '';
        environment.char_version = fields.version || '';
    }

    // Must be substituted last so that they're replaced inside {{description}}
    environment.user = _name1 ?? name1;
    environment.char = _name2 ?? name2;
    environment.group = environment.charIfNotGroup = getGroupValue(true);
    environment.groupNotMuted = getGroupValue(false);
    environment.model = getGeneratingModel();

    if (additionalMacro && typeof additionalMacro === 'object') {
        Object.assign(environment, additionalMacro);
    }

    return evaluateMacros(content, environment, postProcessFn);
}


/**
 * Gets stopping sequences for the prompt.
 * @param {boolean} isImpersonate A request is made to impersonate a user
 * @param {boolean} isContinue A request is made to continue the message
 * @returns {string[]} Array of stopping strings
 */
export function getStoppingStrings(isImpersonate, isContinue) {
    const result = [];

    if (power_user.context.names_as_stop_strings) {
        const charString = `\n${name2}:`;
        const userString = `\n${name1}:`;
        result.push(isImpersonate ? charString : userString);

        result.push(userString);

        if (isContinue && Array.isArray(chat) && chat[chat.length - 1]?.is_user) {
            result.push(charString);
        }

        // Add group members as stopping strings if generating for a specific group member or user. (Allow slash commands to work around name stopping string restrictions)
        if (selected_group && (name2 || isImpersonate)) {
            const group = groups.find(x => x.id === selected_group);

            if (group && Array.isArray(group.members)) {
                const names = group.members
                    .map(x => characters.find(y => y.avatar == x))
                    .filter(x => x && x.name && x.name !== name2)
                    .map(x => `\n${x.name}:`);
                result.push(...names);
            }
        }
    }

    result.push(...getInstructStoppingSequences());
    result.push(...getCustomStoppingStrings());

    if (power_user.single_line) {
        result.unshift('\n');
    }

    return result.filter(x => x).filter(onlyUnique);
}

/**
 * Background generation based on the provided prompt.
 * @param {string} quiet_prompt Instruction prompt for the AI
 * @param {boolean} quietToLoud Whether the message should be sent in a foreground (loud) or background (quiet) mode
 * @param {boolean} skipWIAN whether to skip addition of World Info and Author's Note into the prompt
 * @param {string} quietImage Image to use for the quiet prompt
 * @param {string} quietName Name to use for the quiet prompt (defaults to "System:")
 * @param {number} [responseLength] Maximum response length. If unset, the global default value is used.
 * @param {number} force_chid Character ID to use for this generation run. Works in groups only.
 * @returns
 */
export async function generateQuietPrompt(quiet_prompt, quietToLoud, skipWIAN, quietImage = null, quietName = null, responseLength = null, force_chid = null) {
    console.log('got into genQuietPrompt');
    const responseLengthCustomized = typeof responseLength === 'number' && responseLength > 0;
    let eventHook = () => { };
    try {
        /** @type {GenerateOptions} */
        const options = {
            quiet_prompt,
            quietToLoud,
            skipWIAN: skipWIAN,
            force_name2: true,
            quietImage: quietImage,
            quietName: quietName,
            force_chid: force_chid,
        };
        if (responseLengthCustomized) {
            TempResponseLength.save(main_api, responseLength);
            eventHook = TempResponseLength.setupEventHook(main_api);
        }
        return await Generate('quiet', options);
    } finally {
        if (responseLengthCustomized && TempResponseLength.isCustomized()) {
            TempResponseLength.restore(main_api);
            TempResponseLength.removeEventHook(main_api, eventHook);
        }
    }
}

/**
 * Executes slash commands and returns the new text and whether the generation was interrupted.
 * @param {string} message Text to be sent
 * @returns {Promise<boolean>} Whether the message sending was interrupted
 */
export async function processCommands(message) {
    if (!message || !message.trim().startsWith('/')) {
        return false;
    }
    await executeSlashCommandsOnChatInput(message, {
        clearChatInput: true,
    });
    return true;
}

export function sendSystemMessage(type, text, extra = {}) {
    const systemMessage = system_messages[type];

    if (!systemMessage) {
        return;
    }

    const newMessage = { ...systemMessage, send_date: getMessageTimeStamp() };

    if (text) {
        newMessage.mes = text;
    }

    if (type === system_message_types.SLASH_COMMANDS) {
        newMessage.mes = getSlashCommandsHelp();
    }

    if (!newMessage.extra) {
        newMessage.extra = {};
    }

    newMessage.extra = Object.assign(newMessage.extra, extra);
    newMessage.extra.type = type;

    chat.push(newMessage);
    addOneMessage(newMessage);
    is_send_press = false;
    if (type === system_message_types.SLASH_COMMANDS) {
        const browser = new SlashCommandBrowser();
        const spinner = document.querySelector('#chat .last_mes .custom-slashHelp');
        const parent = spinner.parentElement;
        spinner.remove();
        browser.renderInto(parent);
        browser.search.focus();
    }
}

/**
 * Extracts the contents of bias macros from a message.
 * @param {string} message Message text
 * @returns {string} Message bias extracted from the message (or an empty string if not found)
 */
export function extractMessageBias(message) {
    if (!message) {
        return '';
    }

    try {
        const biasHandlebars = Handlebars.create();
        const biasMatches = [];
        biasHandlebars.registerHelper('bias', function (text) {
            biasMatches.push(text);
            return '';
        });
        const template = biasHandlebars.compile(message);
        template({});

        if (biasMatches && biasMatches.length > 0) {
            return ` ${biasMatches.join(' ')}`;
        }

        return '';
    } catch {
        return '';
    }
}

/**
 * Removes impersonated group member lines from the group member messages.
 * Doesn't do anything if group reply trimming is disabled.
 * @param {string} getMessage Group message
 * @returns Cleaned-up group message
 */
function cleanGroupMessage(getMessage) {
    if (power_user.disable_group_trimming) {
        return getMessage;
    }

    const group = groups.find((x) => x.id == selected_group);

    if (group && Array.isArray(group.members) && group.members) {
        for (let member of group.members) {
            const character = characters.find(x => x.avatar == member);

            if (!character) {
                continue;
            }

            const name = character.name;

            // Skip current speaker.
            if (name === name2) {
                continue;
            }

            const regex = new RegExp(`(^|\n)${escapeRegex(name)}:`);
            const nameMatch = getMessage.match(regex);
            if (nameMatch) {
                getMessage = getMessage.substring(0, nameMatch.index);
            }
        }
    }
    return getMessage;
}

function addPersonaDescriptionExtensionPrompt() {
    const INJECT_TAG = 'PERSONA_DESCRIPTION';
    setExtensionPrompt(INJECT_TAG, '', extension_prompt_types.IN_PROMPT, 0);

    if (!power_user.persona_description || power_user.persona_description_position === persona_description_positions.NONE) {
        return;
    }

    const promptPositions = [persona_description_positions.BOTTOM_AN, persona_description_positions.TOP_AN];

    if (promptPositions.includes(power_user.persona_description_position) && shouldWIAddPrompt) {
        const originalAN = extension_prompts[NOTE_MODULE_NAME].value;
        const ANWithDesc = power_user.persona_description_position === persona_description_positions.TOP_AN
            ? `${power_user.persona_description}\n${originalAN}`
            : `${originalAN}\n${power_user.persona_description}`;

        setExtensionPrompt(NOTE_MODULE_NAME, ANWithDesc, chat_metadata[metadata_keys.position], chat_metadata[metadata_keys.depth], extension_settings.note.allowWIScan, chat_metadata[metadata_keys.role]);
    }

    if (power_user.persona_description_position === persona_description_positions.AT_DEPTH) {
        setExtensionPrompt(INJECT_TAG, power_user.persona_description, extension_prompt_types.IN_CHAT, power_user.persona_description_depth, true, power_user.persona_description_role);
    }
}

/**
 * Returns all extension prompts combined.
 * @returns {Promise<string>} Combined extension prompts
 */
async function getAllExtensionPrompts() {
    const values = [];

    for (const prompt of Object.values(extension_prompts)) {
        const value = prompt?.value?.trim();

        if (!value) {
            continue;
        }

        const hasFilter = typeof prompt.filter === 'function';
        if (hasFilter && !await prompt.filter()) {
            continue;
        }

        values.push(value);
    }

    return substituteParams(values.join('\n'));
}

/**
 * Wrapper to fetch extension prompts by module name
 * @param {string} moduleName Module name
 * @returns {Promise<string>} Extension prompt
 */
export async function getExtensionPromptByName(moduleName) {
    if (!moduleName) {
        return '';
    }

    const prompt = extension_prompts[moduleName];

    if (!prompt) {
        return '';
    }

    const hasFilter = typeof prompt.filter === 'function';

    if (hasFilter && !await prompt.filter()) {
        return '';
    }

    return substituteParams(prompt.value);
}

/**
 * Returns the extension prompt for the given position, depth, and role.
 * If multiple prompts are found, they are joined with a separator.
 * @param {number} [position] Position of the prompt
 * @param {number} [depth] Depth of the prompt
 * @param {string} [separator] Separator for joining multiple prompts
 * @param {number} [role] Role of the prompt
 * @param {boolean} [wrap] Wrap start and end with a separator
 * @returns {Promise<string>} Extension prompt
 */
export async function getExtensionPrompt(position = extension_prompt_types.IN_PROMPT, depth = undefined, separator = '\n', role = undefined, wrap = true) {
    const filterByFunction = async (prompt) => {
        const hasFilter = typeof prompt.filter === 'function';
        if (hasFilter && !await prompt.filter()) {
            return false;
        }
        return true;
    };
    const promptPromises = Object.keys(extension_prompts)
        .sort()
        .map((x) => extension_prompts[x])
        .filter(x => x.position == position && x.value)
        .filter(x => depth === undefined || x.depth === undefined || x.depth === depth)
        .filter(x => role === undefined || x.role === undefined || x.role === role)
        .filter(filterByFunction);
    const prompts = await Promise.all(promptPromises);

    let values = prompts.map(x => x.value.trim()).join(separator);
    if (wrap && values.length && !values.startsWith(separator)) {
        values = separator + values;
    }
    if (wrap && values.length && !values.endsWith(separator)) {
        values = values + separator;
    }
    if (values.length) {
        values = substituteParams(values);
    }
    return values;
}

export function baseChatReplace(value, name1, name2) {
    if (value !== undefined && value.length > 0) {
        const _ = undefined;
        value = substituteParams(value, name1, name2, _, _, false);

        if (power_user.collapse_newlines) {
            value = collapseNewlines(value);
        }

        value = value.replace(/\r/g, '');
    }
    return value;
}

/**
 * Returns the character card fields for the current character.
 * @returns {{system: string, mesExamples: string, description: string, personality: string, persona: string, scenario: string, jailbreak: string, version: string}}
 */
export function getCharacterCardFields() {
    const result = { system: '', mesExamples: '', description: '', personality: '', persona: '', scenario: '', jailbreak: '', version: '' };
    result.persona = baseChatReplace(power_user.persona_description?.trim(), name1, name2);

    const character = characters[this_chid];

    if (!character) {
        return result;
    }

    const scenarioText = chat_metadata['scenario'] || character.scenario || '';
    result.description = baseChatReplace(character.description?.trim(), name1, name2);
    result.personality = baseChatReplace(character.personality?.trim(), name1, name2);
    result.scenario = baseChatReplace(scenarioText.trim(), name1, name2);
    result.mesExamples = baseChatReplace(character.mes_example?.trim(), name1, name2);
    result.system = power_user.prefer_character_prompt ? baseChatReplace(character.data?.system_prompt?.trim(), name1, name2) : '';
    result.jailbreak = power_user.prefer_character_jailbreak ? baseChatReplace(character.data?.post_history_instructions?.trim(), name1, name2) : '';
    result.version = character.data?.character_version ?? '';

    if (selected_group) {
        const groupCards = getGroupCharacterCards(selected_group, Number(this_chid));

        if (groupCards) {
            result.description = groupCards.description;
            result.personality = groupCards.personality;
            result.scenario = groupCards.scenario;
            result.mesExamples = groupCards.mesExamples;
        }
    }

    return result;
}

export function isStreamingEnabled() {
    const noStreamSources = [chat_completion_sources.SCALE];
    return (
        (main_api == 'openai' &&
            oai_settings.stream_openai &&
            !noStreamSources.includes(oai_settings.chat_completion_source) &&
            !(oai_settings.chat_completion_source == chat_completion_sources.OPENAI && oai_settings.openai_model.startsWith('o1-')) &&
            !(oai_settings.chat_completion_source == chat_completion_sources.MAKERSUITE && oai_settings.google_model.includes('bison')))
        || (main_api == 'kobold' && kai_settings.streaming_kobold && kai_flags.can_use_streaming)
        || (main_api == 'novel' && nai_settings.streaming_novel)
        || (main_api == 'textgenerationwebui' && textgen_settings.streaming));
}

function showStopButton() {
    $('#mes_stop').css({ 'display': 'flex' });
}

function hideStopButton() {
    // prevent NOOP, because hideStopButton() gets called multiple times
    if ($('#mes_stop').css('display') !== 'none') {
        $('#mes_stop').css({ 'display': 'none' });
        eventSource.emit(event_types.GENERATION_ENDED, chat.length);
    }
}

class StreamingProcessor {
    /**
     * Creates a new streaming processor.
     * @param {string} type Generation type
     * @param {boolean} forceName2 If true, force the use of name2
     * @param {Date} timeStarted Date when generation was started
     * @param {string} continueMessage Previous message if the type is 'continue'
     */
    constructor(type, forceName2, timeStarted, continueMessage) {
        this.result = '';
        this.messageId = -1;
        this.messageDom = null;
        this.messageTextDom = null;
        this.messageTimerDom = null;
        this.messageTokenCounterDom = null;
        /** @type {HTMLTextAreaElement} */
        this.sendTextarea = document.querySelector('#send_textarea');
        this.type = type;
        this.force_name2 = forceName2;
        this.isStopped = false;
        this.isFinished = false;
        this.generator = this.nullStreamingGeneration;
        this.abortController = new AbortController();
        this.firstMessageText = '...';
        this.timeStarted = timeStarted;
        this.continueMessage = type === 'continue' ? continueMessage : '';
        this.swipes = [];
        /** @type {import('./scripts/logprobs.js').TokenLogprobs[]} */
        this.messageLogprobs = [];
        this.toolCalls = [];
    }

    #checkDomElements(messageId) {
        if (this.messageDom === null || this.messageTextDom === null) {
            this.messageDom = document.querySelector(`#chat .mes[mesid="${messageId}"]`);
            this.messageTextDom = this.messageDom?.querySelector('.mes_text');
            this.messageTimerDom = this.messageDom?.querySelector('.mes_timer');
            this.messageTokenCounterDom = this.messageDom?.querySelector('.tokenCounterDisplay');
        }
    }

    #updateMessageBlockVisibility() {
        if (this.messageDom instanceof HTMLElement && Array.isArray(this.toolCalls) && this.toolCalls.length > 0) {
            const shouldHide = ['', '...'].includes(this.result);
            this.messageDom.classList.toggle('displayNone', shouldHide);
        }
    }

    showMessageButtons(messageId) {
        if (messageId == -1) {
            return;
        }

        showStopButton();
        $(`#chat .mes[mesid="${messageId}"] .mes_buttons`).css({ 'display': 'none' });
    }

    hideMessageButtons(messageId) {
        if (messageId == -1) {
            return;
        }

        hideStopButton();
        $(`#chat .mes[mesid="${messageId}"] .mes_buttons`).css({ 'display': 'flex' });
    }

    async onStartStreaming(text) {
        let messageId = -1;

        if (this.type == 'impersonate') {
            this.sendTextarea.value = '';
            this.sendTextarea.dispatchEvent(new Event('input', { bubbles: true }));
        }
        else {
            await saveReply(this.type, text, true);
            messageId = chat.length - 1;
            this.#checkDomElements(messageId);
            this.showMessageButtons(messageId);
        }

        hideSwipeButtons();
        scrollChatToBottom();
        return messageId;
    }

    onProgressStreaming(messageId, text, isFinal) {
        const isImpersonate = this.type == 'impersonate';
        const isContinue = this.type == 'continue';

        if (!isImpersonate && !isContinue && Array.isArray(this.swipes) && this.swipes.length > 0) {
            for (let i = 0; i < this.swipes.length; i++) {
                this.swipes[i] = cleanUpMessage(this.swipes[i], false, false, true, this.stoppingStrings);
            }
        }

        let processedText = cleanUpMessage(text, isImpersonate, isContinue, !isFinal, this.stoppingStrings);

        // Predict unbalanced asterisks / quotes during streaming
        const charsToBalance = ['*', '"', '```'];
        for (const char of charsToBalance) {
            if (!isFinal && isOdd(countOccurrences(processedText, char))) {
                // Add character at the end to balance it
                const separator = char.length > 1 ? '\n' : '';
                processedText = processedText.trimEnd() + separator + char;
            }
        }

        if (isImpersonate) {
            this.sendTextarea.value = processedText;
            this.sendTextarea.dispatchEvent(new Event('input', { bubbles: true }));
        }
        else {
            this.#checkDomElements(messageId);
            this.#updateMessageBlockVisibility();
            const currentTime = new Date();
            // Don't waste time calculating token count for streaming
            const currentTokenCount = isFinal && power_user.message_token_count_enabled ? getTokenCount(processedText, 0) : 0;
            const timePassed = formatGenerationTimer(this.timeStarted, currentTime, currentTokenCount);
            chat[messageId]['mes'] = processedText;
            chat[messageId]['gen_started'] = this.timeStarted;
            chat[messageId]['gen_finished'] = currentTime;

            if (currentTokenCount) {
                if (!chat[messageId]['extra']) {
                    chat[messageId]['extra'] = {};
                }

                chat[messageId]['extra']['token_count'] = currentTokenCount;
                if (this.messageTokenCounterDom instanceof HTMLElement) {
                    this.messageTokenCounterDom.textContent = `${currentTokenCount}t`;
                }
            }

            if ((this.type == 'swipe' || this.type === 'continue') && Array.isArray(chat[messageId]['swipes'])) {
                chat[messageId]['swipes'][chat[messageId]['swipe_id']] = processedText;
                chat[messageId]['swipe_info'][chat[messageId]['swipe_id']] = { 'send_date': chat[messageId]['send_date'], 'gen_started': chat[messageId]['gen_started'], 'gen_finished': chat[messageId]['gen_finished'], 'extra': JSON.parse(JSON.stringify(chat[messageId]['extra'])) };
            }

            const formattedText = messageFormatting(
                processedText,
                chat[messageId].name,
                chat[messageId].is_system,
                chat[messageId].is_user,
                messageId,
            );
            if (this.messageTextDom instanceof HTMLElement) {
                this.messageTextDom.innerHTML = formattedText;
            }
            if (this.messageTimerDom instanceof HTMLElement) {
                this.messageTimerDom.textContent = timePassed.timerValue;
                this.messageTimerDom.title = timePassed.timerTitle;
            }
            this.setFirstSwipe(messageId);
        }

        if (!scrollLock) {
            scrollChatToBottom();
        }
    }

    async onFinishStreaming(messageId, text) {
        this.hideMessageButtons(this.messageId);
        this.onProgressStreaming(messageId, text, true);
        addCopyToCodeBlocks($(`#chat .mes[mesid="${messageId}"]`));

        if (Array.isArray(this.swipes) && this.swipes.length > 0) {
            const message = chat[messageId];
            const swipeInfo = {
                send_date: message.send_date,
                gen_started: message.gen_started,
                gen_finished: message.gen_finished,
                extra: structuredClone(message.extra),
            };
            const swipeInfoArray = [];
            swipeInfoArray.length = this.swipes.length;
            swipeInfoArray.fill(swipeInfo);
            chat[messageId].swipes.push(...this.swipes);
            chat[messageId].swipe_info.push(...swipeInfoArray);
        }

        if (this.type !== 'impersonate') {
            await eventSource.emit(event_types.MESSAGE_RECEIVED, this.messageId);
            await eventSource.emit(event_types.CHARACTER_MESSAGE_RENDERED, this.messageId);
        } else {
            await eventSource.emit(event_types.IMPERSONATE_READY, text);
        }

        saveLogprobsForActiveMessage(this.messageLogprobs.filter(Boolean), this.continueMessage);
        await saveChatConditional();
        unblockGeneration();
        generatedPromptCache = '';

        //console.log("Generated text size:", text.length, text)

        const isAborted = this.abortController.signal.aborted;
        if (power_user.auto_swipe && !isAborted) {
            function containsBlacklistedWords(str, blacklist, threshold) {
                const regex = new RegExp(`\\b(${blacklist.join('|')})\\b`, 'gi');
                const matches = str.match(regex) || [];
                return matches.length >= threshold;
            }

            const generatedTextFiltered = (text) => {
                if (text) {
                    if (power_user.auto_swipe_minimum_length) {
                        if (text.length < power_user.auto_swipe_minimum_length && text.length !== 0) {
                            console.log('Generated text size too small');
                            return true;
                        }
                    }
                    if (power_user.auto_swipe_blacklist_threshold) {
                        if (containsBlacklistedWords(text, power_user.auto_swipe_blacklist, power_user.auto_swipe_blacklist_threshold)) {
                            console.log('Generated text has blacklisted words');
                            return true;
                        }
                    }
                }
                return false;
            };

            if (generatedTextFiltered(text)) {
                swipe_right();
                return;
            }
        }
        playMessageSound();
    }

    onErrorStreaming() {
        this.abortController.abort();
        this.isStopped = true;

        this.hideMessageButtons(this.messageId);
        generatedPromptCache = '';
        unblockGeneration();

        const noEmitTypes = ['swipe', 'impersonate', 'continue'];
        if (!noEmitTypes.includes(this.type)) {
            eventSource.emit(event_types.MESSAGE_RECEIVED, this.messageId);
            eventSource.emit(event_types.CHARACTER_MESSAGE_RENDERED, this.messageId);
        }
    }

    setFirstSwipe(messageId) {
        if (this.type !== 'swipe' && this.type !== 'impersonate') {
            if (Array.isArray(chat[messageId]['swipes']) && chat[messageId]['swipes'].length === 1 && chat[messageId]['swipe_id'] === 0) {
                chat[messageId]['swipes'][0] = chat[messageId]['mes'];
                chat[messageId]['swipe_info'][0] = { 'send_date': chat[messageId]['send_date'], 'gen_started': chat[messageId]['gen_started'], 'gen_finished': chat[messageId]['gen_finished'], 'extra': JSON.parse(JSON.stringify(chat[messageId]['extra'])) };
            }
        }
    }

    onStopStreaming() {
        this.abortController.abort();
        this.isFinished = true;
    }

    /**
     * @returns {Generator<{ text: string, swipes: string[], logprobs: import('./scripts/logprobs.js').TokenLogprobs, toolCalls: any[] }, void, void>}
     */
    *nullStreamingGeneration() {
        throw new Error('Generation function for streaming is not hooked up');
    }

    async generate() {
        if (this.messageId == -1) {
            this.messageId = await this.onStartStreaming(this.firstMessageText);
            await delay(1); // delay for message to be rendered
            scrollLock = false;
        }

        // Stopping strings are expensive to calculate, especially with macros enabled. To remove stopping strings
        // when streaming, we cache the result of getStoppingStrings instead of calling it once per token.
        const isImpersonate = this.type == 'impersonate';
        const isContinue = this.type == 'continue';
        this.stoppingStrings = getStoppingStrings(isImpersonate, isContinue);

        try {
            const sw = new Stopwatch(1000 / power_user.streaming_fps);
            const timestamps = [];
            for await (const { text, swipes, logprobs, toolCalls } of this.generator()) {
                timestamps.push(Date.now());
                if (this.isStopped) {
                    return;
                }

                this.toolCalls = toolCalls;
                this.result = text;
                this.swipes = Array.from(swipes ?? []);
                if (logprobs) {
                    this.messageLogprobs.push(...(Array.isArray(logprobs) ? logprobs : [logprobs]));
                }
                await eventSource.emit(event_types.STREAM_TOKEN_RECEIVED, text);
                await sw.tick(() => this.onProgressStreaming(this.messageId, this.continueMessage + text));
            }
            const seconds = (timestamps[timestamps.length - 1] - timestamps[0]) / 1000;
            console.warn(`Stream stats: ${timestamps.length} tokens, ${seconds.toFixed(2)} seconds, rate: ${Number(timestamps.length / seconds).toFixed(2)} TPS`);
        }
        catch (err) {
            // in the case of a self-inflicted abort, we have already cleaned up
            if (!this.isFinished) {
                console.error(err);
                this.onErrorStreaming();
            }
            return this.result;
        }

        this.isFinished = true;
        return this.result;
    }
}

/**
 * Generates a message using the provided prompt.
 * @param {string} prompt Prompt to generate a message from
 * @param {string} api API to use. Main API is used if not specified.
 * @param {boolean} instructOverride true to override instruct mode, false to use the default value
 * @param {boolean} quietToLoud true to generate a message in system mode, false to generate a message in character mode
 * @param {string} [systemPrompt] System prompt to use. Only Instruct mode or OpenAI.
 * @param {number} [responseLength] Maximum response length. If unset, the global default value is used.
 * @returns {Promise<string>} Generated message
 */
export async function generateRaw(prompt, api, instructOverride, quietToLoud, systemPrompt, responseLength) {
    if (!api) {
        api = main_api;
    }

    const abortController = new AbortController();
    const responseLengthCustomized = typeof responseLength === 'number' && responseLength > 0;
    const isInstruct = power_user.instruct.enabled && api !== 'openai' && api !== 'novel' && !instructOverride;
    const isQuiet = true;
    let eventHook = () => { };

    if (systemPrompt) {
        systemPrompt = substituteParams(systemPrompt);
        systemPrompt = isInstruct ? formatInstructModeSystemPrompt(systemPrompt) : systemPrompt;
        prompt = api === 'openai' ? prompt : `${systemPrompt}\n${prompt}`;
    }

    prompt = substituteParams(prompt);
    prompt = api == 'novel' ? adjustNovelInstructionPrompt(prompt) : prompt;
    prompt = isInstruct ? formatInstructModeChat(name1, prompt, false, true, '', name1, name2, false) : prompt;
    prompt = isInstruct ? (prompt + formatInstructModePrompt(name2, false, '', name1, name2, isQuiet, quietToLoud)) : (prompt + '\n');

    try {
        if (responseLengthCustomized) {
            TempResponseLength.save(api, responseLength);
        }
        let generateData = {};

        switch (api) {
            case 'kobold':
            case 'koboldhorde':
                if (preset_settings === 'gui') {
                    generateData = { prompt: prompt, gui_settings: true, max_length: amount_gen, max_context_length: max_context, api_server };
                } else {
                    const isHorde = api === 'koboldhorde';
                    const koboldSettings = koboldai_settings[koboldai_setting_names[preset_settings]];
                    generateData = getKoboldGenerationData(prompt, koboldSettings, amount_gen, max_context, isHorde, 'quiet');
                }
                TempResponseLength.restore(api);
                break;
            case 'novel': {
                const novelSettings = novelai_settings[novelai_setting_names[nai_settings.preset_settings_novel]];
                generateData = getNovelGenerationData(prompt, novelSettings, amount_gen, false, false, null, 'quiet');
                TempResponseLength.restore(api);
                break;
            }
            case 'textgenerationwebui':
                generateData = getTextGenGenerationData(prompt, amount_gen, false, false, null, 'quiet');
                TempResponseLength.restore(api);
                break;
            case 'openai': {
                generateData = [{ role: 'user', content: prompt.trim() }];
                if (systemPrompt) {
                    generateData.unshift({ role: 'system', content: systemPrompt.trim() });
                }
                eventHook = TempResponseLength.setupEventHook(api);
            } break;
        }

        let data = {};

        if (api === 'koboldhorde') {
            data = await generateHorde(prompt, generateData, abortController.signal, false);
        } else if (api === 'openai') {
            data = await sendOpenAIRequest('quiet', generateData, abortController.signal);
        } else {
            const generateUrl = getGenerateUrl(api);
            const response = await fetch(generateUrl, {
                method: 'POST',
                headers: getRequestHeaders(),
                cache: 'no-cache',
                body: JSON.stringify(generateData),
                signal: abortController.signal,
            });

            if (!response.ok) {
                throw await response.json();
            }

            data = await response.json();
        }

        // should only happen for text completions
        // other frontend paths do not return data if calling the backend fails,
        // they throw things instead
        if (data.error) {
            throw new Error(data.response);
        }

        const message = cleanUpMessage(extractMessageFromData(data), false, false, true);

        if (!message) {
            throw new Error('No message generated');
        }

        return message;
    } finally {
        if (responseLengthCustomized && TempResponseLength.isCustomized()) {
            TempResponseLength.restore(api);
            TempResponseLength.removeEventHook(api, eventHook);
        }
    }
}

class TempResponseLength {
    static #originalResponseLength = -1;
    static #lastApi = null;

    static isCustomized() {
        return this.#originalResponseLength > -1;
    }

    /**
     * Save the current response length for the specified API.
     * @param {string} api API identifier
     * @param {number} responseLength New response length
     */
    static save(api, responseLength) {
        if (api === 'openai') {
            this.#originalResponseLength = oai_settings.openai_max_tokens;
            oai_settings.openai_max_tokens = responseLength;
        } else {
            this.#originalResponseLength = amount_gen;
            amount_gen = responseLength;
        }

        this.#lastApi = api;
        console.log('[TempResponseLength] Saved original response length:', TempResponseLength.#originalResponseLength);
    }

    /**
     * Restore the original response length for the specified API.
     * @param {string|null} api API identifier
     * @returns {void}
     */
    static restore(api) {
        if (this.#originalResponseLength === -1) {
            return;
        }
        if (!api && this.#lastApi) {
            api = this.#lastApi;
        }
        if (api === 'openai') {
            oai_settings.openai_max_tokens = this.#originalResponseLength;
        } else {
            amount_gen = this.#originalResponseLength;
        }

        console.log('[TempResponseLength] Restored original response length:', this.#originalResponseLength);
        this.#originalResponseLength = -1;
        this.#lastApi = null;
    }

    /**
     * Sets up an event hook to restore the original response length when the event is emitted.
     * @param {string} api API identifier
     * @returns {function(): void} Event hook function
     */
    static setupEventHook(api) {
        const eventHook = () => {
            if (this.isCustomized()) {
                this.restore(api);
            }
        };

        switch (api) {
            case 'openai':
                eventSource.once(event_types.CHAT_COMPLETION_SETTINGS_READY, eventHook);
                break;
            default:
                eventSource.once(event_types.GENERATE_AFTER_DATA, eventHook);
                break;
        }

        return eventHook;
    }

    /**
     * Removes the event hook for the specified API.
     * @param {string} api API identifier
     * @param {function(): void} eventHook Previously set up event hook
     */
    static removeEventHook(api, eventHook) {
        switch (api) {
            case 'openai':
                eventSource.removeListener(event_types.CHAT_COMPLETION_SETTINGS_READY, eventHook);
                break;
            default:
                eventSource.removeListener(event_types.GENERATE_AFTER_DATA, eventHook);
                break;
        }
    }
}

/**
 * Removes last message from the chat DOM.
 * @returns {Promise<void>} Resolves when the message is removed.
 */
function removeLastMessage() {
    return new Promise((resolve) => {
        const lastMes = $('#chat').children('.mes').last();
        if (lastMes.length === 0) {
            return resolve();
        }
        lastMes.hide(animation_duration, function () {
            $(this).remove();
            resolve();
        });
    });
}

/**
 * Runs a generation using the current chat context.
 * @param {string} type Generation type
 * @param {GenerateOptions} options Generation options
 * @param {boolean} dryRun Whether to actually generate a message or just assemble the prompt
 * @returns {Promise<any>} Returns a promise that resolves when the text is done generating.
 * @typedef {{automatic_trigger?: boolean, force_name2?: boolean, quiet_prompt?: string, quietToLoud?: boolean, skipWIAN?: boolean, force_chid?: number, signal?: AbortSignal, quietImage?: string, quietName?: string, depth?: number }} GenerateOptions
 */
export async function Generate(type, { automatic_trigger, force_name2, quiet_prompt, quietToLoud, skipWIAN, force_chid, signal, quietImage, quietName, depth = 0 } = {}, dryRun = false) {
    console.log('Generate entered');
    setGenerationProgress(0);
    generation_started = new Date();

    // Occurs every time, even if the generation is aborted due to slash commands execution
    await eventSource.emit(event_types.GENERATION_STARTED, type, { automatic_trigger, force_name2, quiet_prompt, quietToLoud, skipWIAN, force_chid, signal, quietImage }, dryRun);

    // Don't recreate abort controller if signal is passed
    if (!(abortController && signal)) {
        abortController = new AbortController();
    }

    // OpenAI doesn't need instruct mode. Use OAI main prompt instead.
    const isInstruct = power_user.instruct.enabled && main_api !== 'openai';
    const isImpersonate = type == 'impersonate';

    if (!(dryRun || type == 'regenerate' || type == 'swipe' || type == 'quiet')) {
        const interruptedByCommand = await processCommands(String($('#send_textarea').val()));

        if (interruptedByCommand) {
            //$("#send_textarea").val('')[0].dispatchEvent(new Event('input', { bubbles:true }));
            unblockGeneration(type);
            return Promise.resolve();
        }
    }

    // Occurs only if the generation is not aborted due to slash commands execution
    await eventSource.emit(event_types.GENERATION_AFTER_COMMANDS, type, { automatic_trigger, force_name2, quiet_prompt, quietToLoud, skipWIAN, force_chid, signal, quietImage }, dryRun);

    if (main_api == 'kobold' && kai_settings.streaming_kobold && !kai_flags.can_use_streaming) {
        toastr.error(t`Streaming is enabled, but the version of Kobold used does not support token streaming.`, undefined, { timeOut: 10000, preventDuplicates: true });
        unblockGeneration(type);
        return Promise.resolve();
    }

    if (isHordeGenerationNotAllowed()) {
        unblockGeneration(type);
        return Promise.resolve();
    }

    if (!dryRun) {
        // Ping server to make sure it is still alive
        const pingResult = await pingServer();

        if (!pingResult) {
            unblockGeneration(type);
            toastr.error(t`Verify that the server is running and accessible.`, t`ST Server cannot be reached`);
            throw new Error('Server unreachable');
        }

        // Hide swipes if not in a dry run.
        hideSwipeButtons();
        // If generated any message, set the flag to indicate it can't be recreated again.
        chat_metadata['tainted'] = true;
    }

    if (selected_group && !is_group_generating) {
        if (!dryRun) {
            // Returns the promise that generateGroupWrapper returns; resolves when generation is done
            return generateGroupWrapper(false, type, { quiet_prompt, force_chid, signal: abortController.signal, quietImage });
        }

        const characterIndexMap = new Map(characters.map((char, index) => [char.avatar, index]));
        const group = groups.find((x) => x.id === selected_group);

        const enabledMembers = group.members.reduce((acc, member) => {
            if (!group.disabled_members.includes(member) && !acc.includes(member)) {
                acc.push(member);
            }
            return acc;
        }, []);

        const memberIds = enabledMembers
            .map((member) => characterIndexMap.get(member))
            .filter((index) => index !== undefined && index !== null);

        if (memberIds.length > 0) {
            if (menu_type != 'character_edit') setCharacterId(memberIds[0]);
            setCharacterName('');
        } else {
            console.log('No enabled members found');
            unblockGeneration(type);
            return Promise.resolve();
        }
    }

    //#########QUIET PROMPT STUFF##############
    //this function just gives special care to novel quiet instruction prompts
    if (quiet_prompt) {
        quiet_prompt = substituteParams(quiet_prompt);
        quiet_prompt = main_api == 'novel' && !quietToLoud ? adjustNovelInstructionPrompt(quiet_prompt) : quiet_prompt;
    }

    const hasBackendConnection = online_status !== 'no_connection';

    // We can't do anything because we're not in a chat right now. (Unless it's a dry run, in which case we need to
    // assemble the prompt so we can count its tokens regardless of whether a chat is active.)
    if (!dryRun && !hasBackendConnection) {
        is_send_press = false;
        return Promise.resolve();
    }

    let textareaText;
    if (type !== 'regenerate' && type !== 'swipe' && type !== 'quiet' && !isImpersonate && !dryRun) {
        is_send_press = true;
        textareaText = String($('#send_textarea').val());
        $('#send_textarea').val('')[0].dispatchEvent(new Event('input', { bubbles: true }));
    } else {
        textareaText = '';
        if (chat.length && chat[chat.length - 1]['is_user']) {
            //do nothing? why does this check exist?
        }
        else if (type !== 'quiet' && type !== 'swipe' && !isImpersonate && !dryRun && chat.length) {
            chat.length = chat.length - 1;
            await removeLastMessage();
            await eventSource.emit(event_types.MESSAGE_DELETED, chat.length);
        }
    }

    const isContinue = type == 'continue';

    // Rewrite the generation timer to account for the time passed for all the continuations.
    if (isContinue && chat.length) {
        const prevFinished = chat[chat.length - 1]['gen_finished'];
        const prevStarted = chat[chat.length - 1]['gen_started'];

        if (prevFinished && prevStarted) {
            const timePassed = prevFinished - prevStarted;
            generation_started = new Date(Date.now() - timePassed);
            chat[chat.length - 1]['gen_started'] = generation_started;
        }
    }

    if (!dryRun) {
        deactivateSendButtons();
    }

    let { messageBias, promptBias, isUserPromptBias } = getBiasStrings(textareaText, type);

    //*********************************
    //PRE FORMATING STRING
    //*********************************

    // These generation types should not attach pending files to the chat
    const noAttachTypes = [
        'regenerate',
        'swipe',
        'impersonate',
        'quiet',
        'continue',
        'ask_command',
    ];
    //for normal messages sent from user..
    if ((textareaText != '' || (hasPendingFileAttachment() && !noAttachTypes.includes(type))) && !automatic_trigger && type !== 'quiet' && !dryRun) {
        // If user message contains no text other than bias - send as a system message
        if (messageBias && !removeMacros(textareaText)) {
            sendSystemMessage(system_message_types.GENERIC, ' ', { bias: messageBias });
        }
        else {
            await sendMessageAsUser(textareaText, messageBias);
        }
    }
    else if (textareaText == '' && !automatic_trigger && !dryRun && type === undefined && main_api == 'openai' && oai_settings.send_if_empty.trim().length > 0) {
        // Use send_if_empty if set and the user message is empty. Only when sending messages normally
        await sendMessageAsUser(oai_settings.send_if_empty.trim(), messageBias);
    }

    let {
        description,
        personality,
        persona,
        scenario,
        mesExamples,
        system,
        jailbreak,
    } = getCharacterCardFields();

    if (main_api !== 'openai') {
        if (power_user.sysprompt.enabled) {
            system = power_user.prefer_character_prompt && system ? system : baseChatReplace(power_user.sysprompt.content, name1, name2);
            system = isInstruct ? formatInstructModeSystemPrompt(substituteParams(system, name1, name2, power_user.sysprompt.content)) : system;
        } else {
            // Nullify if it's not enabled
            system = '';
        }
    }

    // Depth prompt (character-specific A/N)
    removeDepthPrompts();
    const groupDepthPrompts = getGroupDepthPrompts(selected_group, Number(this_chid));

    if (selected_group && Array.isArray(groupDepthPrompts) && groupDepthPrompts.length > 0) {
        groupDepthPrompts.forEach((value, index) => {
            const role = getExtensionPromptRoleByName(value.role);
            setExtensionPrompt('DEPTH_PROMPT_' + index, value.text, extension_prompt_types.IN_CHAT, value.depth, extension_settings.note.allowWIScan, role);
        });
    } else {
        const depthPromptText = baseChatReplace(characters[this_chid]?.data?.extensions?.depth_prompt?.prompt?.trim(), name1, name2) || '';
        const depthPromptDepth = characters[this_chid]?.data?.extensions?.depth_prompt?.depth ?? depth_prompt_depth_default;
        const depthPromptRole = getExtensionPromptRoleByName(characters[this_chid]?.data?.extensions?.depth_prompt?.role ?? depth_prompt_role_default);
        setExtensionPrompt('DEPTH_PROMPT', depthPromptText, extension_prompt_types.IN_CHAT, depthPromptDepth, extension_settings.note.allowWIScan, depthPromptRole);
    }

    // First message in fresh 1-on-1 chat reacts to user/character settings changes
    if (chat.length) {
        chat[0].mes = substituteParams(chat[0].mes);
    }

    // Collect messages with usable content
    const canUseTools = ToolManager.isToolCallingSupported();
    const canPerformToolCalls = !dryRun && ToolManager.canPerformToolCalls(type) && depth < ToolManager.RECURSE_LIMIT;
    let coreChat = chat.filter(x => !x.is_system || (canUseTools && Array.isArray(x.extra?.tool_invocations)));
    if (type === 'swipe') {
        coreChat.pop();
    }

    coreChat = await Promise.all(coreChat.map(async (chatItem, index) => {
        let message = chatItem.mes;
        let regexType = chatItem.is_user ? regex_placement.USER_INPUT : regex_placement.AI_OUTPUT;
        let options = { isPrompt: true, depth: (coreChat.length - index - 1) };

        let regexedMessage = getRegexedString(message, regexType, options);
        regexedMessage = await appendFileContent(chatItem, regexedMessage);

        if (chatItem?.extra?.append_title && chatItem?.extra?.title) {
            regexedMessage = `${regexedMessage}\n\n${chatItem.extra.title}`;
        }

        return {
            ...chatItem,
            mes: regexedMessage,
            index,
        };
    }));

    // Determine token limit
    let this_max_context = getMaxContextSize();

    if (!dryRun) {
        console.debug('Running extension interceptors');
        const aborted = await runGenerationInterceptors(coreChat, this_max_context, type);

        if (aborted) {
            console.debug('Generation aborted by extension interceptors');
            unblockGeneration(type);
            return Promise.resolve();
        }
    } else {
        console.debug('Skipping extension interceptors for dry run');
    }

    // Adjust token limit for Horde
    let adjustedParams;
    if (main_api == 'koboldhorde' && (horde_settings.auto_adjust_context_length || horde_settings.auto_adjust_response_length)) {
        try {
            adjustedParams = await adjustHordeGenerationParams(max_context, amount_gen);
        }
        catch {
            unblockGeneration(type);
            return Promise.resolve();
        }
        if (horde_settings.auto_adjust_context_length) {
            this_max_context = (adjustedParams.maxContextLength - adjustedParams.maxLength);
        }
    }

    // Fetches the combined prompt for both negative and positive prompts
    const cfgGuidanceScale = getGuidanceScale();
    const useCfgPrompt = cfgGuidanceScale && cfgGuidanceScale.value !== 1;

    // Adjust max context based on CFG prompt to prevent overfitting
    if (useCfgPrompt) {
        const negativePrompt = getCfgPrompt(cfgGuidanceScale, true, true)?.value || '';
        const positivePrompt = getCfgPrompt(cfgGuidanceScale, false, true)?.value || '';
        if (negativePrompt || positivePrompt) {
            const previousMaxContext = this_max_context;
            const [negativePromptTokenCount, positivePromptTokenCount] = await Promise.all([getTokenCountAsync(negativePrompt), getTokenCountAsync(positivePrompt)]);
            const decrement = Math.max(negativePromptTokenCount, positivePromptTokenCount);
            this_max_context -= decrement;
            console.log(`Max context reduced by ${decrement} tokens of CFG prompt (${previousMaxContext} -> ${this_max_context})`);
        }
    }

    console.log(`Core/all messages: ${coreChat.length}/${chat.length}`);

    // kingbri MARK: - Make sure the prompt bias isn't the same as the user bias
    if ((promptBias && !isUserPromptBias) || power_user.always_force_name2 || main_api == 'novel') {
        force_name2 = true;
    }

    if (isImpersonate) {
        force_name2 = false;
    }

    // TODO (kingbri): Migrate to a utility function
    /**
     * Parses an examples string.
     * @param {string} examplesStr
     * @returns {string[]} Examples array with block heading
     */
    function parseMesExamples(examplesStr) {
        if (!examplesStr || examplesStr.length === 0 || examplesStr === '<START>') {
            return [];
        }

        if (!examplesStr.startsWith('<START>')) {
            examplesStr = '<START>\n' + examplesStr.trim();
        }

        const exampleSeparator = power_user.context.example_separator ? `${substituteParams(power_user.context.example_separator)}\n` : '';
        const blockHeading = main_api === 'openai' ? '<START>\n' : (exampleSeparator || (isInstruct ? '<START>\n' : ''));
        const splitExamples = examplesStr.split(/<START>/gi).slice(1).map(block => `${blockHeading}${block.trim()}\n`);

        return splitExamples;
    }

    let mesExamplesArray = parseMesExamples(mesExamples);

    //////////////////////////////////
    // Extension added strings
    // Set non-WI AN
    setFloatingPrompt();
    // Add persona description to prompt
    addPersonaDescriptionExtensionPrompt();

    // Add WI to prompt (and also inject WI to AN value via hijack)
    // Make quiet prompt available for WIAN
    setExtensionPrompt('QUIET_PROMPT', quiet_prompt || '', extension_prompt_types.IN_PROMPT, 0, true);
    const chatForWI = coreChat.map(x => world_info_include_names ? `${x.name}: ${x.mes}` : x.mes).reverse();
    const { worldInfoString, worldInfoBefore, worldInfoAfter, worldInfoExamples, worldInfoDepth } = await getWorldInfoPrompt(chatForWI, this_max_context, dryRun);
    setExtensionPrompt('QUIET_PROMPT', '', extension_prompt_types.IN_PROMPT, 0, true);

    // Add message example WI
    for (const example of worldInfoExamples) {
        const exampleMessage = example.content;

        if (exampleMessage.length === 0) {
            continue;
        }

        const formattedExample = baseChatReplace(exampleMessage, name1, name2);
        const cleanedExample = parseMesExamples(formattedExample);

        // Insert depending on before or after position
        if (example.position === wi_anchor_position.before) {
            mesExamplesArray.unshift(...cleanedExample);
        } else {
            mesExamplesArray.push(...cleanedExample);
        }
    }

    // At this point, the raw message examples can be created
    const mesExamplesRawArray = [...mesExamplesArray];

    if (mesExamplesArray && isInstruct) {
        mesExamplesArray = formatInstructModeExamples(mesExamplesArray, name1, name2);
    }

    if (skipWIAN !== true) {
        console.log('skipWIAN not active, adding WIAN');
        // Add all depth WI entries to prompt
        flushWIDepthInjections();
        if (Array.isArray(worldInfoDepth)) {
            worldInfoDepth.forEach((e) => {
                const joinedEntries = e.entries.join('\n');
                setExtensionPrompt(`customDepthWI-${e.depth}-${e.role}`, joinedEntries, extension_prompt_types.IN_CHAT, e.depth, false, e.role);
            });
        }
    } else {
        console.log('skipping WIAN');
    }

    // Inject all Depth prompts. Chat Completion does it separately
    let injectedIndices = [];
    if (main_api !== 'openai') {
        injectedIndices = await doChatInject(coreChat, isContinue);
    }

    // Insert character jailbreak as the last user message (if exists, allowed, preferred, and not using Chat Completion)
    if (power_user.context.allow_jailbreak && power_user.prefer_character_jailbreak && main_api !== 'openai' && jailbreak) {
        // Set "original" explicity to empty string since there's no original
        jailbreak = substituteParams(jailbreak, name1, name2, '');

        // When continuing generation of previous output, last user message precedes the message to continue
        if (isContinue) {
            coreChat.splice(coreChat.length - 1, 0, { mes: jailbreak, is_user: true });
        }
        else {
            coreChat.push({ mes: jailbreak, is_user: true });
        }
    }

    let chat2 = [];
    let continue_mag = '';
    const userMessageIndices = [];
    const lastUserMessageIndex = coreChat.findLastIndex(x => x.is_user);

    for (let i = coreChat.length - 1, j = 0; i >= 0; i--, j++) {
        if (main_api == 'openai') {
            chat2[i] = coreChat[j].mes;
            if (i === 0 && isContinue) {
                chat2[i] = chat2[i].slice(0, chat2[i].lastIndexOf(coreChat[j].mes) + coreChat[j].mes.length);
                continue_mag = coreChat[j].mes;
            }
            continue;
        }

        chat2[i] = formatMessageHistoryItem(coreChat[j], isInstruct, false);

        if (j === 0 && isInstruct) {
            // Reformat with the first output sequence (if any)
            chat2[i] = formatMessageHistoryItem(coreChat[j], isInstruct, force_output_sequence.FIRST);
        }

        if (lastUserMessageIndex >= 0 && j === lastUserMessageIndex && isInstruct) {
            // Reformat with the last input sequence (if any)
            chat2[i] = formatMessageHistoryItem(coreChat[j], isInstruct, force_output_sequence.LAST);
        }

        // Do not suffix the message for continuation
        if (i === 0 && isContinue) {
            if (isInstruct) {
                // Reformat with the last output sequence (if any)
                chat2[i] = formatMessageHistoryItem(coreChat[j], isInstruct, force_output_sequence.LAST);
            }

            chat2[i] = chat2[i].slice(0, chat2[i].lastIndexOf(coreChat[j].mes) + coreChat[j].mes.length);
            continue_mag = coreChat[j].mes;
        }

        if (coreChat[j].is_user) {
            userMessageIndices.push(i);
        }
    }

    let addUserAlignment = isInstruct && power_user.instruct.user_alignment_message;
    let userAlignmentMessage = '';

    if (addUserAlignment) {
        const alignmentMessage = {
            name: name1,
            mes: substituteParams(power_user.instruct.user_alignment_message),
            is_user: true,
        };
        userAlignmentMessage = formatMessageHistoryItem(alignmentMessage, isInstruct, force_output_sequence.FIRST);
    }

    // Call combined AN into Generate
    const beforeScenarioAnchor = (await getExtensionPrompt(extension_prompt_types.BEFORE_PROMPT)).trimStart();
    const afterScenarioAnchor = await getExtensionPrompt(extension_prompt_types.IN_PROMPT);

    const storyStringParams = {
        description: description,
        personality: personality,
        persona: power_user.persona_description_position == persona_description_positions.IN_PROMPT ? persona : '',
        scenario: scenario,
        system: system,
        char: name2,
        user: name1,
        wiBefore: worldInfoBefore,
        wiAfter: worldInfoAfter,
        loreBefore: worldInfoBefore,
        loreAfter: worldInfoAfter,
        mesExamples: mesExamplesArray.join(''),
        mesExamplesRaw: mesExamplesRawArray.join(''),
    };

    const storyString = renderStoryString(storyStringParams);

    // Story string rendered, safe to remove
    if (power_user.strip_examples) {
        mesExamplesArray = [];
    }

    let oaiMessages = [];
    let oaiMessageExamples = [];

    if (main_api === 'openai') {
        oaiMessages = setOpenAIMessages(coreChat);
        oaiMessageExamples = setOpenAIMessageExamples(mesExamplesArray);
    }

    // hack for regeneration of the first message
    if (chat2.length == 0) {
        chat2.push('');
    }

    let examplesString = '';
    let chatString = addChatsPreamble(addChatsSeparator(''));
    let cyclePrompt = '';

    async function getMessagesTokenCount() {
        const encodeString = [
            beforeScenarioAnchor,
            storyString,
            afterScenarioAnchor,
            examplesString,
            userAlignmentMessage,
            chatString,
            modifyLastPromptLine(''),
            cyclePrompt,
        ].join('').replace(/\r/gm, '');
        return getTokenCountAsync(encodeString, power_user.token_padding);
    }

    // Force pinned examples into the context
    let pinExmString;
    if (power_user.pin_examples) {
        pinExmString = examplesString = mesExamplesArray.join('');
    }

    // Only add the chat in context if past the greeting message
    if (isContinue && (chat2.length > 1 || main_api === 'openai')) {
        cyclePrompt = chat2.shift();
    }

    // Collect enough messages to fill the context
    let arrMes = new Array(chat2.length);
    let tokenCount = await getMessagesTokenCount();
    let lastAddedIndex = -1;

    // Pre-allocate all injections first.
    // If it doesn't fit - user shot himself in the foot
    for (const index of injectedIndices) {
        const item = chat2[index];

        if (typeof item !== 'string') {
            continue;
        }

        tokenCount += await getTokenCountAsync(item.replace(/\r/gm, ''));
        if (tokenCount < this_max_context) {
            chatString = chatString + item;
            arrMes[index] = item;
            lastAddedIndex = Math.max(lastAddedIndex, index);
        } else {
            break;
        }
    }

    for (let i = 0; i < chat2.length; i++) {
        // not needed for OAI prompting
        if (main_api == 'openai') {
            break;
        }

        // Skip already injected messages
        if (arrMes[i] !== undefined) {
            continue;
        }

        const item = chat2[i];

        if (typeof item !== 'string') {
            continue;
        }

        tokenCount += await getTokenCountAsync(item.replace(/\r/gm, ''));
        if (tokenCount < this_max_context) {
            chatString = chatString + item;
            arrMes[i] = item;
            lastAddedIndex = Math.max(lastAddedIndex, i);
        } else {
            break;
        }
    }

    // Add user alignment message if last message is not a user message
    const stoppedAtUser = userMessageIndices.includes(lastAddedIndex);
    if (addUserAlignment && !stoppedAtUser) {
        tokenCount += await getTokenCountAsync(userAlignmentMessage.replace(/\r/gm, ''));
        chatString = userAlignmentMessage + chatString;
        arrMes.push(userAlignmentMessage);
        injectedIndices.push(arrMes.length - 1);
    }

    // Unsparse the array. Adjust injected indices
    const newArrMes = [];
    const newInjectedIndices = [];
    for (let i = 0; i < arrMes.length; i++) {
        if (arrMes[i] !== undefined) {
            newArrMes.push(arrMes[i]);
            if (injectedIndices.includes(i)) {
                newInjectedIndices.push(newArrMes.length - 1);
            }
        }
    }

    arrMes = newArrMes;
    injectedIndices = newInjectedIndices;

    if (main_api !== 'openai') {
        setInContextMessages(arrMes.length - injectedIndices.length, type);
    }

    // Estimate how many unpinned example messages fit in the context
    tokenCount = await getMessagesTokenCount();
    let count_exm_add = 0;
    if (!power_user.pin_examples) {
        for (let example of mesExamplesArray) {
            tokenCount += await getTokenCountAsync(example.replace(/\r/gm, ''));
            examplesString += example;
            if (tokenCount < this_max_context) {
                count_exm_add++;
            } else {
                break;
            }
        }
    }

    let mesSend = [];
    console.debug('calling runGenerate');

    if (isContinue) {
        // Coping mechanism for OAI spacing
        if (main_api === 'openai' && !cyclePrompt.endsWith(' ')) {
            cyclePrompt += oai_settings.continue_postfix;
            continue_mag += oai_settings.continue_postfix;
        }
    }

    const originalType = type;

    if (!dryRun) {
        is_send_press = true;
    }

    generatedPromptCache += cyclePrompt;
    if (generatedPromptCache.length == 0 || type === 'continue') {
        console.debug('generating prompt');
        chatString = '';
        arrMes = arrMes.reverse();
        arrMes.forEach(function (item, i, arr) {
            // OAI doesn't need all of this
            if (main_api === 'openai') {
                return;
            }

            // Cohee: This removes a newline from the end of the last message in the context
            // Last prompt line will add a newline if it's not a continuation
            // In instruct mode it only removes it if wrap is enabled and it's not a quiet generation
            if (i === arrMes.length - 1 && type !== 'continue') {
                if (!isInstruct || (power_user.instruct.wrap && type !== 'quiet')) {
                    item = item.replace(/\n?$/, '');
                }
            }

            mesSend[mesSend.length] = { message: item, extensionPrompts: [] };
        });
    }

    let mesExmString = '';

    function setPromptString() {
        if (main_api == 'openai') {
            return;
        }

        console.debug('--setting Prompt string');
        mesExmString = pinExmString ?? mesExamplesArray.slice(0, count_exm_add).join('');

        if (mesSend.length) {
            mesSend[mesSend.length - 1].message = modifyLastPromptLine(mesSend[mesSend.length - 1].message);
        }
    }

    function modifyLastPromptLine(lastMesString) {
        //#########QUIET PROMPT STUFF PT2##############

        // Add quiet generation prompt at depth 0
        if (quiet_prompt && quiet_prompt.length) {

            // here name1 is forced for all quiet prompts..why?
            const name = name1;
            //checks if we are in instruct, if so, formats the chat as such, otherwise just adds the quiet prompt
            const quietAppend = isInstruct ? formatInstructModeChat(name, quiet_prompt, false, true, '', name1, name2, false) : `\n${quiet_prompt}`;

            //This begins to fix quietPrompts (particularly /sysgen) for instruct
            //previously instruct input sequence was being appended to the last chat message w/o '\n'
            //and no output sequence was added after the input's content.
            //TODO: respect output_sequence vs last_output_sequence settings
            //TODO: decide how to prompt this to clarify who is talking 'Narrator', 'System', etc.
            if (isInstruct) {
                lastMesString += quietAppend; // + power_user.instruct.output_sequence + '\n';
            } else {
                lastMesString += quietAppend;
            }


            // Ross: bailing out early prevents quiet prompts from respecting other instruct prompt toggles
            // for sysgen, SD, and summary this is desireable as it prevents the AI from responding as char..
            // but for idle prompting, we want the flexibility of the other prompt toggles, and to respect them as per settings in the extension
            // need a detection for what the quiet prompt is being asked for...

            // Bail out early?
            if (!isInstruct && !quietToLoud) {
                return lastMesString;
            }
        }


        // Get instruct mode line
        if (isInstruct && !isContinue) {
            const name = (quiet_prompt && !quietToLoud && !isImpersonate) ? (quietName ?? 'System') : (isImpersonate ? name1 : name2);
            const isQuiet = quiet_prompt && type == 'quiet';
            lastMesString += formatInstructModePrompt(name, isImpersonate, promptBias, name1, name2, isQuiet, quietToLoud);
        }

        // Get non-instruct impersonation line
        if (!isInstruct && isImpersonate && !isContinue) {
            const name = name1;
            if (!lastMesString.endsWith('\n')) {
                lastMesString += '\n';
            }
            lastMesString += name + ':';
        }

        // Add character's name
        // Force name append on continue (if not continuing on user message or first message)
        const isContinuingOnFirstMessage = chat.length === 1 && isContinue;
        if (!isInstruct && force_name2 && !isContinuingOnFirstMessage) {
            if (!lastMesString.endsWith('\n')) {
                lastMesString += '\n';
            }
            if (!isContinue || !(chat[chat.length - 1]?.is_user)) {
                lastMesString += `${name2}:`;
            }
        }

        return lastMesString;
    }

    // Clean up the already generated prompt for seamless addition
    function cleanupPromptCache(promptCache) {
        // Remove the first occurrance of character's name
        if (promptCache.trimStart().startsWith(`${name2}:`)) {
            promptCache = promptCache.replace(`${name2}:`, '').trimStart();
        }

        // Remove the first occurrance of prompt bias
        if (promptCache.trimStart().startsWith(promptBias)) {
            promptCache = promptCache.replace(promptBias, '');
        }

        // Add a space if prompt cache doesn't start with one
        if (!/^\s/.test(promptCache) && !isInstruct) {
            promptCache = ' ' + promptCache;
        }

        return promptCache;
    }

    async function checkPromptSize() {
        console.debug('---checking Prompt size');
        setPromptString();
        const jointMessages = mesSend.map((e) => `${e.extensionPrompts.join('')}${e.message}`).join('');
        const prompt = [
            beforeScenarioAnchor,
            storyString,
            afterScenarioAnchor,
            mesExmString,
            addChatsPreamble(addChatsSeparator(jointMessages)),
            '\n',
            modifyLastPromptLine(''),
            generatedPromptCache,
        ].join('').replace(/\r/gm, '');
        let thisPromptContextSize = await getTokenCountAsync(prompt, power_user.token_padding);

        if (thisPromptContextSize > this_max_context) {        //if the prepared prompt is larger than the max context size...
            if (count_exm_add > 0) {                            // ..and we have example mesages..
                count_exm_add--;                            // remove the example messages...
                await checkPromptSize();                            // and try agin...
            } else if (mesSend.length > 0) {                    // if the chat history is longer than 0
                mesSend.shift();                            // remove the first (oldest) chat entry..
                await checkPromptSize();                            // and check size again..
            } else {
                //end
                console.debug(`---mesSend.length = ${mesSend.length}`);
            }
        }
    }

    if (generatedPromptCache.length > 0 && main_api !== 'openai') {
        console.debug('---Generated Prompt Cache length: ' + generatedPromptCache.length);
        await checkPromptSize();
    } else {
        console.debug('---calling setPromptString ' + generatedPromptCache.length);
        setPromptString();
    }

    // For prompt bit itemization
    let mesSendString = '';

    function getCombinedPrompt(isNegative) {
        // Only return if the guidance scale doesn't exist or the value is 1
        // Also don't return if constructing the neutral prompt
        if (isNegative && !useCfgPrompt) {
            return;
        }

        // OAI has its own prompt manager. No need to do anything here
        if (main_api === 'openai') {
            return '';
        }

        // Deep clone
        let finalMesSend = structuredClone(mesSend);

        if (useCfgPrompt) {
            const cfgPrompt = getCfgPrompt(cfgGuidanceScale, isNegative);
            if (cfgPrompt.value) {
                if (cfgPrompt.depth === 0) {
                    finalMesSend[finalMesSend.length - 1].message +=
                        /\s/.test(finalMesSend[finalMesSend.length - 1].message.slice(-1))
                            ? cfgPrompt.value
                            : ` ${cfgPrompt.value}`;
                } else {
                    // TODO: Make all extension prompts use an array/splice method
                    const lengthDiff = mesSend.length - cfgPrompt.depth;
                    const cfgDepth = lengthDiff >= 0 ? lengthDiff : 0;
                    finalMesSend[cfgDepth].extensionPrompts.push(`${cfgPrompt.value}\n`);
                }
            }
        }

        // Add prompt bias after everything else
        // Always run with continue
        if (!isInstruct && !isImpersonate) {
            if (promptBias.trim().length !== 0) {
                finalMesSend[finalMesSend.length - 1].message +=
                    /\s/.test(finalMesSend[finalMesSend.length - 1].message.slice(-1))
                        ? promptBias.trimStart()
                        : ` ${promptBias.trimStart()}`;
            }
        }

        // Prune from prompt cache if it exists
        if (generatedPromptCache.length !== 0) {
            generatedPromptCache = cleanupPromptCache(generatedPromptCache);
        }

        // Flattens the multiple prompt objects to a string.
        const combine = () => {
            // Right now, everything is suffixed with a newline
            mesSendString = finalMesSend.map((e) => `${e.extensionPrompts.join('')}${e.message}`).join('');

            // add a custom dingus (if defined)
            mesSendString = addChatsSeparator(mesSendString);

            // add chat preamble
            mesSendString = addChatsPreamble(mesSendString);

            let combinedPrompt = beforeScenarioAnchor +
                storyString +
                afterScenarioAnchor +
                mesExmString +
                mesSendString +
                generatedPromptCache;

            combinedPrompt = combinedPrompt.replace(/\r/gm, '');

            if (power_user.collapse_newlines) {
                combinedPrompt = collapseNewlines(combinedPrompt);
            }

            return combinedPrompt;
        };

        finalMesSend.forEach((item, i) => {
            item.injected = injectedIndices.includes(finalMesSend.length - i - 1);
        });

        let data = {
            api: main_api,
            combinedPrompt: null,
            description,
            personality,
            persona,
            scenario,
            char: name2,
            user: name1,
            worldInfoBefore,
            worldInfoAfter,
            beforeScenarioAnchor,
            afterScenarioAnchor,
            storyString,
            mesExmString,
            mesSendString,
            finalMesSend,
            generatedPromptCache,
            main: system,
            jailbreak,
            naiPreamble: nai_settings.preamble,
        };

        // Before returning the combined prompt, give available context related information to all subscribers.
        eventSource.emitAndWait(event_types.GENERATE_BEFORE_COMBINE_PROMPTS, data);

        // If one or multiple subscribers return a value, forfeit the responsibillity of flattening the context.
        return !data.combinedPrompt ? combine() : data.combinedPrompt;
    }

    let finalPrompt = getCombinedPrompt(false);

    const eventData = { prompt: finalPrompt, dryRun: dryRun };
    await eventSource.emit(event_types.GENERATE_AFTER_COMBINE_PROMPTS, eventData);
    finalPrompt = eventData.prompt;

    let maxLength = Number(amount_gen); // how many tokens the AI will be requested to generate
    let thisPromptBits = [];

    let generate_data;
    switch (main_api) {
        case 'koboldhorde':
        case 'kobold':
            if (main_api == 'koboldhorde' && horde_settings.auto_adjust_response_length) {
                maxLength = Math.min(maxLength, adjustedParams.maxLength);
                maxLength = Math.max(maxLength, MIN_LENGTH); // prevent validation errors
            }

            generate_data = {
                prompt: finalPrompt,
                gui_settings: true,
                max_length: maxLength,
                max_context_length: max_context,
                api_server,
            };

            if (preset_settings != 'gui') {
                const isHorde = main_api == 'koboldhorde';
                const presetSettings = koboldai_settings[koboldai_setting_names[preset_settings]];
                const maxContext = (adjustedParams && horde_settings.auto_adjust_context_length) ? adjustedParams.maxContextLength : max_context;
                generate_data = getKoboldGenerationData(finalPrompt, presetSettings, maxLength, maxContext, isHorde, type);
            }
            break;
        case 'textgenerationwebui': {
            const cfgValues = useCfgPrompt ? { guidanceScale: cfgGuidanceScale, negativePrompt: getCombinedPrompt(true) } : null;
            generate_data = getTextGenGenerationData(finalPrompt, maxLength, isImpersonate, isContinue, cfgValues, type);
            break;
        }
        case 'novel': {
            const cfgValues = useCfgPrompt ? { guidanceScale: cfgGuidanceScale } : null;
            const presetSettings = novelai_settings[novelai_setting_names[nai_settings.preset_settings_novel]];
            generate_data = getNovelGenerationData(finalPrompt, presetSettings, maxLength, isImpersonate, isContinue, cfgValues, type);
            break;
        }
        case 'openai': {
            let [prompt, counts] = await prepareOpenAIMessages({
                name2: name2,
                charDescription: description,
                charPersonality: personality,
                Scenario: scenario,
                worldInfoBefore: worldInfoBefore,
                worldInfoAfter: worldInfoAfter,
                extensionPrompts: extension_prompts,
                bias: promptBias,
                type: type,
                quietPrompt: quiet_prompt,
                quietImage: quietImage,
                cyclePrompt: cyclePrompt,
                systemPromptOverride: system,
                jailbreakPromptOverride: jailbreak,
                personaDescription: persona,
                messages: oaiMessages,
                messageExamples: oaiMessageExamples,
            }, dryRun);
            generate_data = { prompt: prompt };

            // TODO: move these side-effects somewhere else, so this switch-case solely sets generate_data
            // counts will return false if the user has not enabled the token breakdown feature
            if (counts) {
                parseTokenCounts(counts, thisPromptBits);
            }

            if (!dryRun) {
                setInContextMessages(openai_messages_count, type);
            }
            break;
        }
    }

    await eventSource.emit(event_types.GENERATE_AFTER_DATA, generate_data);

    if (dryRun) {
        generatedPromptCache = '';
        return Promise.resolve();
    }

    /**
     * Saves itemized prompt bits and calls streaming or non-streaming generation API.
     * @returns {Promise<void|*|Awaited<*>|String|{fromStream}|string|undefined|Object>}
     * @throws {Error|object} Error with message text, or Error with response JSON (OAI/Horde), or the actual response JSON (novel|textgenerationwebui|kobold)
     */
    async function finishGenerating() {
        if (power_user.console_log_prompts) {
            console.log(generate_data.prompt);
        }

        console.debug('rungenerate calling API');

        showStopButton();

        //set array object for prompt token itemization of this message
        let currentArrayEntry = Number(thisPromptBits.length - 1);
        let additionalPromptStuff = {
            ...thisPromptBits[currentArrayEntry],
            rawPrompt: generate_data.prompt || generate_data.input,
            mesId: getNextMessageId(type),
            allAnchors: await getAllExtensionPrompts(),
            chatInjects: injectedIndices?.map(index => arrMes[arrMes.length - index - 1])?.join('') || '',
            summarizeString: (extension_prompts['1_memory']?.value || ''),
            authorsNoteString: (extension_prompts['2_floating_prompt']?.value || ''),
            smartContextString: (extension_prompts['chromadb']?.value || ''),
            chatVectorsString: (extension_prompts['3_vectors']?.value || ''),
            dataBankVectorsString: (extension_prompts['4_vectors_data_bank']?.value || ''),
            worldInfoString: worldInfoString,
            storyString: storyString,
            beforeScenarioAnchor: beforeScenarioAnchor,
            afterScenarioAnchor: afterScenarioAnchor,
            examplesString: examplesString,
            mesSendString: mesSendString,
            generatedPromptCache: generatedPromptCache,
            promptBias: promptBias,
            finalPrompt: finalPrompt,
            charDescription: description,
            charPersonality: personality,
            scenarioText: scenario,
            this_max_context: this_max_context,
            padding: power_user.token_padding,
            main_api: main_api,
            instruction: main_api !== 'openai' && power_user.sysprompt.enabled ? substituteParams(power_user.prefer_character_prompt && system ? system : power_user.sysprompt.content) : '',
            userPersona: (power_user.persona_description_position == persona_description_positions.IN_PROMPT ? (persona || '') : ''),
            tokenizer: getFriendlyTokenizerName(main_api).tokenizerName || '',
            presetName: getPresetManager()?.getSelectedPresetName() || '',
        };

        //console.log(additionalPromptStuff);
        const itemizedIndex = itemizedPrompts.findIndex((item) => item.mesId === additionalPromptStuff.mesId);

        if (itemizedIndex !== -1) {
            itemizedPrompts[itemizedIndex] = additionalPromptStuff;
        }
        else {
            itemizedPrompts.push(additionalPromptStuff);
        }

        console.debug(`pushed prompt bits to itemizedPrompts array. Length is now: ${itemizedPrompts.length}`);

        if (isStreamingEnabled() && type !== 'quiet') {
            streamingProcessor = new StreamingProcessor(type, force_name2, generation_started, continue_mag);
            if (isContinue) {
                // Save reply does add cycle text to the prompt, so it's not needed here
                streamingProcessor.firstMessageText = '';
            }

            streamingProcessor.generator = await sendStreamingRequest(type, generate_data);

            hideSwipeButtons();
            let getMessage = await streamingProcessor.generate();
            let messageChunk = cleanUpMessage(getMessage, isImpersonate, isContinue, false);

            if (isContinue) {
                getMessage = continue_mag + getMessage;
            }

            const isStreamFinished = streamingProcessor && !streamingProcessor.isStopped && streamingProcessor.isFinished;
            const isStreamWithToolCalls = streamingProcessor && Array.isArray(streamingProcessor.toolCalls) && streamingProcessor.toolCalls.length;
            if (canPerformToolCalls && isStreamFinished && isStreamWithToolCalls) {
                const lastMessage = chat[chat.length - 1];
                const hasToolCalls = ToolManager.hasToolCalls(streamingProcessor.toolCalls);
                const shouldDeleteMessage = type !== 'swipe' && ['', '...'].includes(lastMessage?.mes) && ['', '...'].includes(streamingProcessor?.result);
                hasToolCalls && shouldDeleteMessage && await deleteLastMessage();
                const invocationResult = await ToolManager.invokeFunctionTools(streamingProcessor.toolCalls);
                const shouldStopGeneration = (!invocationResult.invocations.length && shouldDeleteMessage) || invocationResult.stealthCalls.length;
                if (hasToolCalls) {
                    if (shouldStopGeneration) {
                        if (Array.isArray(invocationResult.errors) && invocationResult.errors.length) {
                            ToolManager.showToolCallError(invocationResult.errors);
                        }
                        unblockGeneration(type);
                        generatedPromptCache = '';
                        streamingProcessor = null;
                        return;
                    }

                    streamingProcessor = null;
                    depth = depth + 1;
                    await ToolManager.saveFunctionToolInvocations(invocationResult.invocations);
                    return Generate('normal', { automatic_trigger, force_name2, quiet_prompt, quietToLoud, skipWIAN, force_chid, signal, quietImage, quietName, depth }, dryRun);
                }
            }

            if (isStreamFinished) {
                await streamingProcessor.onFinishStreaming(streamingProcessor.messageId, getMessage);
                streamingProcessor = null;
                triggerAutoContinue(messageChunk, isImpersonate);
                return Object.defineProperties(new String(getMessage), {
                    'messageChunk': { value: messageChunk },
                    'fromStream': { value: true },
                });
            }
        } else {
            return await sendGenerationRequest(type, generate_data);
        }
    }

    return finishGenerating().then(onSuccess, onError);

    /**
     * Handles the successful response from the generation API.
     * @param data
     * @returns {Promise<String|{fromStream}|*|string|string|void|Awaited<*>|undefined>}
     * @throws {Error} Throws an error if the response data contains an error message
     */
    async function onSuccess(data) {
        if (!data) return;

        if (data?.fromStream) {
            return data;
        }

        let messageChunk = '';

        // if an error was returned in data (textgenwebui), show it and throw it
        if (data.error) {
            unblockGeneration(type);
            generatedPromptCache = '';

            if (data?.response) {
                toastr.error(data.response, t`API Error`, { preventDuplicates: true });
            }
            throw new Error(data?.response);
        }

        //const getData = await response.json();
        let getMessage = extractMessageFromData(data);
        let title = extractTitleFromData(data);
        kobold_horde_model = title;

        const swipes = extractMultiSwipes(data, type);

        messageChunk = cleanUpMessage(getMessage, isImpersonate, isContinue, false);

        if (isContinue) {
            getMessage = continue_mag + getMessage;
        }

        //Formating
        const displayIncomplete = type === 'quiet' && !quietToLoud;
        getMessage = cleanUpMessage(getMessage, isImpersonate, isContinue, displayIncomplete);

        if (isImpersonate) {
            $('#send_textarea').val(getMessage)[0].dispatchEvent(new Event('input', { bubbles: true }));
            generatedPromptCache = '';
            await eventSource.emit(event_types.IMPERSONATE_READY, getMessage);
        }
        else if (type == 'quiet') {
            unblockGeneration(type);
            return getMessage;
        }
        else {
            // Without streaming we'll be having a full message on continuation. Treat it as a last chunk.
            if (originalType !== 'continue') {
                ({ type, getMessage } = await saveReply(type, getMessage, false, title, swipes));
            }
            else {
                ({ type, getMessage } = await saveReply('appendFinal', getMessage, false, title, swipes));
            }

            // This relies on `saveReply` having been called to add the message to the chat, so it must be last.
            parseAndSaveLogprobs(data, continue_mag);
        }

        if (canPerformToolCalls) {
            const hasToolCalls = ToolManager.hasToolCalls(data);
            const shouldDeleteMessage = type !== 'swipe' && ['', '...'].includes(getMessage);
            hasToolCalls && shouldDeleteMessage && await deleteLastMessage();
            const invocationResult = await ToolManager.invokeFunctionTools(data);
            const shouldStopGeneration = (!invocationResult.invocations.length && shouldDeleteMessage) || invocationResult.stealthCalls.length;
            if (hasToolCalls) {
                if (shouldStopGeneration) {
                    if (Array.isArray(invocationResult.errors) && invocationResult.errors.length) {
                        ToolManager.showToolCallError(invocationResult.errors);
                    }
                    unblockGeneration(type);
                    generatedPromptCache = '';
                    return;
                }

                depth = depth + 1;
                await ToolManager.saveFunctionToolInvocations(invocationResult.invocations);
                return Generate('normal', { automatic_trigger, force_name2, quiet_prompt, quietToLoud, skipWIAN, force_chid, signal, quietImage, quietName, depth }, dryRun);
            }
        }

        if (type !== 'quiet') {
            playMessageSound();
        }

        const isAborted = abortController && abortController.signal.aborted;
        if (power_user.auto_swipe && !isAborted) {
            console.debug('checking for autoswipeblacklist on non-streaming message');
            function containsBlacklistedWords(getMessage, blacklist, threshold) {
                console.debug('checking blacklisted words');
                const regex = new RegExp(`\\b(${blacklist.join('|')})\\b`, 'gi');
                const matches = getMessage.match(regex) || [];
                return matches.length >= threshold;
            }

            const generatedTextFiltered = (getMessage) => {
                if (power_user.auto_swipe_blacklist_threshold) {
                    if (containsBlacklistedWords(getMessage, power_user.auto_swipe_blacklist, power_user.auto_swipe_blacklist_threshold)) {
                        console.debug('Generated text has blacklisted words');
                        return true;
                    }
                }

                return false;
            };
            if (generatedTextFiltered(getMessage)) {
                console.debug('swiping right automatically');
                is_send_press = false;
                swipe_right();
                // TODO: do we want to resolve after an auto-swipe?
                return;
            }
        }

        console.debug('/api/chats/save called by /Generate');
        await saveChatConditional();
        unblockGeneration(type);
        streamingProcessor = null;

        if (type !== 'quiet') {
            triggerAutoContinue(messageChunk, isImpersonate);
        }

        // Don't break the API chain that expects a single string in return
        return Object.defineProperty(new String(getMessage), 'messageChunk', { value: messageChunk });
    }

    /**
     * Exception handler for finishGenerating
     * @param {Error|object} exception Error or response JSON
     * @throws {Error|object} Re-throws the exception
     */
    function onError(exception) {
        // if the response JSON was thrown (novel|textgenerationwebui|kobold), show the error message
        if (typeof exception?.error?.message === 'string') {
            toastr.error(exception.error.message, t`Text generation error`, { timeOut: 10000, extendedTimeOut: 20000 });
        }

        generatedPromptCache = '';

        unblockGeneration(type);
        console.log(exception);
        streamingProcessor = null;
        throw exception;
    }
}

/**
 * Stops the generation and any streaming if it is currently running.
 */
export function stopGeneration() {
    let stopped = false;
    if (streamingProcessor) {
        streamingProcessor.onStopStreaming();
        stopped = true;
    }
    if (abortController) {
        abortController.abort('Clicked stop button');
        hideStopButton();
        stopped = true;
    }
    eventSource.emit(event_types.GENERATION_STOPPED);
    return stopped;
}

/**
 * Injects extension prompts into chat messages.
 * @param {object[]} messages Array of chat messages
 * @param {boolean} isContinue Whether the generation is a continuation. If true, the extension prompts of depth 0 are injected at position 1.
 * @returns {Promise<number[]>} Array of indices where the extension prompts were injected
 */
async function doChatInject(messages, isContinue) {
    const injectedIndices = [];
    let totalInsertedMessages = 0;
    messages.reverse();

    for (let i = 0; i <= MAX_INJECTION_DEPTH; i++) {
        // Order of priority (most important go lower)
        const roles = [extension_prompt_roles.SYSTEM, extension_prompt_roles.USER, extension_prompt_roles.ASSISTANT];
        const names = {
            [extension_prompt_roles.SYSTEM]: '',
            [extension_prompt_roles.USER]: name1,
            [extension_prompt_roles.ASSISTANT]: name2,
        };
        const roleMessages = [];
        const separator = '\n';
        const wrap = false;

        for (const role of roles) {
            const extensionPrompt = String(await getExtensionPrompt(extension_prompt_types.IN_CHAT, i, separator, role, wrap)).trimStart();
            const isNarrator = role === extension_prompt_roles.SYSTEM;
            const isUser = role === extension_prompt_roles.USER;
            const name = names[role];

            if (extensionPrompt) {
                roleMessages.push({
                    name: name,
                    is_user: isUser,
                    mes: extensionPrompt,
                    extra: {
                        type: isNarrator ? system_message_types.NARRATOR : null,
                    },
                });
            }
        }

        if (roleMessages.length) {
            const depth = isContinue && i === 0 ? 1 : i;
            const injectIdx = depth + totalInsertedMessages;
            messages.splice(injectIdx, 0, ...roleMessages);
            totalInsertedMessages += roleMessages.length;
            injectedIndices.push(...Array.from({ length: roleMessages.length }, (_, i) => injectIdx + i));
        }
    }

    messages.reverse();
    return injectedIndices;
}

function flushWIDepthInjections() {
    //prevent custom depth WI entries (which have unique random key names) from duplicating
    for (const key of Object.keys(extension_prompts)) {
        if (key.startsWith('customDepthWI')) {
            delete extension_prompts[key];
        }
    }
}

/**
 * Unblocks the UI after a generation is complete.
 * @param {string} [type] Generation type (optional)
 */
function unblockGeneration(type) {
    // Don't unblock if a parallel stream is still running
    if (type === 'quiet' && streamingProcessor && !streamingProcessor.isFinished) {
        return;
    }

    is_send_press = false;
    activateSendButtons();
    showSwipeButtons();
    setGenerationProgress(0);
    flushEphemeralStoppingStrings();
    flushWIDepthInjections();
}

export function getNextMessageId(type) {
    return type == 'swipe' ? chat.length - 1 : chat.length;
}

/**
 * Determines if the message should be auto-continued.
 * @param {string} messageChunk Current message chunk
 * @param {boolean} isImpersonate Is the user impersonation
 * @returns {boolean} Whether the message should be auto-continued
 */
export function shouldAutoContinue(messageChunk, isImpersonate) {
    if (!power_user.auto_continue.enabled) {
        console.debug('Auto-continue is disabled by user.');
        return false;
    }

    if (typeof messageChunk !== 'string') {
        console.debug('Not triggering auto-continue because message chunk is not a string');
        return false;
    }

    if (isImpersonate) {
        console.log('Continue for impersonation is not implemented yet');
        return false;
    }

    if (is_send_press) {
        console.debug('Auto-continue is disabled because a message is currently being sent.');
        return false;
    }

    if (abortController && abortController.signal.aborted) {
        console.debug('Auto-continue is not triggered because the generation was stopped.');
        return false;
    }

    if (power_user.auto_continue.target_length <= 0) {
        console.log('Auto-continue target length is 0, not triggering auto-continue');
        return false;
    }

    if (main_api === 'openai' && !power_user.auto_continue.allow_chat_completions) {
        console.log('Auto-continue for OpenAI is disabled by user.');
        return false;
    }

    const textareaText = String($('#send_textarea').val());
    const USABLE_LENGTH = 5;

    if (textareaText.length > 0) {
        console.log('Not triggering auto-continue because user input is not empty');
        return false;
    }

    if (messageChunk.trim().length > USABLE_LENGTH && chat.length) {
        const lastMessage = chat[chat.length - 1];
        const messageLength = getTokenCount(lastMessage.mes);
        const shouldAutoContinue = messageLength < power_user.auto_continue.target_length;

        if (shouldAutoContinue) {
            console.log(`Triggering auto-continue. Message tokens: ${messageLength}. Target tokens: ${power_user.auto_continue.target_length}. Message chunk: ${messageChunk}`);
            return true;
        } else {
            console.log(`Not triggering auto-continue. Message tokens: ${messageLength}. Target tokens: ${power_user.auto_continue.target_length}`);
            return false;
        }
    } else {
        console.log('Last generated chunk was empty, not triggering auto-continue');
        return false;
    }
}

/**
 * Triggers auto-continue if the message meets the criteria.
 * @param {string} messageChunk Current message chunk
 * @param {boolean} isImpersonate Is the user impersonation
 */
export function triggerAutoContinue(messageChunk, isImpersonate) {
    if (selected_group) {
        console.debug('Auto-continue is disabled for group chat');
        return;
    }

    if (shouldAutoContinue(messageChunk, isImpersonate)) {
        $('#option_continue').trigger('click');
    }
}

export function getBiasStrings(textareaText, type) {
    if (type == 'impersonate' || type == 'continue') {
        return { messageBias: '', promptBias: '', isUserPromptBias: false };
    }

    let promptBias = '';
    let messageBias = extractMessageBias(textareaText);

    // If user input is not provided, retrieve the bias of the most recent relevant message
    if (!textareaText) {
        for (let i = chat.length - 1; i >= 0; i--) {
            const mes = chat[i];
            if (type === 'swipe' && chat.length - 1 === i) {
                continue;
            }
            if (mes && (mes.is_user || mes.is_system || mes.extra?.type === system_message_types.NARRATOR)) {
                if (mes.extra?.bias?.trim()?.length > 0) {
                    promptBias = mes.extra.bias;
                }
                break;
            }
        }
    }

    promptBias = messageBias || promptBias || power_user.user_prompt_bias || '';
    const isUserPromptBias = promptBias === power_user.user_prompt_bias;

    // Substitute params for everything
    messageBias = substituteParams(messageBias);
    promptBias = substituteParams(promptBias);

    return { messageBias, promptBias, isUserPromptBias };
}

/**
 * @param {Object} chatItem Message history item.
 * @param {boolean} isInstruct Whether instruct mode is enabled.
 * @param {boolean|number} forceOutputSequence Whether to force the first/last output sequence for instruct mode.
 */
function formatMessageHistoryItem(chatItem, isInstruct, forceOutputSequence) {
    const isNarratorType = chatItem?.extra?.type === system_message_types.NARRATOR;
    const characterName = chatItem?.name ? chatItem.name : name2;
    const itemName = chatItem.is_user ? chatItem['name'] : characterName;
    const shouldPrependName = !isNarratorType;

    // Don't include a name if it's empty
    let textResult = chatItem?.name && shouldPrependName ? `${itemName}: ${chatItem.mes}\n` : `${chatItem.mes}\n`;

    if (isInstruct) {
        textResult = formatInstructModeChat(itemName, chatItem.mes, chatItem.is_user, isNarratorType, chatItem.force_avatar, name1, name2, forceOutputSequence);
    }

    return textResult;
}

/**
 * Removes all {{macros}} from a string.
 * @param {string} str String to remove macros from.
 * @returns {string} String with macros removed.
 */
export function removeMacros(str) {
    return (str ?? '').replace(/\{\{[\s\S]*?\}\}/gm, '').trim();
}

/**
 * Inserts a user message into the chat history.
 * @param {string} messageText Message text.
 * @param {string} messageBias Message bias.
 * @param {number} [insertAt] Optional index to insert the message at.
 * @param {boolean} [compact] Send as a compact display message.
 * @param {string} [name] Name of the user sending the message. Defaults to name1.
 * @param {string} [avatar] Avatar of the user sending the message. Defaults to user_avatar.
 * @returns {Promise<any>} A promise that resolves to the message when it is inserted.
 */
export async function sendMessageAsUser(messageText, messageBias, insertAt = null, compact = false, name = name1, avatar = user_avatar) {
    messageText = getRegexedString(messageText, regex_placement.USER_INPUT);

    const message = {
        name: name,
        is_user: true,
        is_system: false,
        send_date: getMessageTimeStamp(),
        mes: substituteParams(messageText),
        extra: {
            isSmallSys: compact,
        },
    };

    if (power_user.message_token_count_enabled) {
        message.extra.token_count = await getTokenCountAsync(message.mes, 0);
    }

    // Lock user avatar to a persona.
    if (avatar in power_user.personas) {
        message.force_avatar = getUserAvatar(avatar);
    }

    if (messageBias) {
        message.extra.bias = messageBias;
        message.mes = removeMacros(message.mes);
    }

    await populateFileAttachment(message);
    statMesProcess(message, 'user', characters, this_chid, '');

    if (typeof insertAt === 'number' && insertAt >= 0 && insertAt <= chat.length) {
        chat.splice(insertAt, 0, message);
        await saveChatConditional();
        await eventSource.emit(event_types.MESSAGE_SENT, insertAt);
        await reloadCurrentChat();
        await eventSource.emit(event_types.USER_MESSAGE_RENDERED, insertAt);
    } else {
        chat.push(message);
        const chat_id = (chat.length - 1);
        await eventSource.emit(event_types.MESSAGE_SENT, chat_id);
        addOneMessage(message);
        await eventSource.emit(event_types.USER_MESSAGE_RENDERED, chat_id);
        await saveChatConditional();
    }

    return message;
}

/**
 * Gets the maximum usable context size for the current API.
 * @param {number|null} overrideResponseLength Optional override for the response length.
 * @returns {number} Maximum usable context size.
 */
export function getMaxContextSize(overrideResponseLength = null) {
    if (typeof overrideResponseLength !== 'number' || overrideResponseLength <= 0 || isNaN(overrideResponseLength)) {
        overrideResponseLength = null;
    }

    let this_max_context = 1487;
    if (main_api == 'kobold' || main_api == 'koboldhorde' || main_api == 'textgenerationwebui') {
        this_max_context = (max_context - (overrideResponseLength || amount_gen));
    }
    if (main_api == 'novel') {
        this_max_context = Number(max_context);
        if (nai_settings.model_novel.includes('clio')) {
            this_max_context = Math.min(max_context, 8192);
        }
        if (nai_settings.model_novel.includes('kayra')) {
            this_max_context = Math.min(max_context, 8192);

            const subscriptionLimit = getKayraMaxContextTokens();
            if (typeof subscriptionLimit === 'number' && this_max_context > subscriptionLimit) {
                this_max_context = subscriptionLimit;
                console.log(`NovelAI subscription limit reached. Max context size is now ${this_max_context}`);
            }
        }
        if (nai_settings.model_novel.includes('erato')) {
            // subscriber limits coming soon
            this_max_context = Math.min(max_context, 8192);

            // Added special tokens and whatnot
            this_max_context -= 10;
        }

        this_max_context = this_max_context - (overrideResponseLength || amount_gen);
    }
    if (main_api == 'openai') {
        this_max_context = oai_settings.openai_max_context - (overrideResponseLength || oai_settings.openai_max_tokens);
    }
    return this_max_context;
}

function parseTokenCounts(counts, thisPromptBits) {
    /**
     * @param {any[]} numbers
     */
    function getSum(...numbers) {
        return numbers.map(x => Number(x)).filter(x => !Number.isNaN(x)).reduce((acc, val) => acc + val, 0);
    }
    const total = getSum(Object.values(counts));

    thisPromptBits.push({
        oaiStartTokens: (counts?.start + counts?.controlPrompts) || 0,
        oaiPromptTokens: getSum(counts?.prompt, counts?.charDescription, counts?.charPersonality, counts?.scenario) || 0,
        oaiBiasTokens: counts?.bias || 0,
        oaiNudgeTokens: counts?.nudge || 0,
        oaiJailbreakTokens: counts?.jailbreak || 0,
        oaiImpersonateTokens: counts?.impersonate || 0,
        oaiExamplesTokens: (counts?.dialogueExamples + counts?.examples) || 0,
        oaiConversationTokens: (counts?.conversation + counts?.chatHistory) || 0,
        oaiNsfwTokens: counts?.nsfw || 0,
        oaiMainTokens: counts?.main || 0,
        oaiTotalTokens: total,
    });
}

function addChatsPreamble(mesSendString) {
    return main_api === 'novel'
        ? substituteParams(nai_settings.preamble) + '\n' + mesSendString
        : mesSendString;
}

function addChatsSeparator(mesSendString) {
    if (power_user.context.chat_start) {
        return substituteParams(power_user.context.chat_start + '\n') + mesSendString;
    }

    else {
        return mesSendString;
    }
}

async function duplicateCharacter() {
    if (!this_chid) {
        toastr.warning(t`You must first select a character to duplicate!`);
        return '';
    }

    const confirmMessage = $(await renderTemplateAsync('duplicateConfirm'));
    const confirm = await callGenericPopup(confirmMessage, POPUP_TYPE.CONFIRM);

    if (!confirm) {
        console.log('User cancelled duplication');
        return '';
    }

    const body = { avatar_url: characters[this_chid].avatar };
    const response = await fetch('/api/characters/duplicate', {
        method: 'POST',
        headers: getRequestHeaders(),
        body: JSON.stringify(body),
    });
    if (response.ok) {
        toastr.success(t`Character Duplicated`);
        const data = await response.json();
        await eventSource.emit(event_types.CHARACTER_DUPLICATED, { oldAvatar: body.avatar_url, newAvatar: data.path });
        await getCharacters();
    }

    return '';
}

export async function itemizedParams(itemizedPrompts, thisPromptSet, incomingMesId) {
    const params = {
        charDescriptionTokens: await getTokenCountAsync(itemizedPrompts[thisPromptSet].charDescription),
        charPersonalityTokens: await getTokenCountAsync(itemizedPrompts[thisPromptSet].charPersonality),
        scenarioTextTokens: await getTokenCountAsync(itemizedPrompts[thisPromptSet].scenarioText),
        userPersonaStringTokens: await getTokenCountAsync(itemizedPrompts[thisPromptSet].userPersona),
        worldInfoStringTokens: await getTokenCountAsync(itemizedPrompts[thisPromptSet].worldInfoString),
        allAnchorsTokens: await getTokenCountAsync(itemizedPrompts[thisPromptSet].allAnchors),
        summarizeStringTokens: await getTokenCountAsync(itemizedPrompts[thisPromptSet].summarizeString),
        authorsNoteStringTokens: await getTokenCountAsync(itemizedPrompts[thisPromptSet].authorsNoteString),
        smartContextStringTokens: await getTokenCountAsync(itemizedPrompts[thisPromptSet].smartContextString),
        beforeScenarioAnchorTokens: await getTokenCountAsync(itemizedPrompts[thisPromptSet].beforeScenarioAnchor),
        afterScenarioAnchorTokens: await getTokenCountAsync(itemizedPrompts[thisPromptSet].afterScenarioAnchor),
        zeroDepthAnchorTokens: await getTokenCountAsync(itemizedPrompts[thisPromptSet].zeroDepthAnchor), // TODO: unused
        thisPrompt_padding: itemizedPrompts[thisPromptSet].padding,
        this_main_api: itemizedPrompts[thisPromptSet].main_api,
        chatInjects: await getTokenCountAsync(itemizedPrompts[thisPromptSet].chatInjects),
        chatVectorsStringTokens: await getTokenCountAsync(itemizedPrompts[thisPromptSet].chatVectorsString),
        dataBankVectorsStringTokens: await getTokenCountAsync(itemizedPrompts[thisPromptSet].dataBankVectorsString),
        modelUsed: chat[incomingMesId]?.extra?.model,
        apiUsed: chat[incomingMesId]?.extra?.api,
        presetName: itemizedPrompts[thisPromptSet].presetName || t`(Unknown)`,
    };

    const getFriendlyName = (value) => $(`#rm_api_block select option[value="${value}"]`).first().text() || value;

    if (params.apiUsed) {
        params.apiUsed = getFriendlyName(params.apiUsed);
    }

    if (params.this_main_api) {
        params.mainApiFriendlyName = getFriendlyName(params.this_main_api);
    }

    if (params.chatInjects) {
        params.ActualChatHistoryTokens = params.ActualChatHistoryTokens - params.chatInjects;
    }

    if (params.this_main_api == 'openai') {
        //for OAI API
        //console.log('-- Counting OAI Tokens');

        //params.finalPromptTokens = itemizedPrompts[thisPromptSet].oaiTotalTokens;
        params.oaiMainTokens = itemizedPrompts[thisPromptSet].oaiMainTokens;
        params.oaiStartTokens = itemizedPrompts[thisPromptSet].oaiStartTokens;
        params.ActualChatHistoryTokens = itemizedPrompts[thisPromptSet].oaiConversationTokens;
        params.examplesStringTokens = itemizedPrompts[thisPromptSet].oaiExamplesTokens;
        params.oaiPromptTokens = itemizedPrompts[thisPromptSet].oaiPromptTokens - (params.afterScenarioAnchorTokens + params.beforeScenarioAnchorTokens) + params.examplesStringTokens;
        params.oaiBiasTokens = itemizedPrompts[thisPromptSet].oaiBiasTokens;
        params.oaiJailbreakTokens = itemizedPrompts[thisPromptSet].oaiJailbreakTokens;
        params.oaiNudgeTokens = itemizedPrompts[thisPromptSet].oaiNudgeTokens;
        params.oaiImpersonateTokens = itemizedPrompts[thisPromptSet].oaiImpersonateTokens;
        params.oaiNsfwTokens = itemizedPrompts[thisPromptSet].oaiNsfwTokens;
        params.finalPromptTokens =
            params.oaiStartTokens +
            params.oaiPromptTokens +
            params.oaiMainTokens +
            params.oaiNsfwTokens +
            params.oaiBiasTokens +
            params.oaiImpersonateTokens +
            params.oaiJailbreakTokens +
            params.oaiNudgeTokens +
            params.ActualChatHistoryTokens +
            //charDescriptionTokens +
            //charPersonalityTokens +
            //allAnchorsTokens +
            params.worldInfoStringTokens +
            params.beforeScenarioAnchorTokens +
            params.afterScenarioAnchorTokens;
        // Max context size - max completion tokens
        params.thisPrompt_max_context = (oai_settings.openai_max_context - oai_settings.openai_max_tokens);

        //console.log('-- applying % on OAI tokens');
        params.oaiStartTokensPercentage = ((params.oaiStartTokens / (params.finalPromptTokens)) * 100).toFixed(2);
        params.storyStringTokensPercentage = (((params.afterScenarioAnchorTokens + params.beforeScenarioAnchorTokens + params.oaiPromptTokens) / (params.finalPromptTokens)) * 100).toFixed(2);
        params.ActualChatHistoryTokensPercentage = ((params.ActualChatHistoryTokens / (params.finalPromptTokens)) * 100).toFixed(2);
        params.promptBiasTokensPercentage = ((params.oaiBiasTokens / (params.finalPromptTokens)) * 100).toFixed(2);
        params.worldInfoStringTokensPercentage = ((params.worldInfoStringTokens / (params.finalPromptTokens)) * 100).toFixed(2);
        params.allAnchorsTokensPercentage = ((params.allAnchorsTokens / (params.finalPromptTokens)) * 100).toFixed(2);
        params.selectedTokenizer = getFriendlyTokenizerName(params.this_main_api).tokenizerName;
        params.oaiSystemTokens = params.oaiImpersonateTokens + params.oaiJailbreakTokens + params.oaiNudgeTokens + params.oaiStartTokens + params.oaiNsfwTokens + params.oaiMainTokens;
        params.oaiSystemTokensPercentage = ((params.oaiSystemTokens / (params.finalPromptTokens)) * 100).toFixed(2);
    } else {
        //for non-OAI APIs
        //console.log('-- Counting non-OAI Tokens');
        params.finalPromptTokens = await getTokenCountAsync(itemizedPrompts[thisPromptSet].finalPrompt);
        params.storyStringTokens = await getTokenCountAsync(itemizedPrompts[thisPromptSet].storyString) - params.worldInfoStringTokens;
        params.examplesStringTokens = await getTokenCountAsync(itemizedPrompts[thisPromptSet].examplesString);
        params.mesSendStringTokens = await getTokenCountAsync(itemizedPrompts[thisPromptSet].mesSendString);
        params.ActualChatHistoryTokens = params.mesSendStringTokens - (params.allAnchorsTokens - (params.beforeScenarioAnchorTokens + params.afterScenarioAnchorTokens)) + power_user.token_padding;
        params.instructionTokens = await getTokenCountAsync(itemizedPrompts[thisPromptSet].instruction);
        params.promptBiasTokens = await getTokenCountAsync(itemizedPrompts[thisPromptSet].promptBias);

        params.totalTokensInPrompt =
            params.storyStringTokens +     //chardefs total
            params.worldInfoStringTokens +
            params.examplesStringTokens + // example messages
            params.ActualChatHistoryTokens +  //chat history
            params.allAnchorsTokens +      // AN and/or legacy anchors
            //afterScenarioAnchorTokens +       //only counts if AN is set to 'after scenario'
            //zeroDepthAnchorTokens +           //same as above, even if AN not on 0 depth
            params.promptBiasTokens;       //{{}}
        //- thisPrompt_padding;  //not sure this way of calculating is correct, but the math results in same value as 'finalPrompt'
        params.thisPrompt_max_context = itemizedPrompts[thisPromptSet].this_max_context;
        params.thisPrompt_actual = params.thisPrompt_max_context - params.thisPrompt_padding;

        //console.log('-- applying % on non-OAI tokens');
        params.storyStringTokensPercentage = ((params.storyStringTokens / (params.totalTokensInPrompt)) * 100).toFixed(2);
        params.ActualChatHistoryTokensPercentage = ((params.ActualChatHistoryTokens / (params.totalTokensInPrompt)) * 100).toFixed(2);
        params.promptBiasTokensPercentage = ((params.promptBiasTokens / (params.totalTokensInPrompt)) * 100).toFixed(2);
        params.worldInfoStringTokensPercentage = ((params.worldInfoStringTokens / (params.totalTokensInPrompt)) * 100).toFixed(2);
        params.allAnchorsTokensPercentage = ((params.allAnchorsTokens / (params.totalTokensInPrompt)) * 100).toFixed(2);
        params.selectedTokenizer = itemizedPrompts[thisPromptSet]?.tokenizer || getFriendlyTokenizerName(params.this_main_api).tokenizerName;
    }
    return params;
}

export function findItemizedPromptSet(itemizedPrompts, incomingMesId) {
    var thisPromptSet = undefined;

    for (var i = 0; i < itemizedPrompts.length; i++) {
        console.log(`looking for ${incomingMesId} vs ${itemizedPrompts[i].mesId}`);
        if (itemizedPrompts[i].mesId === incomingMesId) {
            console.log(`found matching mesID ${i}`);
            thisPromptSet = i;
            PromptArrayItemForRawPromptDisplay = i;
            console.log(`wanting to raw display of ArrayItem: ${PromptArrayItemForRawPromptDisplay} which is mesID ${incomingMesId}`);
            console.log(itemizedPrompts[thisPromptSet]);
            break;
        } else if (itemizedPrompts[i].rawPrompt) {
            priorPromptArrayItemForRawPromptDisplay = i;
        }
    }
    return thisPromptSet;
}

async function promptItemize(itemizedPrompts, requestedMesId) {
    console.log('PROMPT ITEMIZE ENTERED');
    var incomingMesId = Number(requestedMesId);
    console.debug(`looking for MesId ${incomingMesId}`);
    var thisPromptSet = findItemizedPromptSet(itemizedPrompts, incomingMesId);

    if (thisPromptSet === undefined) {
        console.log(`couldnt find the right mesId. looked for ${incomingMesId}`);
        console.log(itemizedPrompts);
        return null;
    }

    const params = await itemizedParams(itemizedPrompts, thisPromptSet, incomingMesId);
    const flatten = (rawPrompt) => Array.isArray(rawPrompt) ? rawPrompt.map(x => x.content).join('\n') : rawPrompt;

    const template = params.this_main_api == 'openai'
        ? await renderTemplateAsync('itemizationChat', params)
        : await renderTemplateAsync('itemizationText', params);

    const popup = new Popup(template, POPUP_TYPE.TEXT);

    /** @type {HTMLElement} */
    const diffPrevPrompt = popup.dlg.querySelector('#diffPrevPrompt');
    if (priorPromptArrayItemForRawPromptDisplay) {
        diffPrevPrompt.style.display = '';
        diffPrevPrompt.addEventListener('click', function () {
            const dmp = new DiffMatchPatch();
            const text1 = flatten(itemizedPrompts[priorPromptArrayItemForRawPromptDisplay].rawPrompt);
            const text2 = flatten(itemizedPrompts[PromptArrayItemForRawPromptDisplay].rawPrompt);

            dmp.Diff_Timeout = 2.0;

            const d = dmp.diff_main(text1, text2);
            let ds = dmp.diff_prettyHtml(d);
            // make it readable
            ds = ds.replaceAll('background:#e6ffe6;', 'background:#b9f3b9; color:black;');
            ds = ds.replaceAll('background:#ffe6e6;', 'background:#f5b4b4; color:black;');
            ds = ds.replaceAll('&para;', '');
            const container = document.createElement('div');
            container.innerHTML = DOMPurify.sanitize(ds);
            const rawPromptWrapper = document.getElementById('rawPromptWrapper');
            rawPromptWrapper.replaceChildren(container);
            $('#rawPromptPopup').slideToggle();
        });
    } else {
        diffPrevPrompt.style.display = 'none';
    }
    popup.dlg.querySelector('#copyPromptToClipboard').addEventListener('pointerup', async function () {
        let rawPrompt = itemizedPrompts[PromptArrayItemForRawPromptDisplay].rawPrompt;
        let rawPromptValues = rawPrompt;

        if (Array.isArray(rawPrompt)) {
            rawPromptValues = rawPrompt.map(x => x.content).join('\n');
        }

        await copyText(rawPromptValues);
        toastr.info(t`Copied!`);
    });

    popup.dlg.querySelector('#showRawPrompt').addEventListener('click', function () {
        //console.log(itemizedPrompts[PromptArrayItemForRawPromptDisplay].rawPrompt);
        console.log(PromptArrayItemForRawPromptDisplay);
        console.log(itemizedPrompts);
        console.log(itemizedPrompts[PromptArrayItemForRawPromptDisplay].rawPrompt);

        const rawPrompt = flatten(itemizedPrompts[PromptArrayItemForRawPromptDisplay].rawPrompt);

        //let DisplayStringifiedPrompt = JSON.stringify(itemizedPrompts[PromptArrayItemForRawPromptDisplay].rawPrompt).replace(/\n+/g, '<br>');
        const rawPromptWrapper = document.getElementById('rawPromptWrapper');
        rawPromptWrapper.innerText = rawPrompt;
        $('#rawPromptPopup').slideToggle();
    });

    await popup.show();
}

function setInContextMessages(msgInContextCount, type) {
    $('#chat .mes').removeClass('lastInContext');

    if (type === 'swipe' || type === 'regenerate' || type === 'continue') {
        msgInContextCount++;
    }

    const lastMessageBlock = $('#chat .mes:not([is_system="true"])').eq(-msgInContextCount);
    lastMessageBlock.addClass('lastInContext');

    if (lastMessageBlock.length === 0) {
        const firstMessageId = getFirstDisplayedMessageId();
        $(`#chat .mes[mesid="${firstMessageId}"`).addClass('lastInContext');
    }

    // Update last id to chat. No metadata save on purpose, gets hopefully saved via another call
    const lastMessageId = Math.max(0, chat.length - msgInContextCount);
    chat_metadata['lastInContextMessageId'] = lastMessageId;
}

/**
 * Sends a non-streaming request to the API.
 * @param {string} type Generation type
 * @param {object} data Generation data
 * @returns {Promise<object>} Response data from the API
 * @throws {Error|object}
 */
export async function sendGenerationRequest(type, data) {
    if (main_api === 'openai') {
        return await sendOpenAIRequest(type, data.prompt, abortController.signal);
    }

    if (main_api === 'koboldhorde') {
        return await generateHorde(data.prompt, data, abortController.signal, true);
    }

    const response = await fetch(getGenerateUrl(main_api), {
        method: 'POST',
        headers: getRequestHeaders(),
        cache: 'no-cache',
        body: JSON.stringify(data),
        signal: abortController.signal,
    });

    if (!response.ok) {
        throw await response.json();
    }

    return await response.json();
}

/**
 * Sends a streaming request to the API.
 * @param {string} type Generation type
 * @param {object} data Generation data
 * @returns {Promise<any>} Streaming generator
 */
export async function sendStreamingRequest(type, data) {
    if (abortController?.signal?.aborted) {
        throw new Error('Generation was aborted.');
    }

    switch (main_api) {
        case 'openai':
            return await sendOpenAIRequest(type, data.prompt, streamingProcessor.abortController.signal);
        case 'textgenerationwebui':
            return await generateTextGenWithStreaming(data, streamingProcessor.abortController.signal);
        case 'novel':
            return await generateNovelWithStreaming(data, streamingProcessor.abortController.signal);
        case 'kobold':
            return await generateKoboldWithStreaming(data, streamingProcessor.abortController.signal);
        default:
            throw new Error('Streaming is enabled, but the current API does not support streaming.');
    }
}

/**
 * Gets the generation endpoint URL for the specified API.
 * @param {string} api API name
 * @returns {string} Generation URL
 * @throws {Error} If the API is unknown
 */
function getGenerateUrl(api) {
    switch (api) {
        case 'kobold':
            return '/api/backends/kobold/generate';
        case 'koboldhorde':
            return '/api/backends/koboldhorde/generate';
        case 'textgenerationwebui':
            return '/api/backends/text-completions/generate';
        case 'novel':
            return '/api/novelai/generate';
        default:
            throw new Error(`Unknown API: ${api}`);
    }
}

function extractTitleFromData(data) {
    if (main_api == 'koboldhorde') {
        return data.workerName;
    }

    return undefined;
}

/**
 * parseAndSaveLogprobs receives the full data response for a non-streaming
 * generation, parses logprobs for all tokens in the message, and saves them
 * to the currently active message.
 * @param {object} data - response data containing all tokens/logprobs
 * @param {string} continueFrom - for 'continue' generations, the prompt
 *  */
function parseAndSaveLogprobs(data, continueFrom) {
    /** @type {import('./scripts/logprobs.js').TokenLogprobs[] | null} */
    let logprobs = null;

    switch (main_api) {
        case 'novel':
            // parser only handles one token/logprob pair at a time
            logprobs = data.logprobs?.map(parseNovelAILogprobs) || null;
            break;
        case 'openai':
            // OAI and other chat completion APIs must handle this earlier in
            // `sendOpenAIRequest`. `data` for these APIs is just a string with
            // the text of the generated message, logprobs are not included.
            return;
        case 'textgenerationwebui':
            switch (textgen_settings.type) {
                case textgen_types.LLAMACPP: {
                    logprobs = data?.completion_probabilities?.map(x => parseTextgenLogprobs(x.content, [x])) || null;
                } break;
                case textgen_types.KOBOLDCPP:
                case textgen_types.VLLM:
                case textgen_types.INFERMATICAI:
                case textgen_types.APHRODITE:
                case textgen_types.MANCER:
                case textgen_types.TABBY: {
                    logprobs = parseTabbyLogprobs(data) || null;
                } break;
            } break;
        default:
            return;
    }

    saveLogprobsForActiveMessage(logprobs, continueFrom);
}

/**
 * Extracts the message from the response data.
 * @param {object} data Response data
 * @returns {string} Extracted message
 */
function extractMessageFromData(data) {
    if (typeof data === 'string') {
        return data;
    }

    switch (main_api) {
        case 'kobold':
            return data.results[0].text;
        case 'koboldhorde':
            return data.text;
        case 'textgenerationwebui':
            return data.choices?.[0]?.text ?? data.content ?? data.response ?? '';
        case 'novel':
            return data.output;
        case 'openai':
            return data?.choices?.[0]?.message?.content ?? data?.choices?.[0]?.text ?? data?.text ?? data?.message?.content?.[0]?.text ?? data?.message?.tool_plan ?? '';
        default:
            return '';
    }
}

/**
 * Extracts multiswipe swipes from the response data.
 * @param {Object} data Response data
 * @param {string} type Type of generation
 * @returns {string[]} Array of extra swipes
 */
function extractMultiSwipes(data, type) {
    const swipes = [];

    if (!data) {
        return swipes;
    }

    if (type === 'continue' || type === 'impersonate' || type === 'quiet') {
        return swipes;
    }

    if (main_api === 'openai' || (main_api === 'textgenerationwebui' && [textgen_types.MANCER, textgen_types.VLLM, textgen_types.APHRODITE, textgen_types.TABBY, textgen_types.INFERMATICAI].includes(textgen_settings.type))) {
        if (!Array.isArray(data.choices)) {
            return swipes;
        }

        const multiSwipeCount = data.choices.length - 1;

        if (multiSwipeCount <= 0) {
            return swipes;
        }

        for (let i = 1; i < data.choices.length; i++) {
            const text = data?.choices[i]?.message?.content ?? data?.choices[i]?.text ?? '';
            const cleanedText = cleanUpMessage(text, false, false, false);
            swipes.push(cleanedText);
        }
    }

    return swipes;
}

export function cleanUpMessage(getMessage, isImpersonate, isContinue, displayIncompleteSentences = false, stoppingStrings = null) {
    if (!getMessage) {
        return '';
    }

    // Add the prompt bias before anything else
    if (
        power_user.user_prompt_bias &&
        !isImpersonate &&
        !isContinue &&
        power_user.user_prompt_bias.length !== 0
    ) {
        getMessage = substituteParams(power_user.user_prompt_bias) + getMessage;
    }

    // Allow for caching of stopping strings. getStoppingStrings is an expensive function, especially with macros
    // enabled, so for streaming, we call it once and then pass it into each cleanUpMessage call.
    if (!stoppingStrings) {
        stoppingStrings = getStoppingStrings(isImpersonate, isContinue);
    }

    for (const stoppingString of stoppingStrings) {
        if (stoppingString.length) {
            for (let j = stoppingString.length; j > 0; j--) {
                if (getMessage.slice(-j) === stoppingString.slice(0, j)) {
                    getMessage = getMessage.slice(0, -j);
                    break;
                }
            }
        }
    }

    // Regex uses vars, so add before formatting
    getMessage = getRegexedString(getMessage, isImpersonate ? regex_placement.USER_INPUT : regex_placement.AI_OUTPUT);

    if (power_user.collapse_newlines) {
        getMessage = collapseNewlines(getMessage);
    }

    // trailing invisible whitespace before every newlines, on a multiline string
    // "trailing whitespace on newlines       \nevery line of the string    \n?sample text" ->
    // "trailing whitespace on newlines\nevery line of the string\nsample text"
    getMessage = getMessage.replace(/[^\S\r\n]+$/gm, '');

    let nameToTrim = isImpersonate ? name2 : name1;

    if (isImpersonate) {
        nameToTrim = power_user.allow_name2_display ? '' : name2;
    }
    else {
        nameToTrim = power_user.allow_name1_display ? '' : name1;
    }

    if (nameToTrim && getMessage.indexOf(`${nameToTrim}:`) == 0) {
        getMessage = getMessage.substring(0, getMessage.indexOf(`${nameToTrim}:`));
    }
    if (nameToTrim && getMessage.indexOf(`\n${nameToTrim}:`) >= 0) {
        getMessage = getMessage.substring(0, getMessage.indexOf(`\n${nameToTrim}:`));
    }
    if (getMessage.indexOf('<|endoftext|>') != -1) {
        getMessage = getMessage.substring(0, getMessage.indexOf('<|endoftext|>'));
    }
    const isInstruct = power_user.instruct.enabled && main_api !== 'openai';
    const isNotEmpty = (str) => str && str.trim() !== '';
    if (isInstruct && power_user.instruct.stop_sequence) {
        if (getMessage.indexOf(power_user.instruct.stop_sequence) != -1) {
            getMessage = getMessage.substring(0, getMessage.indexOf(power_user.instruct.stop_sequence));
        }
    }
    // Hana: Only use the first sequence (should be <|model|>)
    // of the prompt before <|user|> (as KoboldAI Lite does it).
    if (isInstruct && isNotEmpty(power_user.instruct.input_sequence)) {
        if (getMessage.indexOf(power_user.instruct.input_sequence) != -1) {
            getMessage = getMessage.substring(0, getMessage.indexOf(power_user.instruct.input_sequence));
        }
    }
    if (isInstruct && power_user.instruct.input_sequence && isImpersonate) {
        //getMessage = getMessage.replaceAll(power_user.instruct.input_sequence, '');
        power_user.instruct.input_sequence.split('\n')
            .filter(line => line.trim() !== '')
            .forEach(line => {
                getMessage = getMessage.replaceAll(line, '');
            });
    }
    if (isInstruct && power_user.instruct.output_sequence && !isImpersonate) {
        //getMessage = getMessage.replaceAll(power_user.instruct.output_sequence, '');
        power_user.instruct.output_sequence.split('\n')
            .filter(line => line.trim() !== '')
            .forEach(line => {
                getMessage = getMessage.replaceAll(line, '');
            });
    }
    if (isInstruct && power_user.instruct.last_output_sequence && !isImpersonate) {
        //getMessage = getMessage.replaceAll(power_user.instruct.last_output_sequence, '');
        power_user.instruct.last_output_sequence.split('\n')
            .filter(line => line.trim() !== '')
            .forEach(line => {
                getMessage = getMessage.replaceAll(line, '');
            });
    }
    // clean-up group message from excessive generations
    if (selected_group) {
        getMessage = cleanGroupMessage(getMessage);
    }

    if (!power_user.allow_name2_display) {
        const name2Escaped = escapeRegex(name2);
        getMessage = getMessage.replace(new RegExp(`(^|\n)${name2Escaped}:\\s*`, 'g'), '$1');
    }

    if (isImpersonate) {
        getMessage = getMessage.trim();
    }

    if (power_user.auto_fix_generated_markdown) {
        getMessage = fixMarkdown(getMessage, false);
    }

    const nameToTrim2 = isImpersonate
        ? (!power_user.allow_name1_display ? name1 : '')
        : (!power_user.allow_name2_display ? name2 : '');

    if (nameToTrim2 && getMessage.startsWith(nameToTrim2 + ':')) {
        getMessage = getMessage.replace(nameToTrim2 + ':', '');
        getMessage = getMessage.trimStart();
    }

    if (isImpersonate) {
        getMessage = getMessage.trim();
    }

    if (!displayIncompleteSentences && power_user.trim_sentences) {
        getMessage = trimToEndSentence(getMessage);
    }

    if (power_user.trim_spaces) {
        getMessage = getMessage.trim();
    }

    return getMessage;
}

export async function saveReply(type, getMessage, fromStreaming, title, swipes) {
    if (type != 'append' && type != 'continue' && type != 'appendFinal' && chat.length && (chat[chat.length - 1]['swipe_id'] === undefined ||
        chat[chat.length - 1]['is_user'])) {
        type = 'normal';
    }

    if (chat.length && (!chat[chat.length - 1]['extra'] || typeof chat[chat.length - 1]['extra'] !== 'object')) {
        chat[chat.length - 1]['extra'] = {};
    }

    let oldMessage = '';
    const generationFinished = new Date();
    const img = extractImageFromMessage(getMessage);
    getMessage = img.getMessage;
    if (type === 'swipe') {
        oldMessage = chat[chat.length - 1]['mes'];
        chat[chat.length - 1]['swipes'].length++;
        if (chat[chat.length - 1]['swipe_id'] === chat[chat.length - 1]['swipes'].length - 1) {
            chat[chat.length - 1]['title'] = title;
            chat[chat.length - 1]['mes'] = getMessage;
            chat[chat.length - 1]['gen_started'] = generation_started;
            chat[chat.length - 1]['gen_finished'] = generationFinished;
            chat[chat.length - 1]['send_date'] = getMessageTimeStamp();
            chat[chat.length - 1]['extra']['api'] = getGeneratingApi();
            chat[chat.length - 1]['extra']['model'] = getGeneratingModel();
            if (power_user.message_token_count_enabled) {
                chat[chat.length - 1]['extra']['token_count'] = await getTokenCountAsync(chat[chat.length - 1]['mes'], 0);
            }
            const chat_id = (chat.length - 1);
            await eventSource.emit(event_types.MESSAGE_RECEIVED, chat_id);
            addOneMessage(chat[chat_id], { type: 'swipe' });
            await eventSource.emit(event_types.CHARACTER_MESSAGE_RENDERED, chat_id);
        } else {
            chat[chat.length - 1]['mes'] = getMessage;
        }
    } else if (type === 'append' || type === 'continue') {
        console.debug('Trying to append.');
        oldMessage = chat[chat.length - 1]['mes'];
        chat[chat.length - 1]['title'] = title;
        chat[chat.length - 1]['mes'] += getMessage;
        chat[chat.length - 1]['gen_started'] = generation_started;
        chat[chat.length - 1]['gen_finished'] = generationFinished;
        chat[chat.length - 1]['send_date'] = getMessageTimeStamp();
        chat[chat.length - 1]['extra']['api'] = getGeneratingApi();
        chat[chat.length - 1]['extra']['model'] = getGeneratingModel();
        if (power_user.message_token_count_enabled) {
            chat[chat.length - 1]['extra']['token_count'] = await getTokenCountAsync(chat[chat.length - 1]['mes'], 0);
        }
        const chat_id = (chat.length - 1);
        await eventSource.emit(event_types.MESSAGE_RECEIVED, chat_id);
        addOneMessage(chat[chat_id], { type: 'swipe' });
        await eventSource.emit(event_types.CHARACTER_MESSAGE_RENDERED, chat_id);
    } else if (type === 'appendFinal') {
        oldMessage = chat[chat.length - 1]['mes'];
        console.debug('Trying to appendFinal.');
        chat[chat.length - 1]['title'] = title;
        chat[chat.length - 1]['mes'] = getMessage;
        chat[chat.length - 1]['gen_started'] = generation_started;
        chat[chat.length - 1]['gen_finished'] = generationFinished;
        chat[chat.length - 1]['send_date'] = getMessageTimeStamp();
        chat[chat.length - 1]['extra']['api'] = getGeneratingApi();
        chat[chat.length - 1]['extra']['model'] = getGeneratingModel();
        if (power_user.message_token_count_enabled) {
            chat[chat.length - 1]['extra']['token_count'] = await getTokenCountAsync(chat[chat.length - 1]['mes'], 0);
        }
        const chat_id = (chat.length - 1);
        await eventSource.emit(event_types.MESSAGE_RECEIVED, chat_id);
        addOneMessage(chat[chat_id], { type: 'swipe' });
        await eventSource.emit(event_types.CHARACTER_MESSAGE_RENDERED, chat_id);

    } else {
        console.debug('entering chat update routine for non-swipe post');
        chat[chat.length] = {};
        chat[chat.length - 1]['extra'] = {};
        chat[chat.length - 1]['name'] = name2;
        chat[chat.length - 1]['is_user'] = false;
        chat[chat.length - 1]['send_date'] = getMessageTimeStamp();
        chat[chat.length - 1]['extra']['api'] = getGeneratingApi();
        chat[chat.length - 1]['extra']['model'] = getGeneratingModel();
        if (power_user.trim_spaces) {
            getMessage = getMessage.trim();
        }
        chat[chat.length - 1]['mes'] = getMessage;
        chat[chat.length - 1]['title'] = title;
        chat[chat.length - 1]['gen_started'] = generation_started;
        chat[chat.length - 1]['gen_finished'] = generationFinished;

        if (power_user.message_token_count_enabled) {
            chat[chat.length - 1]['extra']['token_count'] = await getTokenCountAsync(chat[chat.length - 1]['mes'], 0);
        }

        if (selected_group) {
            console.debug('entering chat update for groups');
            let avatarImg = 'img/ai4.png';
            if (characters[this_chid].avatar != 'none') {
                avatarImg = getThumbnailUrl('avatar', characters[this_chid].avatar);
            }
            chat[chat.length - 1]['force_avatar'] = avatarImg;
            chat[chat.length - 1]['original_avatar'] = characters[this_chid].avatar;
            chat[chat.length - 1]['extra']['gen_id'] = group_generation_id;
        }

        saveImageToMessage(img, chat[chat.length - 1]);
        const chat_id = (chat.length - 1);

        !fromStreaming && await eventSource.emit(event_types.MESSAGE_RECEIVED, chat_id);
        addOneMessage(chat[chat_id]);
        !fromStreaming && await eventSource.emit(event_types.CHARACTER_MESSAGE_RENDERED, chat_id);
    }

    const item = chat[chat.length - 1];
    if (item['swipe_info'] === undefined) {
        item['swipe_info'] = [];
    }
    if (item['swipe_id'] !== undefined) {
        const swipeId = item['swipe_id'];
        item['swipes'][swipeId] = item['mes'];
        item['swipe_info'][swipeId] = {
            send_date: item['send_date'],
            gen_started: item['gen_started'],
            gen_finished: item['gen_finished'],
            extra: JSON.parse(JSON.stringify(item['extra'])),
        };
    } else {
        item['swipe_id'] = 0;
        item['swipes'] = [];
        item['swipes'][0] = chat[chat.length - 1]['mes'];
        item['swipe_info'][0] = {
            send_date: chat[chat.length - 1]['send_date'],
            gen_started: chat[chat.length - 1]['gen_started'],
            gen_finished: chat[chat.length - 1]['gen_finished'],
            extra: JSON.parse(JSON.stringify(chat[chat.length - 1]['extra'])),
        };
    }

    if (Array.isArray(swipes) && swipes.length > 0) {
        const swipeInfo = {
            send_date: item.send_date,
            gen_started: item.gen_started,
            gen_finished: item.gen_finished,
            extra: structuredClone(item.extra),
        };
        const swipeInfoArray = [];
        swipeInfoArray.length = swipes.length;
        swipeInfoArray.fill(swipeInfo, 0, swipes.length);
        item.swipes.push(...swipes);
        item.swipe_info.push(...swipeInfoArray);
    }

    statMesProcess(chat[chat.length - 1], type, characters, this_chid, oldMessage);
    return { type, getMessage };
}

function saveImageToMessage(img, mes) {
    if (mes && img.image) {
        if (!mes.extra || typeof mes.extra !== 'object') {
            mes.extra = {};
        }
        mes.extra.image = img.image;
        mes.extra.title = img.title;
    }
}

export function getGeneratingApi() {
    switch (main_api) {
        case 'openai':
            return oai_settings.chat_completion_source || 'openai';
        case 'textgenerationwebui':
            return textgen_settings.type === textgen_types.OOBA ? 'textgenerationwebui' : textgen_settings.type;
        default:
            return main_api;
    }
}

function getGeneratingModel(mes) {
    let model = '';
    switch (main_api) {
        case 'kobold':
            model = online_status;
            break;
        case 'novel':
            model = nai_settings.model_novel;
            break;
        case 'openai':
            model = getChatCompletionModel();
            break;
        case 'textgenerationwebui':
            model = online_status;
            break;
        case 'koboldhorde':
            model = kobold_horde_model;
            break;
    }
    return model;
}

function extractImageFromMessage(getMessage) {
    const regex = /<img src="(.*?)".*?alt="(.*?)".*?>/g;
    const results = regex.exec(getMessage);
    const image = results ? results[1] : '';
    const title = results ? results[2] : '';
    getMessage = getMessage.replace(regex, '');
    return { getMessage, image, title };
}

export function activateSendButtons() {
    is_send_press = false;
    $('#send_but').removeClass('displayNone');
    $('#mes_continue').removeClass('displayNone');
    $('#mes_impersonate').removeClass('displayNone');
    $('.mes_buttons:last').show();
    hideStopButton();
}

export function deactivateSendButtons() {
    $('#send_but').addClass('displayNone');
    $('#mes_continue').addClass('displayNone');
    $('#mes_impersonate').addClass('displayNone');
    showStopButton();
}

export function resetChatState() {
    // replaces deleted charcter name with system user since it will be displayed next.
    name2 = (this_chid === undefined && neutralCharacterName) ? neutralCharacterName : systemUserName;
    //unsets expected chid before reloading (related to getCharacters/printCharacters from using old arrays)
    this_chid = undefined;
    // sets up system user to tell user about having deleted a character
    chat.splice(0, chat.length, ...SAFETY_CHAT);
    // resets chat metadata
    chat_metadata = {};
    // resets the characters array, forcing getcharacters to reset
    characters.length = 0;
}

/**
 *
 * @param {'characters' | 'character_edit' | 'create' | 'group_edit' | 'group_create'} value
 */
export function setMenuType(value) {
    menu_type = value;
    // Allow custom CSS to see which menu type is active
    document.getElementById('right-nav-panel').dataset.menuType = menu_type;
}

export function setExternalAbortController(controller) {
    abortController = controller;
}

export function setCharacterId(value) {
    this_chid = value;
}

export function setCharacterName(value) {
    name2 = value;
}

/**
 * Sets the API connection status of the application
 * @param {string|'no_connection'} value Connection status value
 */
export function setOnlineStatus(value) {
    const previousStatus = online_status;
    online_status = value;
    displayOnlineStatus();
    if (previousStatus !== online_status) {
        eventSource.emitAndWait(event_types.ONLINE_STATUS_CHANGED, online_status);
    }
}

export function setEditedMessageId(value) {
    this_edit_mes_id = value;
}

export function setSendButtonState(value) {
    is_send_press = value;
}

export async function renameCharacter(name = null, { silent = false, renameChats = null } = {}) {
    if (!name && silent) {
        toastr.warning(t`No character name provided.`, t`Rename Character`);
        return false;
    }
    if (this_chid === undefined) {
        toastr.warning(t`No character selected.`, t`Rename Character`);
        return false;
    }

    const oldAvatar = characters[this_chid].avatar;
    const newValue = name || await callGenericPopup('<h3>' + t`New name:` + '</h3>', POPUP_TYPE.INPUT, characters[this_chid].name);

    if (!newValue) {
        toastr.warning(t`No character name provided.`, t`Rename Character`);
        return false;
    }
    if (newValue === characters[this_chid].name) {
        toastr.info(t`Same character name provided, so name did not change.`, t`Rename Character`);
        return false;
    }

    const body = JSON.stringify({ avatar_url: oldAvatar, new_name: newValue });
    const response = await fetch('/api/characters/rename', {
        method: 'POST',
        headers: getRequestHeaders(),
        body,
    });

    try {
        if (response.ok) {
            const data = await response.json();
            const newAvatar = data.avatar;

            // Replace tags list
            renameTagKey(oldAvatar, newAvatar);

            // Reload characters list
            await getCharacters();

            // Find newly renamed character
            const newChId = characters.findIndex(c => c.avatar == data.avatar);

            if (newChId !== -1) {
                // Select the character after the renaming
                this_chid = -1;
                await selectCharacterById(String(newChId));

                // Async delay to update UI
                await delay(1);

                if (this_chid === -1) {
                    throw new Error('New character not selected');
                }

                // Also rename as a group member
                await renameGroupMember(oldAvatar, newAvatar, newValue);
                const renamePastChatsConfirm = renameChats !== null ? renameChats
                    : silent ? false : await callPopup(`<h3>Character renamed!</h3>
                <p>Past chats will still contain the old character name. Would you like to update the character name in previous chats as well?</p>
                <i><b>Sprites folder (if any) should be renamed manually.</b></i>`, 'confirm');

                if (renamePastChatsConfirm) {
                    await renamePastChats(newAvatar, newValue);
                    await reloadCurrentChat();
                    toastr.success(t`Character renamed and past chats updated!`, t`Rename Character`);
                } else {
                    toastr.success(t`Character renamed!`, t`Rename Character`);
                }
            }
            else {
                throw new Error('Newly renamed character was lost?');
            }
        }
        else {
            throw new Error('Could not rename the character');
        }
    }
    catch (error) {
        // Reloading to prevent data corruption
        if (!silent) await callPopup(t`Something went wrong. The page will be reloaded.`, 'text');
        else toastr.error(t`Something went wrong. The page will be reloaded.`, t`Rename Character`);

        console.log('Renaming character error:', error);
        location.reload();
        return false;
    }

    return true;
}

async function renamePastChats(newAvatar, newValue) {
    const pastChats = await getPastCharacterChats();

    for (const { file_name } of pastChats) {
        try {
            const fileNameWithoutExtension = file_name.replace('.jsonl', '');
            const getChatResponse = await fetch('/api/chats/get', {
                method: 'POST',
                headers: getRequestHeaders(),
                body: JSON.stringify({
                    ch_name: newValue,
                    file_name: fileNameWithoutExtension,
                    avatar_url: newAvatar,
                }),
                cache: 'no-cache',
            });

            if (getChatResponse.ok) {
                const currentChat = await getChatResponse.json();

                for (const message of currentChat) {
                    if (message.is_user || message.is_system || message.extra?.type == system_message_types.NARRATOR) {
                        continue;
                    }

                    if (message.name !== undefined) {
                        message.name = newValue;
                    }
                }

                const saveChatResponse = await fetch('/api/chats/save', {
                    method: 'POST',
                    headers: getRequestHeaders(),
                    body: JSON.stringify({
                        ch_name: newValue,
                        file_name: fileNameWithoutExtension,
                        chat: currentChat,
                        avatar_url: newAvatar,
                    }),
                    cache: 'no-cache',
                });

                if (!saveChatResponse.ok) {
                    throw new Error('Could not save chat');
                }
            }
        } catch (error) {
            toastr.error(t`Past chat could not be updated: ${file_name}`);
            console.error(error);
        }
    }
}

export function saveChatDebounced() {
    const chid = this_chid;
    const selectedGroup = selected_group;

    if (chatSaveTimeout) {
        console.debug('Clearing chat save timeout');
        clearTimeout(chatSaveTimeout);
    }

    chatSaveTimeout = setTimeout(async () => {
        if (selectedGroup !== selected_group) {
            console.warn('Chat save timeout triggered, but group changed. Aborting.');
            return;
        }

        if (chid !== this_chid) {
            console.warn('Chat save timeout triggered, but chid changed. Aborting.');
            return;
        }

        console.debug('Chat save timeout triggered');
        await saveChatConditional();
        console.debug('Chat saved');
    }, 1000);
}

export async function saveChat(chatName, withMetadata, mesId) {
    const metadata = { ...chat_metadata, ...(withMetadata || {}) };
    const fileName = chatName ?? characters[this_chid]?.chat;

    if (!fileName && name2 === neutralCharacterName) {
        // TODO: Do something for a temporary chat with no character.
        return;
    }

    if (!fileName) {
        console.warn('saveChat called without chat_name and no chat file found');
        return;
    }

    characters[this_chid]['date_last_chat'] = Date.now();
    chat.forEach(function (item, i) {
        if (item['is_group']) {
            toastr.error(t`Trying to save group chat with regular saveChat function. Aborting to prevent corruption.`);
            throw new Error('Group chat saved from saveChat');
        }
        /*
        if (item.is_user) {
            //var str = item.mes.replace(`${name1}:`, `${name1}:`);
            //chat[i].mes = str;
            //chat[i].name = name1;
        } else if (i !== chat.length - 1 && chat[i].swipe_id !== undefined) {
            //  delete chat[i].swipes;
            //  delete chat[i].swipe_id;
        }
        */
    });

    const trimmed_chat = (mesId !== undefined && mesId >= 0 && mesId < chat.length)
        ? chat.slice(0, parseInt(mesId) + 1)
        : chat;

    var save_chat = [
        {
            user_name: name1,
            character_name: name2,
            create_date: chat_create_date,
            chat_metadata: metadata,
        },
        ...trimmed_chat,
    ];
    return jQuery.ajax({
        type: 'POST',
        url: '/api/chats/save',
        data: JSON.stringify({
            ch_name: characters[this_chid].name,
            file_name: fileName,
            chat: save_chat,
            avatar_url: characters[this_chid].avatar,
        }),
        beforeSend: function () {

        },
        cache: false,
        dataType: 'json',
        contentType: 'application/json',
        success: function (data) { },
        error: function (jqXHR, exception) {
            toastr.error(t`Check the server connection and reload the page to prevent data loss.`, t`Chat could not be saved`);
            console.log(exception);
            console.log(jqXHR);
        },
    });
}

async function read_avatar_load(input) {
    if (input.files && input.files[0]) {
        if (selected_button == 'create') {
            create_save.avatar = input.files;
        }

        crop_data = undefined;
        const file = input.files[0];
        const fileData = await getBase64Async(file);

        if (!power_user.never_resize_avatars) {
            const dlg = new Popup('Set the crop position of the avatar image', POPUP_TYPE.CROP, '', { cropImage: fileData });
            const croppedImage = await dlg.show();

            if (!croppedImage) {
                return;
            }

            crop_data = dlg.cropData;
            $('#avatar_load_preview').attr('src', String(croppedImage));
        } else {
            $('#avatar_load_preview').attr('src', fileData);
        }

        if (menu_type == 'create') {
            return;
        }

        await createOrEditCharacter();
        await delay(DEFAULT_SAVE_EDIT_TIMEOUT);

        const formData = new FormData($('#form_create').get(0));
        await fetch(getThumbnailUrl('avatar', formData.get('avatar_url')), {
            method: 'GET',
            cache: 'no-cache',
            headers: {
                'pragma': 'no-cache',
                'cache-control': 'no-cache',
            },
        });

        $('.mes').each(async function () {
            const nameMatch = $(this).attr('ch_name') == formData.get('ch_name');
            if ($(this).attr('is_system') == 'true' && !nameMatch) {
                return;
            }
            if ($(this).attr('is_user') == 'true') {
                return;
            }
            if (nameMatch) {
                const previewSrc = $('#avatar_load_preview').attr('src');
                const avatar = $(this).find('.avatar img');
                avatar.attr('src', default_avatar);
                await delay(1);
                avatar.attr('src', previewSrc);
            }
        });

        console.log('Avatar refreshed');
    }
}

export function getThumbnailUrl(type, file) {
    return `/thumbnail?type=${type}&file=${encodeURIComponent(file)}`;
}

export function buildAvatarList(block, entities, { templateId = 'inline_avatar_template', empty = true, interactable = false, highlightFavs = true } = {}) {
    if (empty) {
        block.empty();
    }

    for (const entity of entities) {
        const id = entity.id;

        // Populate the template
        const avatarTemplate = $(`#${templateId} .avatar`).clone();

        let this_avatar = default_avatar;
        if (entity.item.avatar !== undefined && entity.item.avatar != 'none') {
            this_avatar = getThumbnailUrl('avatar', entity.item.avatar);
        }

        avatarTemplate.attr('data-type', entity.type);
        avatarTemplate.attr({ 'chid': id, 'id': `CharID${id}` });
        avatarTemplate.find('img').attr('src', this_avatar).attr('alt', entity.item.name);
        avatarTemplate.attr('title', `[Character] ${entity.item.name}\nFile: ${entity.item.avatar}`);
        if (highlightFavs) {
            avatarTemplate.toggleClass('is_fav', entity.item.fav || entity.item.fav == 'true');
            avatarTemplate.find('.ch_fav').val(entity.item.fav);
        }

        // If this is a group, we need to hack slightly. We still want to keep most of the css classes and layout, but use a group avatar instead.
        if (entity.type === 'group') {
            const grpTemplate = getGroupAvatar(entity.item);

            avatarTemplate.addClass(grpTemplate.attr('class'));
            avatarTemplate.empty();
            avatarTemplate.append(grpTemplate.children());
            avatarTemplate.attr('title', `[Group] ${entity.item.name}`);
        }

        if (interactable) {
            avatarTemplate.addClass(INTERACTABLE_CONTROL_CLASS);
            avatarTemplate.toggleClass('character_select', entity.type === 'character');
            avatarTemplate.toggleClass('group_select', entity.type === 'group');
        }

        block.append(avatarTemplate);
    }
}

export async function getChat() {
    //console.log('/api/chats/get -- entered for -- ' + characters[this_chid].name);
    try {
        const response = await $.ajax({
            type: 'POST',
            url: '/api/chats/get',
            data: JSON.stringify({
                ch_name: characters[this_chid].name,
                file_name: characters[this_chid].chat,
                avatar_url: characters[this_chid].avatar,
            }),
            dataType: 'json',
            contentType: 'application/json',
        });
        if (response[0] !== undefined) {
            chat.splice(0, chat.length, ...response);
            chat_create_date = chat[0]['create_date'];
            chat_metadata = chat[0]['chat_metadata'] ?? {};

            chat.shift();
        } else {
            chat_create_date = humanizedDateTime();
        }
        await getChatResult();
        eventSource.emit('chatLoaded', { detail: { id: this_chid, character: characters[this_chid] } });

        // Focus on the textarea if not already focused on a visible text input
        setTimeout(function () {
            if ($(document.activeElement).is('input:visible, textarea:visible')) {
                return;
            }
            $('#send_textarea').trigger('click').trigger('focus');
        }, 200);
    } catch (error) {
        await getChatResult();
        console.log(error);
    }
}

async function getChatResult() {
    name2 = characters[this_chid].name;
    let freshChat = false;
    if (chat.length === 0) {
        const message = getFirstMessage();
        if (message.mes) {
            chat.push(message);
            freshChat = true;
        }
        // Make sure the chat appears on the server
        await saveChatConditional();
    }
    await loadItemizedPrompts(getCurrentChatId());
    await printMessages();
    select_selected_character(this_chid);

    await eventSource.emit(event_types.CHAT_CHANGED, (getCurrentChatId()));
    if (freshChat) await eventSource.emit(event_types.CHAT_CREATED);

    if (chat.length === 1) {
        const chat_id = (chat.length - 1);
        await eventSource.emit(event_types.MESSAGE_RECEIVED, chat_id);
        await eventSource.emit(event_types.CHARACTER_MESSAGE_RENDERED, chat_id);
    }
}

function getFirstMessage() {
    const firstMes = characters[this_chid].first_mes || '';
    const alternateGreetings = characters[this_chid]?.data?.alternate_greetings;

    const message = {
        name: name2,
        is_user: false,
        is_system: false,
        send_date: getMessageTimeStamp(),
        mes: getRegexedString(firstMes, regex_placement.AI_OUTPUT),
        extra: {},
    };

    if (Array.isArray(alternateGreetings) && alternateGreetings.length > 0) {
        const swipes = [message.mes, ...(alternateGreetings.map(greeting => getRegexedString(greeting, regex_placement.AI_OUTPUT)))];

        if (!message.mes) {
            swipes.shift();
            message.mes = swipes[0];
        }

        message['swipe_id'] = 0;
        message['swipes'] = swipes;
        message['swipe_info'] = [];
    }

    return message;
}

export async function openCharacterChat(file_name) {
    await clearChat();
    characters[this_chid]['chat'] = file_name;
    chat.length = 0;
    chat_metadata = {};
    await getChat();
    $('#selected_chat_pole').val(file_name);
    await createOrEditCharacter(new CustomEvent('newChat'));
}

////////// OPTIMZED MAIN API CHANGE FUNCTION ////////////

export function changeMainAPI() {
    const selectedVal = $('#main_api').val();
    //console.log(selectedVal);
    const apiElements = {
        'koboldhorde': {
            apiStreaming: $('#NULL_SELECTOR'),
            apiSettings: $('#kobold_api-settings'),
            apiConnector: $('#kobold_horde'),
            apiPresets: $('#kobold_api-presets'),
            apiRanges: $('#range_block'),
            maxContextElem: $('#max_context_block'),
            amountGenElem: $('#amount_gen_block'),
        },
        'kobold': {
            apiStreaming: $('#streaming_kobold_block'),
            apiSettings: $('#kobold_api-settings'),
            apiConnector: $('#kobold_api'),
            apiPresets: $('#kobold_api-presets'),
            apiRanges: $('#range_block'),
            maxContextElem: $('#max_context_block'),
            amountGenElem: $('#amount_gen_block'),
        },
        'textgenerationwebui': {
            apiStreaming: $('#streaming_textgenerationwebui_block'),
            apiSettings: $('#textgenerationwebui_api-settings'),
            apiConnector: $('#textgenerationwebui_api'),
            apiPresets: $('#textgenerationwebui_api-presets'),
            apiRanges: $('#range_block_textgenerationwebui'),
            maxContextElem: $('#max_context_block'),
            amountGenElem: $('#amount_gen_block'),
        },
        'novel': {
            apiStreaming: $('#streaming_novel_block'),
            apiSettings: $('#novel_api-settings'),
            apiConnector: $('#novel_api'),
            apiPresets: $('#novel_api-presets'),
            apiRanges: $('#range_block_novel'),
            maxContextElem: $('#max_context_block'),
            amountGenElem: $('#amount_gen_block'),
        },
        'openai': {
            apiStreaming: $('#NULL_SELECTOR'),
            apiSettings: $('#openai_settings'),
            apiConnector: $('#openai_api'),
            apiPresets: $('#openai_api-presets'),
            apiRanges: $('#range_block_openai'),
            maxContextElem: $('#max_context_block'),
            amountGenElem: $('#amount_gen_block'),
        },
    };
    //console.log('--- apiElements--- ');
    //console.log(apiElements);

    //first, disable everything so the old elements stop showing
    for (const apiName in apiElements) {
        const apiObj = apiElements[apiName];
        //do not hide items to then proceed to immediately show them.
        if (selectedVal === apiName) {
            continue;
        }
        apiObj.apiSettings.css('display', 'none');
        apiObj.apiConnector.css('display', 'none');
        apiObj.apiRanges.css('display', 'none');
        apiObj.apiPresets.css('display', 'none');
        apiObj.apiStreaming.css('display', 'none');
    }

    //then, find and enable the active item.
    //This is split out of the loop so that different apis can share settings divs
    let activeItem = apiElements[selectedVal];

    activeItem.apiStreaming.css('display', 'block');
    activeItem.apiSettings.css('display', 'block');
    activeItem.apiConnector.css('display', 'block');
    activeItem.apiRanges.css('display', 'block');
    activeItem.apiPresets.css('display', 'block');

    if (selectedVal === 'openai') {
        activeItem.apiPresets.css('display', 'flex');
    }

    if (selectedVal === 'textgenerationwebui' || selectedVal === 'novel') {
        console.debug('enabling amount_gen for ooba/novel');
        activeItem.amountGenElem.find('input').prop('disabled', false);
        activeItem.amountGenElem.css('opacity', 1.0);
    }

    //custom because streaming has been moved up under response tokens, which exists inside common settings block
    if (selectedVal === 'novel') {
        $('#ai_module_block_novel').css('display', 'block');
    } else {
        $('#ai_module_block_novel').css('display', 'none');
    }

    // Hide common settings for OpenAI
    console.debug('value?', selectedVal);
    if (selectedVal == 'openai') {
        console.debug('hiding settings?');
        $('#common-gen-settings-block').css('display', 'none');
    } else {
        $('#common-gen-settings-block').css('display', 'block');
    }

    main_api = selectedVal;
    setOnlineStatus('no_connection');

    if (main_api == 'openai' && oai_settings.chat_completion_source == chat_completion_sources.WINDOWAI) {
        $('#api_button_openai').trigger('click');
    }

    if (main_api == 'koboldhorde') {
        getStatusHorde();
        getHordeModels(true);
    }
    validateDisabledSamplers();
    setupChatCompletionPromptManager(oai_settings);
    forceCharacterEditorTokenize();
}

export function setUserName(value) {
    name1 = value;
    if (name1 === undefined || name1 == '')
        name1 = default_user_name;
    console.log(`User name changed to ${name1}`);
    $('#your_name').val(name1);
    if (power_user.persona_show_notifications) {
        toastr.success(t`Your messages will now be sent as ${name1}`, t`Current persona updated`);
    }
    saveSettingsDebounced();
}

async function doOnboarding(avatarId) {
    const template = $('#onboarding_template .onboarding');
    let userName = await callGenericPopup(template, POPUP_TYPE.INPUT, currentUser?.name || name1, { rows: 2, wider: true, cancelButton: false });

    if (userName) {
        userName = String(userName).replace('\n', ' ');
        setUserName(userName);
        console.log(`Binding persona ${avatarId} to name ${userName}`);
        power_user.personas[avatarId] = userName;
        power_user.persona_descriptions[avatarId] = {
            description: '',
            position: persona_description_positions.IN_PROMPT,
        };
    }
}

function reloadLoop() {
    const MAX_RELOADS = 5;
    let reloads = Number(sessionStorage.getItem('reloads') || 0);
    if (reloads < MAX_RELOADS) {
        reloads++;
        sessionStorage.setItem('reloads', String(reloads));
        window.location.reload();
    }
}

//***************SETTINGS****************//
///////////////////////////////////////////
export async function getSettings() {
    const response = await fetch('/api/settings/get', {
        method: 'POST',
        headers: getRequestHeaders(),
        body: JSON.stringify({}),
        cache: 'no-cache',
    });

    if (!response.ok) {
        reloadLoop();
        toastr.error(t`Settings could not be loaded after multiple attempts. Please try again later.`);
        throw new Error('Error getting settings');
    }

    const data = await response.json();
    if (data.result != 'file not find' && data.settings) {
        settings = JSON.parse(data.settings);
        if (settings.username !== undefined && settings.username !== '') {
            name1 = settings.username;
            $('#your_name').val(name1);
        }

        await setUserControls(data.enable_accounts);

        // Allow subscribers to mutate settings
        eventSource.emit(event_types.SETTINGS_LOADED_BEFORE, settings);

        //Load KoboldAI settings
        koboldai_setting_names = data.koboldai_setting_names;
        koboldai_settings = data.koboldai_settings;
        koboldai_settings.forEach(function (item, i, arr) {
            koboldai_settings[i] = JSON.parse(item);
        });

        let arr_holder = {};

        $('#settings_preset').empty();
        $('#settings_preset').append(
            '<option value="gui">GUI KoboldAI Settings</option>',
        ); //adding in the GUI settings, since it is not loaded dynamically

        koboldai_setting_names.forEach(function (item, i, arr) {
            arr_holder[item] = i;
            $('#settings_preset').append(`<option value=${i}>${item}</option>`);
            //console.log('loading preset #'+i+' -- '+item);
        });
        koboldai_setting_names = {};
        koboldai_setting_names = arr_holder;
        preset_settings = settings.preset_settings;

        if (preset_settings == 'gui') {
            selectKoboldGuiPreset();
        } else {
            if (typeof koboldai_setting_names[preset_settings] !== 'undefined') {
                $(`#settings_preset option[value=${koboldai_setting_names[preset_settings]}]`)
                    .attr('selected', 'true');
            } else {
                preset_settings = 'gui';
                selectKoboldGuiPreset();
            }
        }

        novelai_setting_names = data.novelai_setting_names;
        novelai_settings = data.novelai_settings;
        novelai_settings.forEach(function (item, i, arr) {
            novelai_settings[i] = JSON.parse(item);
        });
        arr_holder = {};

        $('#settings_preset_novel').empty();

        novelai_setting_names.forEach(function (item, i, arr) {
            arr_holder[item] = i;
            $('#settings_preset_novel').append(`<option value=${i}>${item}</option>`);
        });
        novelai_setting_names = {};
        novelai_setting_names = arr_holder;

        //Load AI model config settings

        amount_gen = settings.amount_gen;
        if (settings.max_context !== undefined)
            max_context = parseInt(settings.max_context);

        swipes = settings.swipes !== undefined ? !!settings.swipes : true;  // enable swipes by default
        $('#swipes-checkbox').prop('checked', swipes); /// swipecode
        hideSwipeButtons();
        showSwipeButtons();

        // Kobold
        loadKoboldSettings(settings.kai_settings ?? settings);

        // Novel
        loadNovelSettings(settings.nai_settings ?? settings);
        $(`#settings_preset_novel option[value=${novelai_setting_names[nai_settings.preset_settings_novel]}]`).attr('selected', 'true');

        // TextGen
        loadTextGenSettings(data, settings);


        // OpenAI
        loadOpenAISettings(data, settings.oai_settings ?? settings);

        // Horde
        loadHordeSettings(settings);

        // Load power user settings
        await loadPowerUserSettings(settings, data);

        // Apply theme toggles from power user settings
        applyPowerUserSettings();

        // Load character tags
        loadTagsSettings(settings);

        // Load background
        loadBackgroundSettings(settings);

        // Load proxy presets
        loadProxyPresets(settings);

        // Allow subscribers to mutate settings
        eventSource.emit(event_types.SETTINGS_LOADED_AFTER, settings);

        // Set context size after loading power user (may override the max value)
        $('#max_context').val(max_context);
        $('#max_context_counter').val(max_context);

        $('#amount_gen').val(amount_gen);
        $('#amount_gen_counter').val(amount_gen);

        //Load which API we are using
        if (settings.main_api == undefined) {
            settings.main_api = 'kobold';
        }

        if (settings.main_api == 'poe') {
            settings.main_api = 'openai';
        }

        main_api = settings.main_api;
        $('#main_api').val(main_api);
        $('#main_api option[value=' + main_api + ']').attr(
            'selected',
            'true',
        );
        changeMainAPI();


        //Load User's Name and Avatar
        initUserAvatar(settings.user_avatar);
        setPersonaDescription();

        //Load the active character and group
        active_character = settings.active_character;
        active_group = settings.active_group;

        //Load the API server URL from settings
        api_server = settings.api_server;
        $('#api_url_text').val(api_server);

        setWorldInfoSettings(settings.world_info_settings ?? settings, data);

        selected_button = settings.selected_button;

        if (data.enable_extensions) {
            const enableAutoUpdate = Boolean(data.enable_extensions_auto_update);
            const isVersionChanged = settings.currentVersion !== currentVersion;
            await loadExtensionSettings(settings, isVersionChanged, enableAutoUpdate);
            await eventSource.emit(event_types.EXTENSION_SETTINGS_LOADED);
        }

        firstRun = !!settings.firstRun;

        if (firstRun) {
            hideLoader();
            await doOnboarding(user_avatar);
            firstRun = false;
        }
    }
    await validateDisabledSamplers();
    settingsReady = true;
    eventSource.emit(event_types.SETTINGS_LOADED);
}

function selectKoboldGuiPreset() {
    $('#settings_preset option[value=gui]')
        .attr('selected', 'true')
        .trigger('change');
}

export async function saveSettings(loopCounter = 0) {
    if (!settingsReady) {
        console.warn('Settings not ready, aborting save');
        return;
    }

    const MAX_RETRIES = 3;
    if (TempResponseLength.isCustomized()) {
        if (loopCounter < MAX_RETRIES) {
            console.warn('Response length is currently being overridden, scheduling another save');
            saveSettingsDebounced(++loopCounter);
            return;
        }
        console.error('Response length is currently being overridden, but the save loop has reached the maximum number of retries');
        TempResponseLength.restore(null);
    }

    //console.log('Entering settings with name1 = '+name1);
    return jQuery.ajax({
        type: 'POST',
        url: '/api/settings/save',
        data: JSON.stringify({
            firstRun: firstRun,
            currentVersion: currentVersion,
            username: name1,
            active_character: active_character,
            active_group: active_group,
            api_server: api_server,
            preset_settings: preset_settings,
            user_avatar: user_avatar,
            amount_gen: amount_gen,
            max_context: max_context,
            main_api: main_api,
            world_info_settings: getWorldInfoSettings(),
            textgenerationwebui_settings: textgen_settings,
            swipes: swipes,
            horde_settings: horde_settings,
            power_user: power_user,
            extension_settings: extension_settings,
            tags: tags,
            tag_map: tag_map,
            nai_settings: nai_settings,
            kai_settings: kai_settings,
            oai_settings: oai_settings,
            background: background_settings,
            proxies: proxies,
            selected_proxy: selected_proxy,
        }, null, 4),
        beforeSend: function () { },
        cache: false,
        dataType: 'json',
        contentType: 'application/json',
        //processData: false,
        success: async function (data) {
            eventSource.emit(event_types.SETTINGS_UPDATED);
        },
        error: function (jqXHR, exception) {
            toastr.error(t`Check the server connection and reload the page to prevent data loss.`, t`Settings could not be saved`);
            console.log(exception);
            console.log(jqXHR);
        },
    });
}

/**
 * Sets the generation parameters from a preset object.
 * @param {{ genamt?: number, max_length?: number }} preset Preset object
 */
export function setGenerationParamsFromPreset(preset) {
    const needsUnlock = (preset.max_length ?? max_context) > MAX_CONTEXT_DEFAULT || (preset.genamt ?? amount_gen) > MAX_RESPONSE_DEFAULT;
    $('#max_context_unlocked').prop('checked', needsUnlock).trigger('change');

    if (preset.genamt !== undefined) {
        amount_gen = preset.genamt;
        $('#amount_gen').val(amount_gen);
        $('#amount_gen_counter').val(amount_gen);
    }

    if (preset.max_length !== undefined) {
        max_context = preset.max_length;
        $('#max_context').val(max_context);
        $('#max_context_counter').val(max_context);
    }
}

// Common code for message editor done and auto-save
function updateMessage(div) {
    const mesBlock = div.closest('.mes_block');
    let text = mesBlock.find('.edit_textarea').val();
    const mes = chat[this_edit_mes_id];

    let regexPlacement;
    if (mes.is_user) {
        regexPlacement = regex_placement.USER_INPUT;
    } else if (mes.extra?.type === 'narrator') {
        regexPlacement = regex_placement.SLASH_COMMAND;
    } else {
        regexPlacement = regex_placement.AI_OUTPUT;
    }

    // Ignore character override if sent as system
    text = getRegexedString(
        text,
        regexPlacement,
        {
            characterOverride: mes.extra?.type === 'narrator' ? undefined : mes.name,
            isEdit: true,
        },
    );


    if (power_user.trim_spaces) {
        text = text.trim();
    }

    const bias = substituteParams(extractMessageBias(text));
    text = substituteParams(text);
    if (bias) {
        text = removeMacros(text);
    }
    mes['mes'] = text;
    if (mes['swipe_id'] !== undefined) {
        mes['swipes'][mes['swipe_id']] = text;
    }

    // editing old messages
    if (!mes.extra) {
        mes.extra = {};
    }

    if (mes.is_system || mes.is_user || mes.extra.type === system_message_types.NARRATOR) {
        mes.extra.bias = bias ?? null;
    } else {
        mes.extra.bias = null;
    }

    chat_metadata['tainted'] = true;

    return { mesBlock, text, mes, bias };
}

function openMessageDelete(fromSlashCommand) {
    closeMessageEditor();
    hideSwipeButtons();
    if (fromSlashCommand || (!is_send_press) || (selected_group && !is_group_generating)) {
        $('#dialogue_del_mes').css('display', 'block');
        $('#send_form').css('display', 'none');
        $('.del_checkbox').each(function () {
            $(this).css('display', 'grid');
            $(this).parent().children('.for_checkbox').css('display', 'none');
        });
    } else {
        console.debug(`
            ERR -- could not enter del mode
            this_chid: ${this_chid}
            is_send_press: ${is_send_press}
            selected_group: ${selected_group}
            is_group_generating: ${is_group_generating}`);
    }
    this_del_mes = -1;
    is_delete_mode = true;
}

function messageEditAuto(div) {
    const { mesBlock, text, mes, bias } = updateMessage(div);

    mesBlock.find('.mes_text').val('');
    mesBlock.find('.mes_text').val(messageFormatting(
        text,
        this_edit_mes_chname,
        mes.is_system,
        mes.is_user,
        this_edit_mes_id,
    ));
    mesBlock.find('.mes_bias').empty();
    mesBlock.find('.mes_bias').append(messageFormatting(bias, '', false, false, -1));
    saveChatDebounced();
}

async function messageEditDone(div) {
    let { mesBlock, text, mes, bias } = updateMessage(div);
    if (this_edit_mes_id == 0) {
        text = substituteParams(text);
    }

    await eventSource.emit(event_types.MESSAGE_EDITED, this_edit_mes_id);
    text = chat[this_edit_mes_id]?.mes ?? text;
    mesBlock.find('.mes_text').empty();
    mesBlock.find('.mes_edit_buttons').css('display', 'none');
    mesBlock.find('.mes_buttons').css('display', '');
    mesBlock.find('.mes_text').append(
        messageFormatting(
            text,
            this_edit_mes_chname,
            mes.is_system,
            mes.is_user,
            this_edit_mes_id,
        ),
    );
    mesBlock.find('.mes_bias').empty();
    mesBlock.find('.mes_bias').append(messageFormatting(bias, '', false, false, -1));
    appendMediaToMessage(mes, div.closest('.mes'));
    addCopyToCodeBlocks(div.closest('.mes'));

    await eventSource.emit(event_types.MESSAGE_UPDATED, this_edit_mes_id);
    this_edit_mes_id = undefined;
    await saveChatConditional();
}

/**
 * Fetches the chat content for each chat file from the server and compiles them into a dictionary.
 * The function iterates over a provided list of chat metadata and requests the actual chat content
 * for each chat, either as an individual chat or a group chat based on the context.
 *
 * @param {Array} data - An array containing metadata about each chat such as file_name.
 * @param {boolean} isGroupChat - A flag indicating if the chat is a group chat.
 * @returns {Promise<Object>} chat_dict - A dictionary where each key is a file_name and the value is the
 * corresponding chat content fetched from the server.
 */
export async function getChatsFromFiles(data, isGroupChat) {
    const context = getContext();
    let chat_dict = {};
    let chat_list = Object.values(data).sort((a, b) => a['file_name'].localeCompare(b['file_name'])).reverse();

    let chat_promise = chat_list.map(({ file_name }) => {
        return new Promise(async (res, rej) => {
            try {
                const endpoint = isGroupChat ? '/api/chats/group/get' : '/api/chats/get';
                const requestBody = isGroupChat
                    ? JSON.stringify({ id: file_name })
                    : JSON.stringify({
                        ch_name: characters[context.characterId].name,
                        file_name: file_name.replace('.jsonl', ''),
                        avatar_url: characters[context.characterId].avatar,
                    });

                const chatResponse = await fetch(endpoint, {
                    method: 'POST',
                    headers: getRequestHeaders(),
                    body: requestBody,
                    cache: 'no-cache',
                });

                if (!chatResponse.ok) {
                    return res();
                    // continue;
                }

                const currentChat = await chatResponse.json();
                if (!isGroupChat) {
                    // remove the first message, which is metadata, only for individual chats
                    currentChat.shift();
                }
                chat_dict[file_name] = currentChat;

            } catch (error) {
                console.error(error);
            }

            return res();
        });
    });

    await Promise.all(chat_promise);

    return chat_dict;
}

/**
 * Fetches the metadata of all past chats related to a specific character based on its avatar URL.
 * The function sends a POST request to the server to retrieve all chats for the character. It then
 * processes the received data, sorts it by the file name, and returns the sorted data.
 *
 * @param {null|number} [characterId=null] - When set, the function will use this character id instead of this_chid.
 *
 * @returns {Promise<Array>} - An array containing metadata of all past chats of the character, sorted
 * in descending order by file name. Returns an empty array if the fetch request is unsuccessful or the
 * response is an object with an `error` property set to `true`.
 */
export async function getPastCharacterChats(characterId = null) {
    characterId = characterId ?? this_chid;
    if (!characters[characterId]) return [];

    const response = await fetch('/api/characters/chats', {
        method: 'POST',
        body: JSON.stringify({ avatar_url: characters[characterId].avatar }),
        headers: getRequestHeaders(),
    });

    if (!response.ok) {
        return [];
    }

    const data = await response.json();
    if (typeof data === 'object' && data.error === true) {
        return [];
    }

    const chats = Object.values(data);
    return chats.sort((a, b) => a['file_name'].localeCompare(b['file_name'])).reverse();
}

/**
 * Helper for `displayPastChats`, to make the same info consistently available for other functions
 */
function getCurrentChatDetails() {
    if (!characters[this_chid] && !selected_group) {
        return { sessionName: '', group: null, characterName: '', avatarImgURL: '' };
    }

    const group = selected_group ? groups.find(x => x.id === selected_group) : null;
    const currentChat = selected_group ? group?.chat_id : characters[this_chid]['chat'];
    const displayName = selected_group ? group?.name : characters[this_chid].name;
    const avatarImg = selected_group ? group?.avatar_url : getThumbnailUrl('avatar', characters[this_chid]['avatar']);
    return { sessionName: currentChat, group: group, characterName: displayName, avatarImgURL: avatarImg };
}

/**
 * Displays the past chats for a character or a group based on the selected context.
 * The function first fetches the chats, processes them, and then displays them in
 * the HTML. It also has a built-in search functionality that allows filtering the
 * displayed chats based on a search query.
 */
export async function displayPastChats() {
    $('#select_chat_div').empty();
    $('#select_chat_search').val('').off('input');

    const chatDetails = getCurrentChatDetails();
    const currentChat = chatDetails.sessionName;
    const displayName = chatDetails.characterName;
    const avatarImg = chatDetails.avatarImgURL;

    await displayChats('', currentChat, displayName, avatarImg, selected_group);

    const debouncedDisplay = debounce((searchQuery) => {
        displayChats(searchQuery, currentChat, displayName, avatarImg, selected_group);
    });

    // Define the search input listener
    $('#select_chat_search').on('input', function () {
        const searchQuery = $(this).val();
        debouncedDisplay(searchQuery);
    });

    // UX convenience: Focus the search field when the Manage Chat Files view opens.
    setTimeout(function () {
        const textSearchElement = $('#select_chat_search');
        textSearchElement.click();
        textSearchElement.focus();
        textSearchElement.select();  // select content (if any) for easy erasing
    }, 200);
}

async function displayChats(searchQuery, currentChat, displayName, avatarImg, selected_group) {
    try {
        const trimExtension = (fileName) => String(fileName).replace('.jsonl', '');

        const response = await fetch('/api/chats/search', {
            method: 'POST',
            headers: getRequestHeaders(),
            body: JSON.stringify({
                query: searchQuery,
                avatar_url: selected_group ? null : characters[this_chid].avatar,
                group_id: selected_group || null,
            }),
        });

        if (!response.ok) {
            throw new Error('Search failed');
        }

        const filteredData = await response.json();
        $('#select_chat_div').empty();

        filteredData.sort((a, b) => sortMoments(timestampToMoment(a.last_mes), timestampToMoment(b.last_mes)));

        for (const chat of filteredData) {
            const isSelected = trimExtension(currentChat) === trimExtension(chat.file_name);
            const template = $('#past_chat_template .select_chat_block_wrapper').clone();
            template.find('.select_chat_block').attr('file_name', chat.file_name);
            template.find('.avatar img').attr('src', avatarImg);
            template.find('.select_chat_block_filename').text(chat.file_name);
            template.find('.chat_file_size').text(`(${chat.file_size},`);
            template.find('.chat_messages_num').text(`${chat.message_count} 💬)`);
            template.find('.select_chat_block_mes').text(chat.preview_message);
            template.find('.PastChat_cross').attr('file_name', chat.file_name);
            template.find('.chat_messages_date').text(timestampToMoment(chat.last_mes).format('lll'));

            if (isSelected) {
                template.find('.select_chat_block').attr('highlight', String(true));
            }

            $('#select_chat_div').append(template);
        }
    } catch (error) {
        console.error('Error loading chats:', error);
        toastr.error('Could not load chat data. Try reloading the page.');
    }
}

export function selectRightMenuWithAnimation(selectedMenuId) {
    const displayModes = {
        'rm_group_chats_block': 'flex',
        'rm_api_block': 'grid',
        'rm_characters_block': 'flex',
    };
    $('#result_info').toggle(selectedMenuId === 'rm_ch_create_block');
    document.querySelectorAll('#right-nav-panel .right_menu').forEach((menu) => {
        $(menu).css('display', 'none');

        if (selectedMenuId && selectedMenuId.replace('#', '') === menu.id) {
            const mode = displayModes[menu.id] ?? 'block';
            $(menu).css('display', mode);
            $(menu).css('opacity', 0.0);
            $(menu).transition({
                opacity: 1.0,
                duration: animation_duration,
                easing: animation_easing,
                complete: function () { },
            });
        }
    });
}

export function select_rm_info(type, charId, previousCharId = null) {
    if (!type) {
        toastr.error(t`Invalid process (no 'type')`);
        return;
    }
    if (type !== 'group_create') {
        var displayName = String(charId).replace('.png', '');
    }

    if (type === 'char_delete') {
        toastr.warning(t`Character Deleted: ${displayName}`);
    }
    if (type === 'char_create') {
        toastr.success(t`Character Created: ${displayName}`);
    }
    if (type === 'group_create') {
        toastr.success(t`Group Created`);
    }
    if (type === 'group_delete') {
        toastr.warning(t`Group Deleted`);
    }

    if (type === 'char_import') {
        toastr.success(t`Character Imported: ${displayName}`);
    }

    selectRightMenuWithAnimation('rm_characters_block');

    // Set a timeout so multiple flashes don't overlap
    clearTimeout(importFlashTimeout);
    importFlashTimeout = setTimeout(function () {
        if (type === 'char_import' || type === 'char_create' || type === 'char_import_no_toast') {
            // Find the page at which the character is located
            const avatarFileName = charId;
            const charData = getEntitiesList({ doFilter: true });
            const charIndex = charData.findIndex((x) => x?.item?.avatar?.startsWith(avatarFileName));

            if (charIndex === -1) {
                console.log(`Could not find character ${charId} in the list`);
                return;
            }

            try {
                const perPage = Number(localStorage.getItem('Characters_PerPage')) || per_page_default;
                const page = Math.floor(charIndex / perPage) + 1;
                const selector = `#rm_print_characters_block [title*="${avatarFileName}"]`;
                $('#rm_print_characters_pagination').pagination('go', page);

                waitUntilCondition(() => document.querySelector(selector) !== null).then(() => {
                    const element = $(selector).parent();

                    if (element.length === 0) {
                        console.log(`Could not find element for character ${charId}`);
                        return;
                    }

                    const scrollOffset = element.offset().top - element.parent().offset().top;
                    element.parent().scrollTop(scrollOffset);
                    flashHighlight(element, 5000);
                });
            } catch (e) {
                console.error(e);
            }
        }

        if (type === 'group_create') {
            // Find the page at which the character is located
            const charData = getEntitiesList({ doFilter: true });
            const charIndex = charData.findIndex((x) => String(x?.item?.id) === String(charId));

            if (charIndex === -1) {
                console.log(`Could not find group ${charId} in the list`);
                return;
            }

            const perPage = Number(localStorage.getItem('Characters_PerPage')) || per_page_default;
            const page = Math.floor(charIndex / perPage) + 1;
            $('#rm_print_characters_pagination').pagination('go', page);
            const selector = `#rm_print_characters_block [grid="${charId}"]`;
            try {
                waitUntilCondition(() => document.querySelector(selector) !== null).then(() => {
                    const element = $(selector);
                    const scrollOffset = element.offset().top - element.parent().offset().top;
                    element.parent().scrollTop(scrollOffset);
                    flashHighlight(element, 5000);
                });
            } catch (e) {
                console.error(e);
            }
        }
    }, 250);

    if (previousCharId) {
        const newId = characters.findIndex((x) => x.avatar == previousCharId);
        if (newId >= 0) {
            this_chid = newId;
        }
    }
}

export function select_selected_character(chid) {
    //character select
    //console.log('select_selected_character() -- starting with input of -- ' + chid + ' (name:' + characters[chid].name + ')');
    select_rm_create();
    setMenuType('character_edit');
    $('#delete_button').css('display', 'flex');
    $('#export_button').css('display', 'flex');
    var display_name = characters[chid].name;

    //create text poles
    $('#rm_button_back').css('display', 'none');
    //$("#character_import_button").css("display", "none");
    $('#create_button').attr('value', 'Save');              // what is the use case for this?
    $('#dupe_button').show();
    $('#create_button_label').css('display', 'none');

    // Hide the chat scenario button if we're peeking the group member defs
    $('#set_chat_scenario').toggle(!selected_group);

    // Don't update the navbar name if we're peeking the group member defs
    if (!selected_group) {
        $('#rm_button_selected_ch').children('h2').text(display_name);
    }

    $('#add_avatar_button').val('');

    $('#character_popup-button-h3').text(characters[chid].name);
    $('#character_name_pole').val(characters[chid].name);
    $('#description_textarea').val(characters[chid].description);
    $('#character_world').val(characters[chid].data?.extensions?.world || '');
    $('#creator_notes_textarea').val(characters[chid].data?.creator_notes || characters[chid].creatorcomment);
    $('#creator_notes_spoiler').html(DOMPurify.sanitize(converter.makeHtml(substituteParams(characters[chid].data?.creator_notes) || characters[chid].creatorcomment), { MESSAGE_SANITIZE: true }));
    $('#character_version_textarea').val(characters[chid].data?.character_version || '');
    $('#system_prompt_textarea').val(characters[chid].data?.system_prompt || '');
    $('#post_history_instructions_textarea').val(characters[chid].data?.post_history_instructions || '');
    $('#tags_textarea').val(Array.isArray(characters[chid].data?.tags) ? characters[chid].data.tags.join(', ') : '');
    $('#creator_textarea').val(characters[chid].data?.creator);
    $('#character_version_textarea').val(characters[chid].data?.character_version || '');
    $('#personality_textarea').val(characters[chid].personality);
    $('#firstmessage_textarea').val(characters[chid].first_mes);
    $('#scenario_pole').val(characters[chid].scenario);
    $('#depth_prompt_prompt').val(characters[chid].data?.extensions?.depth_prompt?.prompt ?? '');
    $('#depth_prompt_depth').val(characters[chid].data?.extensions?.depth_prompt?.depth ?? depth_prompt_depth_default);
    $('#depth_prompt_role').val(characters[chid].data?.extensions?.depth_prompt?.role ?? depth_prompt_role_default);
    $('#talkativeness_slider').val(characters[chid].talkativeness || talkativeness_default);
    $('#mes_example_textarea').val(characters[chid].mes_example);
    $('#selected_chat_pole').val(characters[chid].chat);
    $('#create_date_pole').val(characters[chid].create_date);
    $('#avatar_url_pole').val(characters[chid].avatar);
    $('#chat_import_avatar_url').val(characters[chid].avatar);
    $('#chat_import_character_name').val(characters[chid].name);
    $('#character_json_data').val(characters[chid].json_data);
    let this_avatar = default_avatar;
    if (characters[chid].avatar != 'none') {
        this_avatar = getThumbnailUrl('avatar', characters[chid].avatar);
    }

    updateFavButtonState(characters[chid].fav || characters[chid].fav == 'true');

    $('#avatar_load_preview').attr('src', this_avatar);
    $('#name_div').removeClass('displayBlock');
    $('#name_div').addClass('displayNone');
    $('#renameCharButton').css('display', '');
    $('.open_alternate_greetings').data('chid', chid);
    $('#set_character_world').data('chid', chid);
    setWorldInfoButtonClass(chid);
    checkEmbeddedWorld(chid);

    $('#form_create').attr('actiontype', 'editcharacter');
    $('.form_create_bottom_buttons_block .chat_lorebook_button').show();

    const externalMediaState = isExternalMediaAllowed();
    $('#character_open_media_overrides').toggle(!selected_group);
    $('#character_media_allowed_icon').toggle(externalMediaState);
    $('#character_media_forbidden_icon').toggle(!externalMediaState);

    saveSettingsDebounced();
}

function select_rm_create() {
    setMenuType('create');

    //console.log('select_rm_Create() -- selected button: '+selected_button);
    if (selected_button == 'create') {
        if (create_save.avatar != '') {
            $('#add_avatar_button').get(0).files = create_save.avatar;
            read_avatar_load($('#add_avatar_button').get(0));
        }
    }

    selectRightMenuWithAnimation('rm_ch_create_block');

    $('#set_chat_scenario').hide();
    $('#delete_button_div').css('display', 'none');
    $('#delete_button').css('display', 'none');
    $('#export_button').css('display', 'none');
    $('#create_button_label').css('display', '');
    $('#create_button').attr('value', 'Create');
    $('#dupe_button').hide();

    //create text poles
    $('#rm_button_back').css('display', '');
    $('#character_import_button').css('display', '');
    $('#character_popup-button-h3').text('Create character');
    $('#character_name_pole').val(create_save.name);
    $('#description_textarea').val(create_save.description);
    $('#character_world').val(create_save.world);
    $('#creator_notes_textarea').val(create_save.creator_notes);
    $('#creator_notes_spoiler').html(DOMPurify.sanitize(converter.makeHtml(create_save.creator_notes), { MESSAGE_SANITIZE: true }));
    $('#post_history_instructions_textarea').val(create_save.post_history_instructions);
    $('#system_prompt_textarea').val(create_save.system_prompt);
    $('#tags_textarea').val(create_save.tags);
    $('#creator_textarea').val(create_save.creator);
    $('#character_version_textarea').val(create_save.character_version);
    $('#personality_textarea').val(create_save.personality);
    $('#firstmessage_textarea').val(create_save.first_message);
    $('#talkativeness_slider').val(create_save.talkativeness);
    $('#scenario_pole').val(create_save.scenario);
    $('#depth_prompt_prompt').val(create_save.depth_prompt_prompt);
    $('#depth_prompt_depth').val(create_save.depth_prompt_depth);
    $('#depth_prompt_role').val(create_save.depth_prompt_role);
    $('#mes_example_textarea').val(create_save.mes_example);
    $('#character_json_data').val('');
    $('#avatar_div').css('display', 'flex');
    $('#avatar_load_preview').attr('src', default_avatar);
    $('#renameCharButton').css('display', 'none');
    $('#name_div').removeClass('displayNone');
    $('#name_div').addClass('displayBlock');
    $('.open_alternate_greetings').data('chid', undefined);
    $('#set_character_world').data('chid', undefined);
    setWorldInfoButtonClass(undefined, !!create_save.world);
    updateFavButtonState(false);
    checkEmbeddedWorld();

    $('#form_create').attr('actiontype', 'createcharacter');
    $('.form_create_bottom_buttons_block .chat_lorebook_button').hide();
    $('#character_open_media_overrides').hide();
}

function select_rm_characters() {
    const doFullRefresh = menu_type === 'characters';
    setMenuType('characters');
    selectRightMenuWithAnimation('rm_characters_block');
    printCharacters(doFullRefresh);
}

/**
 * Sets a prompt injection to insert custom text into any outgoing prompt. For use in UI extensions.
 * @param {string} key Prompt injection id.
 * @param {string} value Prompt injection value.
 * @param {number} position Insertion position. 0 is after story string, 1 is in-chat with custom depth.
 * @param {number} depth Insertion depth. 0 represets the last message in context. Expected values up to MAX_INJECTION_DEPTH.
 * @param {number} role Extension prompt role. Defaults to SYSTEM.
 * @param {boolean} scan Should the prompt be included in the world info scan.
 * @param {(function(): Promise<boolean>|boolean)} filter Filter function to determine if the prompt should be injected.
 */
export function setExtensionPrompt(key, value, position, depth, scan = false, role = extension_prompt_roles.SYSTEM, filter = null) {
    extension_prompts[key] = {
        value: String(value),
        position: Number(position),
        depth: Number(depth),
        scan: !!scan,
        role: Number(role ?? extension_prompt_roles.SYSTEM),
        filter: filter,
    };
}

/**
 * Gets a enum value of the extension prompt role by its name.
 * @param {string} roleName The name of the extension prompt role.
 * @returns {number} The role id of the extension prompt.
 */
export function getExtensionPromptRoleByName(roleName) {
    // If the role is already a valid number, return it
    if (typeof roleName === 'number' && Object.values(extension_prompt_roles).includes(roleName)) {
        return roleName;
    }

    switch (roleName) {
        case 'system':
            return extension_prompt_roles.SYSTEM;
        case 'user':
            return extension_prompt_roles.USER;
        case 'assistant':
            return extension_prompt_roles.ASSISTANT;
    }

    // Skill issue?
    return extension_prompt_roles.SYSTEM;
}

/**
 * Removes all char A/N prompt injections from the chat.
 * To clean up when switching from groups to solo and vice versa.
 */
export function removeDepthPrompts() {
    for (const key of Object.keys(extension_prompts)) {
        if (key.startsWith('DEPTH_PROMPT')) {
            delete extension_prompts[key];
        }
    }
}

/**
 * Adds or updates the metadata for the currently active chat.
 * @param {Object} newValues An object with collection of new values to be added into the metadata.
 * @param {boolean} reset Should a metadata be reset by this call.
 */
export function updateChatMetadata(newValues, reset) {
    chat_metadata = reset ? { ...newValues } : { ...chat_metadata, ...newValues };
}

function updateFavButtonState(state) {
    fav_ch_checked = state;
    $('#fav_checkbox').val(fav_ch_checked);
    $('#favorite_button').toggleClass('fav_on', fav_ch_checked);
    $('#favorite_button').toggleClass('fav_off', !fav_ch_checked);
}

export async function setScenarioOverride() {
    if (!selected_group && !this_chid) {
        console.warn('setScenarioOverride() -- no selected group or character');
        return;
    }

    const metadataValue = chat_metadata['scenario'] || '';
    const isGroup = !!selected_group;

    const $template = $(await renderTemplateAsync('scenarioOverride'));
    $template.find('[data-group="true"]').toggle(isGroup);
    $template.find('[data-character="true"]').toggle(!isGroup);
    // TODO: Why does this save on every character input? Save on popup close
    $template.find('.chat_scenario').val(metadataValue).on('input', onScenarioOverrideInput);
    $template.find('.remove_scenario_override').on('click', onScenarioOverrideRemoveClick);

    await callGenericPopup($template, POPUP_TYPE.TEXT, '');
}

function onScenarioOverrideInput() {
    const value = String($(this).val());
    chat_metadata['scenario'] = value;
    saveMetadataDebounced();
}

function onScenarioOverrideRemoveClick() {
    $(this).closest('.scenario_override').find('.chat_scenario').val('').trigger('input');
}

/**
 * Displays a blocking popup with a given text and type.
 * @param {JQuery<HTMLElement>|string|Element} text - Text to display in the popup.
 * @param {string} type
 * @param {string} inputValue - Value to set the input to.
 * @param {PopupOptions} options - Options for the popup.
 * @typedef {{okButton?: string, rows?: number, wide?: boolean, wider?: boolean, large?: boolean, allowHorizontalScrolling?: boolean, allowVerticalScrolling?: boolean, cropAspect?: number }} PopupOptions - Options for the popup.
 * @returns {Promise<any>} A promise that resolves when the popup is closed.
 * @deprecated Use `callGenericPopup` instead.
 */
export function callPopup(text, type, inputValue = '', { okButton, rows, wide, wider, large, allowHorizontalScrolling, allowVerticalScrolling, cropAspect } = {}) {
    function getOkButtonText() {
        if (['text', 'char_not_selected'].includes(popup_type)) {
            $dialoguePopupCancel.css('display', 'none');
            return okButton ?? 'Ok';
        } else if (['delete_extension'].includes(popup_type)) {
            return okButton ?? 'Ok';
        } else if (['new_chat', 'confirm'].includes(popup_type)) {
            return okButton ?? 'Yes';
        } else if (['input'].includes(popup_type)) {
            return okButton ?? t`Save`;
        }
        return okButton ?? 'Delete';
    }

    dialogueCloseStop = true;
    if (type) {
        popup_type = type;
    }

    const $dialoguePopup = $('#dialogue_popup');
    const $dialoguePopupCancel = $('#dialogue_popup_cancel');
    const $dialoguePopupOk = $('#dialogue_popup_ok');
    const $dialoguePopupInput = $('#dialogue_popup_input');
    const $dialoguePopupText = $('#dialogue_popup_text');
    const $shadowPopup = $('#shadow_popup');

    $dialoguePopup.toggleClass('wide_dialogue_popup', !!wide)
        .toggleClass('wider_dialogue_popup', !!wider)
        .toggleClass('large_dialogue_popup', !!large)
        .toggleClass('horizontal_scrolling_dialogue_popup', !!allowHorizontalScrolling)
        .toggleClass('vertical_scrolling_dialogue_popup', !!allowVerticalScrolling);

    $dialoguePopupCancel.css('display', 'inline-block');
    $dialoguePopupOk.text(getOkButtonText());
    $dialoguePopupInput.toggle(popup_type === 'input').val(inputValue).attr('rows', rows ?? 1);
    $dialoguePopupText.empty().append(text);
    $shadowPopup.css('display', 'block');

    if (popup_type == 'input') {
        $dialoguePopupInput.trigger('focus');
    }

    $shadowPopup.transition({
        opacity: 1,
        duration: animation_duration,
        easing: animation_easing,
    });

    return new Promise((resolve) => {
        dialogueResolve = resolve;
    });
}

export function showSwipeButtons() {
    if (chat.length === 0) {
        return;
    }

    if (
        chat[chat.length - 1].is_system ||
        !swipes ||
        Number($('.mes:last').attr('mesid')) < 0 ||
        chat[chat.length - 1].is_user ||
        chat[chat.length - 1].extra?.image ||
        (selected_group && is_group_generating)
    ) { return; }

    // swipe_id should be set if alternate greetings are added
    if (chat.length == 1 && chat[0].swipe_id === undefined) {
        return;
    }

    //had to add this to make the swipe counter work
    //(copied from the onclick functions for swipe buttons..
    //don't know why the array isn't set for non-swipe messsages in Generate or addOneMessage..)
    if (chat[chat.length - 1]['swipe_id'] === undefined) {              // if there is no swipe-message in the last spot of the chat array
        chat[chat.length - 1]['swipe_id'] = 0;                        // set it to id 0
        chat[chat.length - 1]['swipes'] = [];                         // empty the array
        chat[chat.length - 1]['swipes'][0] = chat[chat.length - 1]['mes'];  //assign swipe array with last message from chat
    }

    const currentMessage = $('#chat').children().filter(`[mesid="${chat.length - 1}"]`);
    const swipeId = chat[chat.length - 1].swipe_id;
    const swipeCounterText = formatSwipeCounter((swipeId + 1), chat[chat.length - 1].swipes.length);
    const swipeRight = currentMessage.find('.swipe_right');
    const swipeLeft = currentMessage.find('.swipe_left');
    const swipeCounter = currentMessage.find('.swipes-counter');

    if (swipeId !== undefined && (chat[chat.length - 1].swipes.length > 1 || swipeId > 0)) {
        swipeLeft.css('display', 'flex');
    }
    //only show right when generate is off, or when next right swipe would not make a generate happen
    if (is_send_press === false || chat[chat.length - 1].swipes.length >= swipeId) {
        swipeRight.css('display', 'flex').css('opacity', '0.3');
        swipeCounter.css('opacity', '0.3');
    }
    if ((chat[chat.length - 1].swipes.length - swipeId) === 1) {
        //chevron was moved out of hardcode in HTML to class toggle dependent on last_mes or not
        //necessary for 'swipe_right' div in past messages to have no chevron if 'show swipes for all messages' is turned on
        swipeRight.css('opacity', '0.7');
        swipeCounter.css('opacity', '0.7');
    }

    //allows for writing individual swipe counters for past messages
    const lastSwipeCounter = $('.last_mes .swipes-counter');
    lastSwipeCounter.text(swipeCounterText).show();
}

export function hideSwipeButtons() {
    chatElement.find('.swipe_right').hide();
    chatElement.find('.last_mes .swipes-counter').hide();
    chatElement.find('.swipe_left').hide();
}

/**
 * Deletes a swipe from the chat.
 *
 * @param {number?} swipeId - The ID of the swipe to delete. If not provided, the current swipe will be deleted.
 * @returns {Promise<number>|undefined} - The ID of the new swipe after deletion.
 */
export async function deleteSwipe(swipeId = null) {
    if (swipeId && (isNaN(swipeId) || swipeId < 0)) {
        toastr.warning(t`Invalid swipe ID: ${swipeId + 1}`);
        return;
    }

    const lastMessage = chat[chat.length - 1];
    if (!lastMessage || !Array.isArray(lastMessage.swipes) || !lastMessage.swipes.length) {
        toastr.warning(t`No messages to delete swipes from.`);
        return;
    }

    if (lastMessage.swipes.length <= 1) {
        toastr.warning(t`Can't delete the last swipe.`);
        return;
    }

    swipeId = swipeId ?? lastMessage.swipe_id;

    if (swipeId < 0 || swipeId >= lastMessage.swipes.length) {
        toastr.warning(t`Invalid swipe ID: ${swipeId + 1}`);
        return;
    }

    lastMessage.swipes.splice(swipeId, 1);

    if (Array.isArray(lastMessage.swipe_info) && lastMessage.swipe_info.length) {
        lastMessage.swipe_info.splice(swipeId, 1);
    }

    // Select the next swip, or the one before if it was the last one
    const newSwipeId = Math.min(swipeId, lastMessage.swipes.length - 1);
    lastMessage.swipe_id = newSwipeId;
    lastMessage.mes = lastMessage.swipes[newSwipeId];

    await saveChatConditional();
    await reloadCurrentChat();

    return newSwipeId;
}

export async function saveMetadata() {
    if (selected_group) {
        await editGroup(selected_group, true, false);
    }
    else {
        await saveChatConditional();
    }
}

export async function saveChatConditional() {
    try {
        await waitUntilCondition(() => !isChatSaving, DEFAULT_SAVE_EDIT_TIMEOUT, 100);
    } catch {
        console.warn('Timeout waiting for chat to save');
        return;
    }

    try {
        isChatSaving = true;

        if (selected_group) {
            await saveGroupChat(selected_group, true);
        }
        else {
            await saveChat();
        }

        // Save token and prompts cache to IndexedDB storage
        saveTokenCache();
        saveItemizedPrompts(getCurrentChatId());
    } catch (error) {
        console.error('Error saving chat', error);
    } finally {
        isChatSaving = false;
    }
}

/**
 * Saves the chat to the server.
 * @param {FormData} formData Form data to send to the server.
 * @param {EventTarget} eventTarget Event target to trigger the event on.
 */
async function importCharacterChat(formData, eventTarget) {
    const headers = getRequestHeaders();
    delete headers['Content-Type'];
    const fetchResult = await fetch('/api/chats/import', {
        method: 'POST',
        body: formData,
        headers: headers,
        cache: 'no-cache',
    });

    if (fetchResult.ok) {
        const data = await fetchResult.json();
        if (data.res) {
            await displayPastChats();
        }
    }

    if (eventTarget instanceof HTMLInputElement) {
        eventTarget.value = '';
    }
}

function updateViewMessageIds(startFromZero = false) {
    const minId = startFromZero ? 0 : getFirstDisplayedMessageId();

    $('#chat').find('.mes').each(function (index, element) {
        $(element).attr('mesid', minId + index);
        $(element).find('.mesIDDisplay').text(`#${minId + index}`);
    });

    $('#chat .mes').removeClass('last_mes');
    $('#chat .mes').last().addClass('last_mes');

    updateEditArrowClasses();
}

export function getFirstDisplayedMessageId() {
    const allIds = Array.from(document.querySelectorAll('#chat .mes')).map(el => Number(el.getAttribute('mesid'))).filter(x => !isNaN(x));
    const minId = Math.min(...allIds);
    return minId;
}

function updateEditArrowClasses() {
    $('#chat .mes .mes_edit_up').removeClass('disabled');
    $('#chat .mes .mes_edit_down').removeClass('disabled');

    if (this_edit_mes_id !== undefined) {
        const down = $(`#chat .mes[mesid="${this_edit_mes_id}"] .mes_edit_down`);
        const up = $(`#chat .mes[mesid="${this_edit_mes_id}"] .mes_edit_up`);
        const lastId = Number($('#chat .mes').last().attr('mesid'));
        const firstId = Number($('#chat .mes').first().attr('mesid'));

        if (lastId == Number(this_edit_mes_id)) {
            down.addClass('disabled');
        }

        if (firstId == Number(this_edit_mes_id)) {
            up.addClass('disabled');
        }
    }
}

function closeMessageEditor() {
    if (this_edit_mes_id) {
        $(`#chat .mes[mesid="${this_edit_mes_id}"] .mes_edit_cancel`).click();
    }
}

export function setGenerationProgress(progress) {
    if (!progress) {
        $('#send_textarea').css({ 'background': '', 'transition': '' });
    }
    else {
        $('#send_textarea').css({
            'background': `linear-gradient(90deg, #008000d6 ${progress}%, transparent ${progress}%)`,
            'transition': '0.25s ease-in-out',
        });
    }
}

function isHordeGenerationNotAllowed() {
    if (main_api == 'koboldhorde' && preset_settings == 'gui') {
        toastr.error(t`GUI Settings preset is not supported for Horde. Please select another preset.`);
        return true;
    }

    return false;
}

export function cancelTtsPlay() {
    if ('speechSynthesis' in window) {
        speechSynthesis.cancel();
    }
}

function updateAlternateGreetingsHintVisibility(root) {
    const numberOfGreetings = root.find('.alternate_greetings_list .alternate_greeting').length;
    $(root).find('.alternate_grettings_hint').toggle(numberOfGreetings == 0);
}

function openCharacterWorldPopup() {
    const chid = $('#set_character_world').data('chid');

    if (menu_type != 'create' && chid == undefined) {
        toastr.error('Does not have an Id for this character in world select menu.');
        return;
    }

    async function onSelectCharacterWorld() {
        const value = $('.character_world_info_selector').find('option:selected').val();
        const worldIndex = value !== '' ? Number(value) : NaN;
        const name = !isNaN(worldIndex) ? world_names[worldIndex] : '';

        const previousValue = $('#character_world').val();
        $('#character_world').val(name);

        console.debug('Character world selected:', name);

        if (menu_type == 'create') {
            create_save.world = name;
        } else {
            if (previousValue && !name) {
                try {
                    // Dirty hack to remove embedded lorebook from character JSON data.
                    const data = JSON.parse(String($('#character_json_data').val()));

                    if (data?.data?.character_book) {
                        data.data.character_book = undefined;
                    }

                    $('#character_json_data').val(JSON.stringify(data));
                    toastr.info(t`Embedded lorebook will be removed from this character.`);
                } catch {
                    console.error('Failed to parse character JSON data.');
                }
            }

            await createOrEditCharacter();
        }

        setWorldInfoButtonClass(undefined, !!value);
    }

    function onExtraWorldInfoChanged() {
        const selectedWorlds = $('.character_extra_world_info_selector').val();
        let charLore = world_info.charLore ?? [];

        // TODO: Maybe make this utility function not use the window context?
        const fileName = getCharaFilename(chid);
        const tempExtraBooks = selectedWorlds.map((index) => world_names[index]).filter((e) => e !== undefined);

        const existingCharIndex = charLore.findIndex((e) => e.name === fileName);
        if (existingCharIndex === -1) {
            const newCharLoreEntry = {
                name: fileName,
                extraBooks: tempExtraBooks,
            };

            charLore.push(newCharLoreEntry);
        } else if (tempExtraBooks.length === 0) {
            charLore.splice(existingCharIndex, 1);
        } else {
            charLore[existingCharIndex].extraBooks = tempExtraBooks;
        }

        Object.assign(world_info, { charLore: charLore });
        saveSettingsDebounced();
    }

    const template = $('#character_world_template .character_world').clone();
    const select = template.find('.character_world_info_selector');
    const extraSelect = template.find('.character_extra_world_info_selector');
    const name = (menu_type == 'create' ? create_save.name : characters[chid]?.data?.name) || 'Nameless';
    const worldId = (menu_type == 'create' ? create_save.world : characters[chid]?.data?.extensions?.world) || '';
    template.find('.character_name').text(name);

    // Not needed on mobile
    if (!isMobile()) {
        $(extraSelect).select2({
            width: '100%',
            placeholder: t`No auxillary Lorebooks set. Click here to select.`,
            allowClear: true,
            closeOnSelect: false,
        });
    }

    // Apped to base dropdown
    world_names.forEach((item, i) => {
        const option = document.createElement('option');
        option.value = i;
        option.innerText = item;
        option.selected = item === worldId;
        select.append(option);
    });

    // Append to extras dropdown
    if (world_names.length > 0) {
        extraSelect.empty();
    }
    world_names.forEach((item, i) => {
        const option = document.createElement('option');
        option.value = i;
        option.innerText = item;

        const existingCharLore = world_info.charLore?.find((e) => e.name === getCharaFilename());
        if (existingCharLore) {
            option.selected = existingCharLore.extraBooks.includes(item);
        } else {
            option.selected = false;
        }
        extraSelect.append(option);
    });

    select.on('change', onSelectCharacterWorld);
    extraSelect.on('mousedown change', async function (e) {
        // If there's no world names, don't do anything
        if (world_names.length === 0) {
            e.preventDefault();
            return;
        }

        onExtraWorldInfoChanged();
    });

    callPopup(template, 'text');
}

function openAlternateGreetings() {
    const chid = $('.open_alternate_greetings').data('chid');

    if (menu_type != 'create' && chid === undefined) {
        toastr.error('Does not have an Id for this character in editor menu.');
        return;
    } else {
        // If the character does not have alternate greetings, create an empty array
        if (chid && Array.isArray(characters[chid].data.alternate_greetings) == false) {
            characters[chid].data.alternate_greetings = [];
        }
    }

    const template = $('#alternate_greetings_template .alternate_grettings').clone();
    const getArray = () => menu_type == 'create' ? create_save.alternate_greetings : characters[chid].data.alternate_greetings;
    const popup = new Popup(template, POPUP_TYPE.TEXT, '', {
        wide: true,
        large: true,
        allowVerticalScrolling: true,
        onClose: async () => {
            if (menu_type !== 'create') {
                await createOrEditCharacter();
            }
        },
    });

    for (let index = 0; index < getArray().length; index++) {
        addAlternateGreeting(template, getArray()[index], index, getArray, popup);
    }

    template.find('.add_alternate_greeting').on('click', function () {
        const array = getArray();
        const index = array.length;
        array.push('');
        addAlternateGreeting(template, '', index, getArray, popup);
        updateAlternateGreetingsHintVisibility(template);
    });

    popup.show();
    updateAlternateGreetingsHintVisibility(template);
}

/**
 * Adds an alternate greeting to the template.
 * @param {JQuery<HTMLElement>} template
 * @param {string} greeting
 * @param {number} index
 * @param {() => any[]} getArray
 * @param {Popup} popup
 */
function addAlternateGreeting(template, greeting, index, getArray, popup) {
    const greetingBlock = $('#alternate_greeting_form_template .alternate_greeting').clone();
    greetingBlock.find('.alternate_greeting_text').on('input', async function () {
        const value = $(this).val();
        const array = getArray();
        array[index] = value;
    }).val(greeting);
    greetingBlock.find('.greeting_index').text(index + 1);
    greetingBlock.find('.delete_alternate_greeting').on('click', async function (event) {
        event.preventDefault();
        event.stopPropagation();

        if (confirm(t`Are you sure you want to delete this alternate greeting?`)) {
            const array = getArray();
            array.splice(index, 1);

            // We need to reopen the popup to update the index numbers
            await popup.complete(POPUP_RESULT.AFFIRMATIVE);
            openAlternateGreetings();
        }
    });
    template.find('.alternate_greetings_list').append(greetingBlock);
}

/**
 * Creates or edits a character based on the form data.
 * @param {Event} [e] Event that triggered the function call.
 */
async function createOrEditCharacter(e) {
    $('#rm_info_avatar').html('');
    const formData = new FormData($('#form_create').get(0));
    formData.set('fav', String(fav_ch_checked));
    const isNewChat = e instanceof CustomEvent && e.type === 'newChat';

    const rawFile = formData.get('avatar');
    if (rawFile instanceof File) {
        const convertedFile = await ensureImageFormatSupported(rawFile);
        formData.set('avatar', convertedFile);
    }

    const headers = getRequestHeaders();
    delete headers['Content-Type'];

    if ($('#form_create').attr('actiontype') == 'createcharacter') {
        if (String($('#character_name_pole').val()).length === 0) {
            toastr.error(t`Name is required`);
            return;
        }
        if (is_group_generating || is_send_press) {
            toastr.error(t`Cannot create characters while generating. Stop the request and try again.`, t`Creation aborted`);
            return;
        }
        try {
            //if the character name text area isn't empty (only posible when creating a new character)
            let url = '/api/characters/create';

            if (crop_data != undefined) {
                url += `?crop=${encodeURIComponent(JSON.stringify(crop_data))}`;
            }

            formData.delete('alternate_greetings');
            for (const value of create_save.alternate_greetings) {
                formData.append('alternate_greetings', value);
            }

            formData.append('extensions', JSON.stringify(create_save.extensions));

            const fetchResult = await fetch(url, {
                method: 'POST',
                headers: headers,
                body: formData,
                cache: 'no-cache',
            });

            if (!fetchResult.ok) {
                throw new Error('Fetch result is not ok');
            }

            const avatarId = await fetchResult.text();

            $('#character_cross').trigger('click'); //closes the advanced character editing popup
            const fields = [
                { id: '#character_name_pole', callback: value => create_save.name = value },
                { id: '#description_textarea', callback: value => create_save.description = value },
                { id: '#creator_notes_textarea', callback: value => create_save.creator_notes = value },
                { id: '#character_version_textarea', callback: value => create_save.character_version = value },
                { id: '#post_history_instructions_textarea', callback: value => create_save.post_history_instructions = value },
                { id: '#system_prompt_textarea', callback: value => create_save.system_prompt = value },
                { id: '#tags_textarea', callback: value => create_save.tags = value },
                { id: '#creator_textarea', callback: value => create_save.creator = value },
                { id: '#personality_textarea', callback: value => create_save.personality = value },
                { id: '#firstmessage_textarea', callback: value => create_save.first_message = value },
                { id: '#talkativeness_slider', callback: value => create_save.talkativeness = value, defaultValue: talkativeness_default },
                { id: '#scenario_pole', callback: value => create_save.scenario = value },
                { id: '#depth_prompt_prompt', callback: value => create_save.depth_prompt_prompt = value },
                { id: '#depth_prompt_depth', callback: value => create_save.depth_prompt_depth = value, defaultValue: depth_prompt_depth_default },
                { id: '#depth_prompt_role', callback: value => create_save.depth_prompt_role = value, defaultValue: depth_prompt_role_default },
                { id: '#mes_example_textarea', callback: value => create_save.mes_example = value },
                { id: '#character_json_data', callback: () => { } },
                { id: '#alternate_greetings_template', callback: value => create_save.alternate_greetings = value, defaultValue: [] },
                { id: '#character_world', callback: value => create_save.world = value },
                { id: '#_character_extensions_fake', callback: value => create_save.extensions = {} },
            ];

            fields.forEach(field => {
                const fieldValue = field.defaultValue !== undefined ? field.defaultValue : '';
                $(field.id).val(fieldValue);
                field.callback && field.callback(fieldValue);
            });

            $('#character_popup-button-h3').text('Create character');

            create_save.avatar = '';

            $('#add_avatar_button').replaceWith(
                $('#add_avatar_button').val('').clone(true),
            );

            let oldSelectedChar = null;
            if (this_chid !== undefined) {
                oldSelectedChar = characters[this_chid].avatar;
            }

            console.log(`new avatar id: ${avatarId}`);
            createTagMapFromList('#tagList', avatarId);
            await getCharacters();

            select_rm_info('char_create', avatarId, oldSelectedChar);

            crop_data = undefined;

        } catch (error) {
            console.error('Error creating character', error);
            toastr.error(t`Failed to create character`);
        }
    } else {
        try {
            let url = '/api/characters/edit';

            if (crop_data != undefined) {
                url += `?crop=${encodeURIComponent(JSON.stringify(crop_data))}`;
            }

            formData.delete('alternate_greetings');
            const chid = $('.open_alternate_greetings').data('chid');
            if (chid && Array.isArray(characters[chid]?.data?.alternate_greetings)) {
                for (const value of characters[chid].data.alternate_greetings) {
                    formData.append('alternate_greetings', value);
                }
            }

            const fetchResult = await fetch(url, {
                method: 'POST',
                headers: headers,
                body: formData,
                cache: 'no-cache',
            });

            if (!fetchResult.ok) {
                throw new Error('Fetch result is not ok');
            }

            await getOneCharacter(formData.get('avatar_url'));
            favsToHotswap(); // Update fav state

            $('#add_avatar_button').replaceWith(
                $('#add_avatar_button').val('').clone(true),
            );
            $('#create_button').attr('value', 'Save');
            crop_data = undefined;
            await eventSource.emit(event_types.CHARACTER_EDITED, { detail: { id: this_chid, character: characters[this_chid] } });

            // Recreate the chat if it hasn't been used at least once (i.e. with continue).
            const message = getFirstMessage();
            const shouldRegenerateMessage =
                !isNewChat &&
                message.mes &&
                !selected_group &&
                !chat_metadata['tainted'] &&
                (chat.length === 0 || (chat.length === 1 && !chat[0].is_user && !chat[0].is_system));

            if (shouldRegenerateMessage) {
                chat.splice(0, chat.length, message);
                const messageId = (chat.length - 1);
                await eventSource.emit(event_types.MESSAGE_RECEIVED, messageId);
                await clearChat();
                await printMessages();
                await eventSource.emit(event_types.CHARACTER_MESSAGE_RENDERED, messageId);
                await saveChatConditional();
            }
        } catch (error) {
            console.log(error);
            toastr.error(t`Something went wrong while saving the character, or the image file provided was in an invalid format. Double check that the image is not a webp.`);
        }
    }
}

/**
 * Formats a counter for a swipe view.
 * @param {number} current The current number of items.
 * @param {number} total The total number of items.
 * @returns {string} The formatted counter.
 */
function formatSwipeCounter(current, total) {
    if (isNaN(current) || isNaN(total)) {
        return '';
    }

    return `${current}\u200b/\u200b${total}`;
}

function swipe_left() {      // when we swipe left..but no generation.
    if (chat.length - 1 === Number(this_edit_mes_id)) {
        closeMessageEditor();
    }

    if (isStreamingEnabled() && streamingProcessor) {
        streamingProcessor.onStopStreaming();
    }

    const swipe_duration = 120;
    const swipe_range = '700px';
    chat[chat.length - 1]['swipe_id']--;

    if (chat[chat.length - 1]['swipe_id'] < 0) {
        chat[chat.length - 1]['swipe_id'] = chat[chat.length - 1]['swipes'].length - 1;
    }

    if (chat[chat.length - 1]['swipe_id'] >= 0) {
        /*$(this).parent().children('swipe_right').css('display', 'flex');
        if (chat[chat.length - 1]['swipe_id'] === 0) {
            $(this).css('display', 'none');
        }*/ // Just in case
        if (!Array.isArray(chat[chat.length - 1]['swipe_info'])) {
            chat[chat.length - 1]['swipe_info'] = [];
        }
        let this_mes_div = $(this).parent();
        let this_mes_block = $(this).parent().children('.mes_block').children('.mes_text');
        const this_mes_div_height = this_mes_div[0].scrollHeight;
        this_mes_div.css('height', this_mes_div_height);
        const this_mes_block_height = this_mes_block[0].scrollHeight;
        chat[chat.length - 1]['mes'] = chat[chat.length - 1]['swipes'][chat[chat.length - 1]['swipe_id']];
        chat[chat.length - 1]['send_date'] = chat[chat.length - 1].swipe_info[chat[chat.length - 1]['swipe_id']]?.send_date || chat[chat.length - 1].send_date; //load the last mes box with the latest generation
        chat[chat.length - 1]['extra'] = JSON.parse(JSON.stringify(chat[chat.length - 1].swipe_info[chat[chat.length - 1]['swipe_id']]?.extra || chat[chat.length - 1].extra));

        if (chat[chat.length - 1].extra) {
            // if message has memory attached - remove it to allow regen
            if (chat[chat.length - 1].extra.memory) {
                delete chat[chat.length - 1].extra.memory;
            }
            // ditto for display text
            if (chat[chat.length - 1].extra.display_text) {
                delete chat[chat.length - 1].extra.display_text;
            }
        }
        $(this).parent().children('.mes_block').transition({
            x: swipe_range,
            duration: animation_duration > 0 ? swipe_duration : 0,
            easing: animation_easing,
            queue: false,
            complete: async function () {
                const is_animation_scroll = ($('#chat').scrollTop() >= ($('#chat').prop('scrollHeight') - $('#chat').outerHeight()) - 10);
                //console.log('on left swipe click calling addOneMessage');
                addOneMessage(chat[chat.length - 1], { type: 'swipe' });

                if (power_user.message_token_count_enabled) {
                    if (!chat[chat.length - 1].extra) {
                        chat[chat.length - 1].extra = {};
                    }

                    const swipeMessage = $('#chat').find(`[mesid="${chat.length - 1}"]`);
                    const tokenCount = await getTokenCountAsync(chat[chat.length - 1].mes, 0);
                    chat[chat.length - 1]['extra']['token_count'] = tokenCount;
                    swipeMessage.find('.tokenCounterDisplay').text(`${tokenCount}t`);
                }

                let new_height = this_mes_div_height - (this_mes_block_height - this_mes_block[0].scrollHeight);
                if (new_height < 103) new_height = 103;
                this_mes_div.animate({ height: new_height + 'px' }, {
                    duration: 0, //used to be 100
                    queue: false,
                    progress: function () {
                        // Scroll the chat down as the message expands

                        if (is_animation_scroll) $('#chat').scrollTop($('#chat')[0].scrollHeight);
                    },
                    complete: function () {
                        this_mes_div.css('height', 'auto');
                        // Scroll the chat down to the bottom once the animation is complete
                        if (is_animation_scroll) $('#chat').scrollTop($('#chat')[0].scrollHeight);
                    },
                });
                $(this).parent().children('.mes_block').transition({
                    x: '-' + swipe_range,
                    duration: 0,
                    easing: animation_easing,
                    queue: false,
                    complete: function () {
                        $(this).parent().children('.mes_block').transition({
                            x: '0px',
                            duration: animation_duration > 0 ? swipe_duration : 0,
                            easing: animation_easing,
                            queue: false,
                            complete: async function () {
                                await eventSource.emit(event_types.MESSAGE_SWIPED, (chat.length - 1));
                                saveChatDebounced();
                            },
                        });
                    },
                });
            },
        });

        $(this).parent().children('.avatar').transition({
            x: swipe_range,
            duration: animation_duration > 0 ? swipe_duration : 0,
            easing: animation_easing,
            queue: false,
            complete: function () {
                $(this).parent().children('.avatar').transition({
                    x: '-' + swipe_range,
                    duration: 0,
                    easing: animation_easing,
                    queue: false,
                    complete: function () {
                        $(this).parent().children('.avatar').transition({
                            x: '0px',
                            duration: animation_duration > 0 ? swipe_duration : 0,
                            easing: animation_easing,
                            queue: false,
                            complete: function () {

                            },
                        });
                    },
                });
            },
        });
    }
    if (chat[chat.length - 1]['swipe_id'] < 0) {
        chat[chat.length - 1]['swipe_id'] = 0;
    }
}

// when we click swipe right button
const swipe_right = () => {
    if (chat.length - 1 === Number(this_edit_mes_id)) {
        closeMessageEditor();
    }

    if (isHordeGenerationNotAllowed()) {
        return unblockGeneration();
    }

    const swipe_duration = 200;
    const swipe_range = 700;
    //console.log(swipe_range);
    let run_generate = false;
    let run_swipe_right = false;
    if (chat[chat.length - 1]['swipe_id'] === undefined) {              // if there is no swipe-message in the last spot of the chat array
        chat[chat.length - 1]['swipe_id'] = 0;                        // set it to id 0
        chat[chat.length - 1]['swipes'] = [];                         // empty the array
        chat[chat.length - 1]['swipe_info'] = [];
        chat[chat.length - 1]['swipes'][0] = chat[chat.length - 1]['mes'];  //assign swipe array with last message from chat
        chat[chat.length - 1]['swipe_info'][0] = { 'send_date': chat[chat.length - 1]['send_date'], 'gen_started': chat[chat.length - 1]['gen_started'], 'gen_finished': chat[chat.length - 1]['gen_finished'], 'extra': JSON.parse(JSON.stringify(chat[chat.length - 1]['extra'])) };
        //assign swipe info array with last message from chat
    }
    if (chat.length === 1 && chat[0]['swipe_id'] !== undefined && chat[0]['swipe_id'] === chat[0]['swipes'].length - 1) {    // if swipe_right is called on the last alternate greeting, loop back around
        chat[0]['swipe_id'] = 0;
    } else {
        chat[chat.length - 1]['swipe_id']++;                                // make new slot in array
    }
    if (chat[chat.length - 1].extra) {
        // if message has memory attached - remove it to allow regen
        if (chat[chat.length - 1].extra.memory) {
            delete chat[chat.length - 1].extra.memory;
        }
        // ditto for display text
        if (chat[chat.length - 1].extra.display_text) {
            delete chat[chat.length - 1].extra.display_text;
        }
    }
    if (!Array.isArray(chat[chat.length - 1]['swipe_info'])) {
        chat[chat.length - 1]['swipe_info'] = [];
    }
    //console.log(chat[chat.length-1]['swipes']);
    if (parseInt(chat[chat.length - 1]['swipe_id']) === chat[chat.length - 1]['swipes'].length && chat.length !== 1) { //if swipe id of last message is the same as the length of the 'swipes' array and not the greeting
        delete chat[chat.length - 1].gen_started;
        delete chat[chat.length - 1].gen_finished;
        run_generate = true;
    } else if (parseInt(chat[chat.length - 1]['swipe_id']) < chat[chat.length - 1]['swipes'].length) { //otherwise, if the id is less than the number of swipes
        chat[chat.length - 1]['mes'] = chat[chat.length - 1]['swipes'][chat[chat.length - 1]['swipe_id']]; //load the last mes box with the latest generation
        chat[chat.length - 1]['send_date'] = chat[chat.length - 1]?.swipe_info[chat[chat.length - 1]['swipe_id']]?.send_date || chat[chat.length - 1]['send_date']; //update send date
        chat[chat.length - 1]['extra'] = JSON.parse(JSON.stringify(chat[chat.length - 1].swipe_info[chat[chat.length - 1]['swipe_id']]?.extra || chat[chat.length - 1].extra || []));
        run_swipe_right = true; //then prepare to do normal right swipe to show next message
    }

    const currentMessage = $('#chat').children().filter(`[mesid="${chat.length - 1}"]`);
    let this_div = currentMessage.find('.swipe_right');
    let this_mes_div = this_div.parent().parent();

    if (chat[chat.length - 1]['swipe_id'] > chat[chat.length - 1]['swipes'].length) { //if we swipe right while generating (the swipe ID is greater than what we are viewing now)
        chat[chat.length - 1]['swipe_id'] = chat[chat.length - 1]['swipes'].length; //show that message slot (will be '...' while generating)
    }
    if (run_generate) {               //hide swipe arrows while generating
        this_div.css('display', 'none');
    }
    // handles animated transitions when swipe right, specifically height transitions between messages
    if (run_generate || run_swipe_right) {
        let this_mes_block = this_mes_div.find('.mes_block .mes_text');
        const this_mes_div_height = this_mes_div[0].scrollHeight;
        const this_mes_block_height = this_mes_block[0].scrollHeight;

        this_mes_div.children('.swipe_left').css('display', 'flex');
        this_mes_div.children('.mes_block').transition({        // this moves the div back and forth
            x: '-' + swipe_range,
            duration: animation_duration > 0 ? swipe_duration : 0,
            easing: animation_easing,
            queue: false,
            complete: async function () {
                /*if (!selected_group) {
                    var typingIndicator = $("#typing_indicator_template .typing_indicator").clone();
                    typingIndicator.find(".typing_indicator_name").text(characters[this_chid].name);
                } */
                /* $("#chat").append(typingIndicator); */
                const is_animation_scroll = ($('#chat').scrollTop() >= ($('#chat').prop('scrollHeight') - $('#chat').outerHeight()) - 10);
                //console.log(parseInt(chat[chat.length-1]['swipe_id']));
                //console.log(chat[chat.length-1]['swipes'].length);
                const swipeMessage = $('#chat').find('[mesid="' + (chat.length - 1) + '"]');
                if (run_generate && parseInt(chat[chat.length - 1]['swipe_id']) === chat[chat.length - 1]['swipes'].length) {
                    //shows "..." while generating
                    swipeMessage.find('.mes_text').html('...');
                    // resets the timer
                    swipeMessage.find('.mes_timer').html('');
                    swipeMessage.find('.tokenCounterDisplay').text('');
                } else {
                    //console.log('showing previously generated swipe candidate, or "..."');
                    //console.log('onclick right swipe calling addOneMessage');
                    addOneMessage(chat[chat.length - 1], { type: 'swipe' });

                    if (power_user.message_token_count_enabled) {
                        if (!chat[chat.length - 1].extra) {
                            chat[chat.length - 1].extra = {};
                        }

                        const tokenCount = await getTokenCountAsync(chat[chat.length - 1].mes, 0);
                        chat[chat.length - 1]['extra']['token_count'] = tokenCount;
                        swipeMessage.find('.tokenCounterDisplay').text(`${tokenCount}t`);
                    }
                }
                let new_height = this_mes_div_height - (this_mes_block_height - this_mes_block[0].scrollHeight);
                if (new_height < 103) new_height = 103;


                this_mes_div.animate({ height: new_height + 'px' }, {
                    duration: 0, //used to be 100
                    queue: false,
                    progress: function () {
                        // Scroll the chat down as the message expands
                        if (is_animation_scroll) $('#chat').scrollTop($('#chat')[0].scrollHeight);
                    },
                    complete: function () {
                        this_mes_div.css('height', 'auto');
                        // Scroll the chat down to the bottom once the animation is complete
                        if (is_animation_scroll) $('#chat').scrollTop($('#chat')[0].scrollHeight);
                    },
                });
                this_mes_div.children('.mes_block').transition({
                    x: swipe_range,
                    duration: 0,
                    easing: animation_easing,
                    queue: false,
                    complete: function () {
                        this_mes_div.children('.mes_block').transition({
                            x: '0px',
                            duration: animation_duration > 0 ? swipe_duration : 0,
                            easing: animation_easing,
                            queue: false,
                            complete: async function () {
                                await eventSource.emit(event_types.MESSAGE_SWIPED, (chat.length - 1));
                                if (run_generate && !is_send_press && parseInt(chat[chat.length - 1]['swipe_id']) === chat[chat.length - 1]['swipes'].length) {
                                    console.debug('caught here 2');
                                    is_send_press = true;
                                    $('.mes_buttons:last').hide();
                                    await Generate('swipe');
                                } else {
                                    if (parseInt(chat[chat.length - 1]['swipe_id']) !== chat[chat.length - 1]['swipes'].length) {
                                        saveChatDebounced();
                                    }
                                }
                            },
                        });
                    },
                });
            },
        });
        this_mes_div.children('.avatar').transition({ // moves avatar along with swipe
            x: '-' + swipe_range,
            duration: animation_duration > 0 ? swipe_duration : 0,
            easing: animation_easing,
            queue: false,
            complete: function () {
                this_mes_div.children('.avatar').transition({
                    x: swipe_range,
                    duration: 0,
                    easing: animation_easing,
                    queue: false,
                    complete: function () {
                        this_mes_div.children('.avatar').transition({
                            x: '0px',
                            duration: animation_duration > 0 ? swipe_duration : 0,
                            easing: animation_easing,
                            queue: false,
                            complete: function () {

                            },
                        });
                    },
                });
            },
        });
    }
};

const CONNECT_API_MAP = {
    // Default APIs not contined inside text gen / chat gen
    'kobold': {
        selected: 'kobold',
        button: '#api_button',
    },
    'horde': {
        selected: 'koboldhorde',
    },
    'novel': {
        selected: 'novel',
        button: '#api_button_novel',
    },
    'koboldcpp': {
        selected: 'textgenerationwebui',
        button: '#api_button_textgenerationwebui',
        type: textgen_types.KOBOLDCPP,
    },
    // KoboldCpp alias
    'kcpp': {
        selected: 'textgenerationwebui',
        button: '#api_button_textgenerationwebui',
        type: textgen_types.KOBOLDCPP,
    },
    'openai': {
        selected: 'openai',
        button: '#api_button_openai',
        source: chat_completion_sources.OPENAI,
    },
    // OpenAI alias
    'oai': {
        selected: 'openai',
        button: '#api_button_openai',
        source: chat_completion_sources.OPENAI,
    },
    // Google alias
    'google': {
        selected: 'openai',
        button: '#api_button_openai',
        source: chat_completion_sources.MAKERSUITE,
    },
    // OpenRouter special naming, to differentiate between chat comp and text comp
    'openrouter': {
        selected: 'openai',
        button: '#api_button_openai',
        source: chat_completion_sources.OPENROUTER,
    },
    'openrouter-text': {
        selected: 'textgenerationwebui',
        button: '#api_button_textgenerationwebui',
        type: textgen_types.OPENROUTER,
    },
};

// Collect all unique API names in an array
export const UNIQUE_APIS = [...new Set(Object.values(CONNECT_API_MAP).map(x => x.selected))];

// Fill connections map from textgen_types and chat_completion_sources
for (const textGenType of Object.values(textgen_types)) {
    if (CONNECT_API_MAP[textGenType]) continue;
    CONNECT_API_MAP[textGenType] = {
        selected: 'textgenerationwebui',
        button: '#api_button_textgenerationwebui',
        type: textGenType,
    };
}
for (const chatCompletionSource of Object.values(chat_completion_sources)) {
    if (CONNECT_API_MAP[chatCompletionSource]) continue;
    CONNECT_API_MAP[chatCompletionSource] = {
        selected: 'openai',
        button: '#api_button_openai',
        source: chatCompletionSource,
    };
}

async function selectContextCallback(args, name) {
    if (!name) {
        return power_user.context.preset;
    }

    const quiet = isTrueBoolean(args?.quiet);
    const contextNames = context_presets.map(preset => preset.name);
    const fuse = new Fuse(contextNames);
    const result = fuse.search(name);

    if (result.length === 0) {
        !quiet && toastr.warning(t`Context template '${name}' not found`);
        return '';
    }

    const foundName = result[0].item;
    selectContextPreset(foundName, { quiet: quiet });
    return foundName;
}

async function selectInstructCallback(args, name) {
    if (!name) {
        return power_user.instruct.enabled || isTrueBoolean(args?.forceGet) ? power_user.instruct.preset : '';
    }

    const quiet = isTrueBoolean(args?.quiet);
    const instructNames = instruct_presets.map(preset => preset.name);
    const fuse = new Fuse(instructNames);
    const result = fuse.search(name);

    if (result.length === 0) {
        !quiet && toastr.warning(t`Instruct template '${name}' not found`);
        return '';
    }

    const foundName = result[0].item;
    selectInstructPreset(foundName, { quiet: quiet });
    return foundName;
}

async function enableInstructCallback() {
    $('#instruct_enabled').prop('checked', true).trigger('input').trigger('change');
    return '';
}

async function disableInstructCallback() {
    $('#instruct_enabled').prop('checked', false).trigger('input').trigger('change');
    return '';
}

/**
 * @param {string} text API name
 */
async function connectAPISlash(args, text) {
    if (!text.trim()) {
        for (const [key, config] of Object.entries(CONNECT_API_MAP)) {
            if (config.selected !== main_api) continue;

            if (config.source) {
                if (oai_settings.chat_completion_source === config.source) {
                    return key;
                } else {
                    continue;
                }
            }

            if (config.type) {
                if (textgen_settings.type === config.type) {
                    return key;
                } else {
                    continue;
                }
            }

            return key;
        }

        console.error('FIXME: The current API is not in the API map');
        return '';
    }

    const apiConfig = CONNECT_API_MAP[text.toLowerCase()];
    if (!apiConfig) {
        toastr.error(t`Error: ${text} is not a valid API`);
        return '';
    }

    let connectionRequired = false;

    if (main_api !== apiConfig.selected) {
        $(`#main_api option[value='${apiConfig.selected || text}']`).prop('selected', true);
        $('#main_api').trigger('change');
        connectionRequired = true;
    }

    if (apiConfig.source && oai_settings.chat_completion_source !== apiConfig.source) {
        $(`#chat_completion_source option[value='${apiConfig.source}']`).prop('selected', true);
        $('#chat_completion_source').trigger('change');
        connectionRequired = true;
    }

    if (apiConfig.type && textgen_settings.type !== apiConfig.type) {
        $(`#textgen_type option[value='${apiConfig.type}']`).prop('selected', true);
        $('#textgen_type').trigger('change');
        connectionRequired = true;
    }

    if (connectionRequired && apiConfig.button) {
        $(apiConfig.button).trigger('click');
    }

    const quiet = isTrueBoolean(args?.quiet);
    const toast = quiet ? jQuery() : toastr.info(t`API set to ${text}, trying to connect..`);

    try {
        await waitUntilCondition(() => online_status !== 'no_connection', 10000, 100);
        console.log('Connection successful');
    } catch {
        console.log('Could not connect after 10 seconds, skipping.');
    }

    toastr.clear(toast);
    return text;
}

/**
 * Imports supported files dropped into the app window.
 * @param {File[]} files Array of files to process
 * @param {Map<File, string>} [data] Extra data to pass to the import function
 * @returns {Promise<void>}
 */
export async function processDroppedFiles(files, data = new Map()) {
    const allowedMimeTypes = [
        'application/json',
        'image/png',
        'application/yaml',
        'application/x-yaml',
        'text/yaml',
        'text/x-yaml',
    ];

    const allowedExtensions = [
        'charx',
    ];

    const avatarFileNames = [];
    for (const file of files) {
        const extension = file.name.split('.').pop().toLowerCase();
        if (allowedMimeTypes.some(x => file.type.startsWith(x)) || allowedExtensions.includes(extension)) {
            const preservedName = data instanceof Map && data.get(file);
            const avatarFileName = await importCharacter(file, { preserveFileName: preservedName });
            if (avatarFileName !== undefined) {
                avatarFileNames.push(avatarFileName);
            }
        } else {
            toastr.warning(t`Unsupported file type: ` + file.name);
        }
    }

    if (avatarFileNames.length > 0) {
        await importCharactersTags(avatarFileNames);
        selectImportedChar(avatarFileNames[avatarFileNames.length - 1]);
    }
}

/**
 * Imports tags for the given characters
 * @param {string[]} avatarFileNames character avatar filenames whose tags are to import
 */
async function importCharactersTags(avatarFileNames) {
    await getCharacters();
    for (let i = 0; i < avatarFileNames.length; i++) {
        if (power_user.tag_import_setting !== tag_import_setting.NONE) {
            const importedCharacter = characters.find(character => character.avatar === avatarFileNames[i]);
            await importTags(importedCharacter);
        }
    }
}

/**
 * Selects the given imported char
 * @param {string} charId char to select
 */
function selectImportedChar(charId) {
    let oldSelectedChar = null;
    if (this_chid !== undefined) {
        oldSelectedChar = characters[this_chid].avatar;
    }
    select_rm_info('char_import_no_toast', charId, oldSelectedChar);
}

/**
 * Imports a character from a file.
 * @param {File} file File to import
 * @param {object} [options] - Options
 * @param {string} [options.preserveFileName] Whether to preserve original file name
 * @param {Boolean} [options.importTags=false] Whether to import tags
 * @returns {Promise<string>}
 */
async function importCharacter(file, { preserveFileName = '', importTags = false } = {}) {
    if (is_group_generating || is_send_press) {
        toastr.error(t`Cannot import characters while generating. Stop the request and try again.`, t`Import aborted`);
        throw new Error('Cannot import character while generating');
    }

    const ext = file.name.match(/\.(\w+)$/);
    if (!ext || !(['json', 'png', 'yaml', 'yml', 'charx'].includes(ext[1].toLowerCase()))) {
        return;
    }

    const format = ext[1].toLowerCase();
    $('#character_import_file_type').val(format);
    const formData = new FormData();
    formData.append('avatar', file);
    formData.append('file_type', format);
    if (preserveFileName) formData.append('preserved_name', preserveFileName);

    const data = await jQuery.ajax({
        type: 'POST',
        url: '/api/characters/import',
        data: formData,
        async: true,
        cache: false,
        contentType: false,
        processData: false,
    });

    if (data.error) {
        toastr.error(t`The file is likely invalid or corrupted.`, t`Could not import character`);
        return;
    }

    if (data.file_name !== undefined) {
        $('#character_search_bar').val('').trigger('input');

        toastr.success(t`Character Created: ${String(data.file_name).replace('.png', '')}`);
        let avatarFileName = `${data.file_name}.png`;
        if (importTags) {
            await importCharactersTags([avatarFileName]);

            selectImportedChar(data.file_name);
        }
        return avatarFileName;
    }
}

async function importFromURL(items, files) {
    for (const item of items) {
        if (item.type === 'text/uri-list') {
            const uriList = await new Promise((resolve) => {
                item.getAsString((uriList) => { resolve(uriList); });
            });
            const uris = uriList.split('\n').filter(uri => uri.trim() !== '');
            try {
                for (const uri of uris) {
                    const request = await fetch(uri);
                    const data = await request.blob();
                    const fileName = request.headers.get('Content-Disposition')?.split('filename=')[1]?.replace(/"/g, '') || uri.split('/').pop() || 'file.png';
                    const file = new File([data], fileName, { type: data.type });
                    files.push(file);
                }
            } catch (error) {
                console.error('Failed to import from URL', error);
            }
        }
    }
}

async function doImpersonate(args, prompt) {
    const options = prompt?.trim() ? { quiet_prompt: prompt.trim(), quietToLoud: true } : {};
    const shouldAwait = isTrueBoolean(args?.await);
    const outerPromise = new Promise((outerResolve) => setTimeout(async () => {
        try {
            await waitUntilCondition(() => !is_send_press && !is_group_generating, 10000, 100);
        } catch {
            console.warn('Timeout waiting for generation unlock');
            toastr.warning(t`Cannot run /impersonate command while the reply is being generated.`);
            return '';
        }

        // Prevent generate recursion
        $('#send_textarea').val('')[0].dispatchEvent(new Event('input', { bubbles: true }));

        outerResolve(new Promise(innerResolve => setTimeout(() => innerResolve(Generate('impersonate', options)), 1)));
    }, 1));

    if (shouldAwait) {
        const innerPromise = await outerPromise;
        await innerPromise;
    }

    return '';
}

export async function doNewChat({ deleteCurrentChat = false } = {}) {
    //Make a new chat for selected character
    if ((!selected_group && this_chid == undefined) || menu_type == 'create') {
        return;
    }

    //Fix it; New chat doesn't create while open create character menu
    await clearChat();
    chat.length = 0;

    chat_file_for_del = getCurrentChatDetails()?.sessionName;

    // Make it easier to find in backups
    if (deleteCurrentChat) {
        await saveChatConditional();
    }

    if (selected_group) {
        await createNewGroupChat(selected_group);
        if (deleteCurrentChat) await deleteGroupChat(selected_group, chat_file_for_del);
    }
    else {
        //RossAscends: added character name to new chat filenames and replaced Date.now() with humanizedDateTime;
        chat_metadata = {};
        characters[this_chid].chat = `${name2} - ${humanizedDateTime()}`;
        $('#selected_chat_pole').val(characters[this_chid].chat);
        await getChat();
        await createOrEditCharacter(new CustomEvent('newChat'));
        if (deleteCurrentChat) await delChat(chat_file_for_del + '.jsonl');
    }

}

async function doDeleteChat() {
    await displayPastChats();
    let currentChatDeleteButton = $('.select_chat_block[highlight=\'true\']').parent().find('.PastChat_cross');
    $(currentChatDeleteButton).trigger('click');
    await delay(1);
    $('#dialogue_popup_ok').trigger('click', { fromSlashCommand: true });
    return '';
}

async function doRenameChat(_, chatName) {
    if (!chatName) {
        toastr.warning(t`Name must be provided as an argument to rename this chat.`);
        return '';
    }

    const currentChatName = getCurrentChatId();
    if (!currentChatName) {
        toastr.warning(t`No chat selected that can be renamed.`);
        return '';
    }

    await renameChat(currentChatName, chatName);

    toastr.success(t`Successfully renamed chat to: ${chatName}`);
    return '';
}

/**
 * Renames the currently selected chat.
 * @param {string} oldFileName Old name of the chat (no JSONL extension)
 * @param {string} newName New name for the chat (no JSONL extension)
 */
export async function renameChat(oldFileName, newName) {
    const body = {
        is_group: !!selected_group,
        avatar_url: characters[this_chid]?.avatar,
        original_file: `${oldFileName}.jsonl`,
        renamed_file: `${newName.trim()}.jsonl`,
    };

    try {
        showLoader();
        const response = await fetch('/api/chats/rename', {
            method: 'POST',
            body: JSON.stringify(body),
            headers: getRequestHeaders(),
        });

        if (!response.ok) {
            throw new Error('Unsuccessful request.');
        }

        const data = await response.json();

        if (data.error) {
            throw new Error('Server returned an error.');
        }

        if (data.sanitizedFileName) {
            newName = data.sanitizedFileName;
        }

        if (selected_group) {
            await renameGroupChat(selected_group, oldFileName, newName);
        }
        else {
            if (characters[this_chid].chat == oldFileName) {
                characters[this_chid].chat = newName;
                $('#selected_chat_pole').val(characters[this_chid].chat);
                await createOrEditCharacter();
            }
        }

        await reloadCurrentChat();
    } catch {
        hideLoader();
        await delay(500);
        await callPopup('An error has occurred. Chat was not renamed.', 'text');
    } finally {
        hideLoader();
    }
}

/**
 * /getchatname` slash command
 */
async function doGetChatName() {
    return getCurrentChatDetails().sessionName;
}

const isPwaMode = window.navigator.standalone;
if (isPwaMode) { $('body').addClass('PWA'); }

function doCharListDisplaySwitch() {
    power_user.charListGrid = !power_user.charListGrid;
    document.body.classList.toggle('charListGrid', power_user.charListGrid);
    saveSettingsDebounced();
}

function doCloseChat() {
    $('#option_close_chat').trigger('click');
    return '';
}

/**
 * Function to handle the deletion of a character, given a specific popup type and character ID.
 * If popup type equals "del_ch", it will proceed with deletion otherwise it will exit the function.
 * It fetches the delete character route, sending necessary parameters, and in case of success,
 * it proceeds to delete character from UI and saves settings.
 * In case of error during the fetch request, it logs the error details.
 *
 * @param {string} this_chid - The character ID to be deleted.
 * @param {boolean} delete_chats - Whether to delete chats or not.
 */
export async function handleDeleteCharacter(this_chid, delete_chats) {
    if (!characters[this_chid]) {
        return;
    }

    await deleteCharacter(characters[this_chid].avatar, { deleteChats: delete_chats });
}

/**
 * Deletes a character completely, including associated chats if specified
 *
 * @param {string|string[]} characterKey - The key (avatar) of the character to be deleted
 * @param {Object} [options] - Optional parameters for the deletion
 * @param {boolean} [options.deleteChats=true] - Whether to delete associated chats or not
 * @return {Promise<void>} - A promise that resolves when the character is successfully deleted
 */
export async function deleteCharacter(characterKey, { deleteChats = true } = {}) {
    if (!Array.isArray(characterKey)) {
        characterKey = [characterKey];
    }

    for (const key of characterKey) {
        const character = characters.find(x => x.avatar == key);
        if (!character) {
            toastr.warning(t`Character ${key} not found. Skipping deletion.`);
            continue;
        }

        const chid = characters.indexOf(character);
        const pastChats = await getPastCharacterChats(chid);

        const msg = { avatar_url: character.avatar, delete_chats: deleteChats };

        const response = await fetch('/api/characters/delete', {
            method: 'POST',
            headers: getRequestHeaders(),
            body: JSON.stringify(msg),
            cache: 'no-cache',
        });

        if (!response.ok) {
            toastr.error(`${response.status} ${response.statusText}`, t`Failed to delete character`);
            continue;
        }

        delete tag_map[character.avatar];
        select_rm_info('char_delete', character.name);

        if (deleteChats) {
            for (const chat of pastChats) {
                const name = chat.file_name.replace('.jsonl', '');
                await eventSource.emit(event_types.CHAT_DELETED, name);
            }
        }

        await eventSource.emit(event_types.CHARACTER_DELETED, { id: chid, character: character });
    }

    await removeCharacterFromUI();
}

/**
 * Function to delete a character from UI after character deletion API success.
 * It manages necessary UI changes such as closing advanced editing popup, unsetting
 * character ID, resetting characters array and chat metadata, deselecting character's tab
 * panel, removing character name from navigation tabs, clearing chat, fetching updated list of characters.
 * It also ensures to save the settings after all the operations.
 */
async function removeCharacterFromUI() {
    preserveNeutralChat();
    await clearChat();
    $('#character_cross').trigger('click');
    resetChatState();
    $(document.getElementById('rm_button_selected_ch')).children('h2').text('');
    restoreNeutralChat();
    await getCharacters();
    await printMessages();
    saveSettingsDebounced();
}

async function newAssistantChat() {
    await clearChat();
    chat.splice(0, chat.length);
    chat_metadata = {};
    setCharacterName(neutralCharacterName);
    sendSystemMessage(system_message_types.ASSISTANT_NOTE);
}

function doTogglePanels() {
    $('#option_settings').trigger('click');
    return '';
}

/**
 * Event handler to open a navbar drawer when a drawer open button is clicked.
 * Handles click events on .drawer-opener elements.
 * Opens the drawer associated with the clicked button according to the data-target attribute.
 * @returns {void}
 */
function doDrawerOpenClick() {
    const targetDrawerID = $(this).attr('data-target');
    const drawer = $(`#${targetDrawerID}`);
    const drawerToggle = drawer.find('.drawer-toggle');
    const drawerWasOpenAlready = drawerToggle.parent().find('.drawer-content').hasClass('openDrawer');
    if (drawerWasOpenAlready || drawer.hasClass('resizing')) { return; }
    doNavbarIconClick.call(drawerToggle);
}

/**
 * Event handler to open or close a navbar drawer when a navbar icon is clicked.
 * Handles click events on .drawer-toggle elements.
 * @returns {void}
 */
function doNavbarIconClick() {
    const icon = $(this).find('.drawer-icon');
    const drawer = $(this).parent().find('.drawer-content');
    if (drawer.hasClass('resizing')) { return; }
    const drawerWasOpenAlready = $(this).parent().find('.drawer-content').hasClass('openDrawer');
    const targetDrawerID = $(this).parent().find('.drawer-content').attr('id');
    const pinnedDrawerClicked = drawer.hasClass('pinnedOpen');

    if (!drawerWasOpenAlready) { //to open the drawer
        $('.openDrawer').not('.pinnedOpen').addClass('resizing').each((_, el) => {
            slideToggle(el, {
                ...getSlideToggleOptions(),
                onAnimationEnd: function (el) {
                    el.closest('.drawer-content').classList.remove('resizing');
                },
            });
        });
        $('.openIcon').not('.drawerPinnedOpen').toggleClass('closedIcon openIcon');
        $('.openDrawer').not('.pinnedOpen').toggleClass('closedDrawer openDrawer');
        icon.toggleClass('openIcon closedIcon');
        drawer.toggleClass('openDrawer closedDrawer');

        //console.log(targetDrawerID);
        if (targetDrawerID === 'right-nav-panel') {
            $(this).closest('.drawer').find('.drawer-content').addClass('resizing').each((_, el) => {
                slideToggle(el, {
                    ...getSlideToggleOptions(),
                    elementDisplayStyle: 'flex',
                    onAnimationEnd: function (el) {
                        el.closest('.drawer-content').classList.remove('resizing');
                        favsToHotswap();
                        $('#rm_print_characters_block').trigger('scroll');
                    },
                });
            });
        } else {
            $(this).closest('.drawer').find('.drawer-content').addClass('resizing').each((_, el) => {
                slideToggle(el, {
                    ...getSlideToggleOptions(),
                    onAnimationEnd: function (el) {
                        el.closest('.drawer-content').classList.remove('resizing');
                    },
                });
            });
        }

        // Set the height of "autoSetHeight" textareas within the drawer to their scroll height
        if (!CSS.supports('field-sizing', 'content')) {
            $(this).closest('.drawer').find('.drawer-content textarea.autoSetHeight').each(async function () {
                await resetScrollHeight($(this));
                return;
            });
        }

    } else if (drawerWasOpenAlready) { //to close manually
        icon.toggleClass('closedIcon openIcon');

        if (pinnedDrawerClicked) {
            $(drawer).addClass('resizing').each((_, el) => {
                slideToggle(el, {
                    ...getSlideToggleOptions(),
                    onAnimationEnd: function (el) {
                        el.classList.remove('resizing');
                    },
                });
            });
        }
        else {
            $('.openDrawer').not('.pinnedOpen').addClass('resizing').each((_, el) => {
                slideToggle(el, {
                    ...getSlideToggleOptions(),
                    onAnimationEnd: function (el) {
                        el.closest('.drawer-content').classList.remove('resizing');
                    },
                });
            });
        }

        drawer.toggleClass('closedDrawer openDrawer');
    }
}

function addDebugFunctions() {
    const doBackfill = async () => {
        for (const message of chat) {
            // System messages are not counted
            if (message.is_system) {
                continue;
            }

            if (!message.extra) {
                message.extra = {};
            }

            message.extra.token_count = await getTokenCountAsync(message.mes, 0);
        }

        await saveChatConditional();
        await reloadCurrentChat();
    };

    registerDebugFunction('forceOnboarding', 'Force onboarding', 'Forces the onboarding process to restart.', async () => {
        firstRun = true;
        await saveSettings();
        location.reload();
    });

    registerDebugFunction('backfillTokenCounts', 'Backfill token counters',
        `Recalculates token counts of all messages in the current chat to refresh the counters.
        Useful when you switch between models that have different tokenizers.
        This is a visual change only. Your chat will be reloaded.`, doBackfill);

    registerDebugFunction('generationTest', 'Send a generation request', 'Generates text using the currently selected API.', async () => {
        const text = prompt('Input text:', 'Hello');
        toastr.info('Working on it...');
        const message = await generateRaw(text, null, false, false);
        alert(message);
    });

    registerDebugFunction('clearPrompts', 'Delete itemized prompts', 'Deletes all itemized prompts from the local storage.', async () => {
        await clearItemizedPrompts();
        toastr.info('Itemized prompts deleted.');
        if (getCurrentChatId()) {
            await reloadCurrentChat();
        }
    });

    registerDebugFunction('toggleEventTracing', 'Toggle event tracing', 'Useful to see what triggered a certain event.', () => {
        localStorage.setItem('eventTracing', localStorage.getItem('eventTracing') === 'true' ? 'false' : 'true');
        toastr.info('Event tracing is now ' + (localStorage.getItem('eventTracing') === 'true' ? 'enabled' : 'disabled'));
    });

    registerDebugFunction('toggleRegenerateWarning', 'Toggle Ctrl+Enter regeneration confirmation', 'Toggle the warning when regenerating a message with a Ctrl+Enter hotkey.', () => {
        localStorage.setItem('RegenerateWithCtrlEnter', localStorage.getItem('RegenerateWithCtrlEnter') === 'true' ? 'false' : 'true');
        toastr.info('Regenerate warning is now ' + (localStorage.getItem('RegenerateWithCtrlEnter') === 'true' ? 'disabled' : 'enabled'));
    });

    registerDebugFunction('copySetup', 'Copy ST setup to clipboard [WIP]', 'Useful data when reporting bugs', async () => {
        const getContextContents = getContext();
        const getSettingsContents = settings;
        //console.log(getSettingsContents);
        const logMessage = `
\`\`\`
API: ${getSettingsContents.main_api}
API Type: ${getSettingsContents[getSettingsContents.main_api + '_settings'].type}
API server: ${getSettingsContents.api_server}
Model: ${getContextContents.onlineStatus}
Context Template: ${power_user.context.preset}
Instruct Template: ${power_user.instruct.preset}
API Settings: ${JSON.stringify(getSettingsContents[getSettingsContents.main_api + '_settings'], null, 2)}
\`\`\`
    `;

        //console.log(getSettingsContents)
        //console.log(logMessage);

        try {
            await copyText(logMessage);
            toastr.info('Your ST API setup data has been copied to the clipboard.');
        } catch (error) {
            toastr.error('Failed to copy ST Setup to clipboard:', error);
        }
    });
}

jQuery(async function () {
    async function doForceSave() {
        await saveSettings();
        await saveChatConditional();
        toastr.success('Chat and settings saved.');
        return '';
    }

    SlashCommandParser.addCommandObject(SlashCommand.fromProps({
        name: 'dupe',
        callback: duplicateCharacter,
        helpString: 'Duplicates the currently selected character.',
    }));
    SlashCommandParser.addCommandObject(SlashCommand.fromProps({
        name: 'api',
        callback: connectAPISlash,
        returns: 'the current API',
        namedArgumentList: [
            SlashCommandNamedArgument.fromProps({
                name: 'quiet',
                description: 'Suppress the toast message on connection',
                typeList: [ARGUMENT_TYPE.BOOLEAN],
                defaultValue: 'false',
                enumList: commonEnumProviders.boolean('trueFalse')(),
            }),
        ],
        unnamedArgumentList: [
            SlashCommandArgument.fromProps({
                description: 'API to connect to',
                typeList: [ARGUMENT_TYPE.STRING],
                enumList: Object.entries(CONNECT_API_MAP).map(([api, { selected }]) =>
                    new SlashCommandEnumValue(api, selected, enumTypes.getBasedOnIndex(UNIQUE_APIS.findIndex(x => x === selected)),
                        selected[0].toUpperCase() ?? enumIcons.default)),
            }),
        ],
        helpString: `
            <div>
                Connect to an API. If no argument is provided, it will return the currently connected API.
            </div>
            <div>
                <strong>Available APIs:</strong>
                <pre><code>${Object.keys(CONNECT_API_MAP).join(', ')}</code></pre>
            </div>
        `,
    }));
    SlashCommandParser.addCommandObject(SlashCommand.fromProps({
        name: 'impersonate',
        callback: doImpersonate,
        aliases: ['imp'],
        namedArgumentList: [
            new SlashCommandNamedArgument(
                'await',
                'Whether to await for the triggered generation before continuing',
                [ARGUMENT_TYPE.BOOLEAN],
                false,
                false,
                'false',
            ),
        ],
        unnamedArgumentList: [
            new SlashCommandArgument(
                'prompt', [ARGUMENT_TYPE.STRING], false,
            ),
        ],
        helpString: `
            <div>
                Calls an impersonation response, with an optional additional prompt.
            </div>
            <div>
                If <code>await=true</code> named argument is passed, the command will wait for the impersonation to end before continuing.
            </div>
            <div>
                <strong>Example:</strong>
                <ul>
                    <li>
                        <pre><code class="language-stscript">/impersonate What is the meaning of life?</code></pre>
                    </li>
                </ul>
            </div>
        `,
    }));
    SlashCommandParser.addCommandObject(SlashCommand.fromProps({
        name: 'delchat',
        callback: doDeleteChat,
        helpString: 'Deletes the current chat.',
    }));
    SlashCommandParser.addCommandObject(SlashCommand.fromProps({
        name: 'renamechat',
        callback: doRenameChat,
        unnamedArgumentList: [
            new SlashCommandArgument(
                'new chat name', [ARGUMENT_TYPE.STRING], true,
            ),
        ],
        helpString: 'Renames the current chat.',
    }));
    SlashCommandParser.addCommandObject(SlashCommand.fromProps({
        name: 'getchatname',
        callback: doGetChatName,
        returns: 'chat file name',
        helpString: 'Returns the name of the current chat file into the pipe.',
    }));
    SlashCommandParser.addCommandObject(SlashCommand.fromProps({
        name: 'closechat',
        callback: doCloseChat,
        helpString: 'Closes the current chat.',
    }));
    SlashCommandParser.addCommandObject(SlashCommand.fromProps({
        name: 'tempchat',
        callback: () => {
            return new Promise((resolve, reject) => {
                const eventCallback = async (chatId) => {
                    if (chatId) {
                        return reject('Not in a temporary chat');
                    }
                    await newAssistantChat();
                    return resolve('');
                };
                eventSource.once(event_types.CHAT_CHANGED, eventCallback);
                doCloseChat();
                setTimeout(() => {
                    reject('Failed to open temporary chat');
                    eventSource.removeListener(event_types.CHAT_CHANGED, eventCallback);
                }, debounce_timeout.relaxed);
            });
        },
        helpString: 'Opens a temporary chat with Assistant.',
    }));
    SlashCommandParser.addCommandObject(SlashCommand.fromProps({
        name: 'panels',
        callback: doTogglePanels,
        aliases: ['togglepanels'],
        helpString: 'Toggle UI panels on/off',
    }));
    SlashCommandParser.addCommandObject(SlashCommand.fromProps({
        name: 'forcesave',
        callback: doForceSave,
        helpString: 'Forces a save of the current chat and settings',
    }));
    SlashCommandParser.addCommandObject(SlashCommand.fromProps({
        name: 'instruct',
        callback: selectInstructCallback,
        returns: 'current template',
        namedArgumentList: [
            SlashCommandNamedArgument.fromProps({
                name: 'quiet',
                description: 'Suppress the toast message on template change',
                typeList: [ARGUMENT_TYPE.BOOLEAN],
                defaultValue: 'false',
                enumList: commonEnumProviders.boolean('trueFalse')(),
            }),
            SlashCommandNamedArgument.fromProps({
                name: 'forceGet',
                description: 'Force getting a name even if instruct mode is disabled',
                typeList: [ARGUMENT_TYPE.BOOLEAN],
                defaultValue: 'false',
                enumList: commonEnumProviders.boolean('trueFalse')(),
            }),
        ],
        unnamedArgumentList: [
            SlashCommandArgument.fromProps({
                description: 'instruct template name',
                typeList: [ARGUMENT_TYPE.STRING],
                enumProvider: () => instruct_presets.map(preset => new SlashCommandEnumValue(preset.name, null, enumTypes.enum, enumIcons.preset)),
            }),
        ],
        helpString: `
            <div>
                Selects instruct mode template by name. Enables instruct mode if not already enabled.
                Gets the current instruct template if no name is provided and instruct mode is enabled or <code>forceGet=true</code> is passed.
            </div>
            <div>
                <strong>Example:</strong>
                <ul>
                    <li>
                        <pre><code class="language-stscript">/instruct creative</code></pre>
                    </li>
                </ul>
            </div>
        `,
    }));
    SlashCommandParser.addCommandObject(SlashCommand.fromProps({
        name: 'instruct-on',
        callback: enableInstructCallback,
        helpString: 'Enables instruct mode.',
    }));
    SlashCommandParser.addCommandObject(SlashCommand.fromProps({
        name: 'instruct-off',
        callback: disableInstructCallback,
        helpString: 'Disables instruct mode',
    }));
    SlashCommandParser.addCommandObject(SlashCommand.fromProps({
        name: 'instruct-state',
        aliases: ['instruct-toggle'],
        helpString: 'Gets the current instruct mode state. If an argument is provided, it will set the instruct mode state.',
        unnamedArgumentList: [
            SlashCommandArgument.fromProps({
                description: 'instruct mode state',
                typeList: [ARGUMENT_TYPE.BOOLEAN],
                enumList: commonEnumProviders.boolean('trueFalse')(),
            }),
        ],
        callback: async (_args, state) => {
            if (!state || typeof state !== 'string') {
                return String(power_user.instruct.enabled);
            }

            const newState = isTrueBoolean(state);
            newState ? enableInstructCallback() : disableInstructCallback();
            return String(power_user.instruct.enabled);
        },
    }));
    SlashCommandParser.addCommandObject(SlashCommand.fromProps({
        name: 'context',
        callback: selectContextCallback,
        returns: 'template name',
        namedArgumentList: [
            SlashCommandNamedArgument.fromProps({
                name: 'quiet',
                description: 'Suppress the toast message on template change',
                typeList: [ARGUMENT_TYPE.BOOLEAN],
                defaultValue: 'false',
                enumList: commonEnumProviders.boolean('trueFalse')(),
            }),
        ],
        unnamedArgumentList: [
            SlashCommandArgument.fromProps({
                description: 'context template name',
                typeList: [ARGUMENT_TYPE.STRING],
                enumProvider: () => context_presets.map(preset => new SlashCommandEnumValue(preset.name, null, enumTypes.enum, enumIcons.preset)),
            }),
        ],
        helpString: 'Selects context template by name. Gets the current template if no name is provided',
    }));
    SlashCommandParser.addCommandObject(SlashCommand.fromProps({
        name: 'chat-manager',
        callback: () => {
            $('#option_select_chat').trigger('click');
            return '';
        },
        aliases: ['chat-history', 'manage-chats'],
        helpString: 'Opens the chat manager for the current character/group.',
    }));

    setTimeout(function () {
        $('#groupControlsToggle').trigger('click');
        $('#groupCurrentMemberListToggle .inline-drawer-icon').trigger('click');
    }, 200);

    $(document).on('click', '.api_loading', () => cancelStatusCheck('Canceled because connecting was manually canceled'));

    //////////INPUT BAR FOCUS-KEEPING LOGIC/////////////
    let S_TAPreviouslyFocused = false;
    $('#send_textarea').on('focusin focus click', () => {
        S_TAPreviouslyFocused = true;
    });
    $('#send_but, #option_regenerate, #option_continue, #mes_continue, #mes_impersonate').on('click', () => {
        if (S_TAPreviouslyFocused) {
            $('#send_textarea').focus();
        }
    });
    $(document).click(event => {
        if ($(':focus').attr('id') !== 'send_textarea') {
            var validIDs = ['options_button', 'send_but', 'mes_impersonate', 'mes_continue', 'send_textarea', 'option_regenerate', 'option_continue'];
            if (!validIDs.includes($(event.target).attr('id'))) {
                S_TAPreviouslyFocused = false;
            }
        } else {
            S_TAPreviouslyFocused = true;
        }
    });

    /////////////////

    $('#swipes-checkbox').change(function () {
        swipes = !!$('#swipes-checkbox').prop('checked');
        if (swipes) {
            //console.log('toggle change calling showswipebtns');
            showSwipeButtons();
        } else {
            hideSwipeButtons();
        }
        saveSettingsDebounced();
    });

    ///// SWIPE BUTTON CLICKS ///////

    //limit swiping to only last message clicks
    $(document).on('click', '.last_mes .swipe_right', swipe_right);
    $(document).on('click', '.last_mes .swipe_left', swipe_left);

    const debouncedCharacterSearch = debounce((searchQuery) => {
        entitiesFilter.setFilterData(FILTER_TYPES.SEARCH, searchQuery);
    });
    $('#character_search_bar').on('input', function () {
        const searchQuery = String($(this).val());
        debouncedCharacterSearch(searchQuery);
    });

    $('#mes_impersonate').on('click', function () {
        $('#option_impersonate').trigger('click');
    });

    $('#mes_continue').on('click', function () {
        $('#option_continue').trigger('click');
    });

    $('#send_but').on('click', function () {
        sendTextareaMessage();
    });

    //menu buttons setup

    $('#rm_button_settings').click(function () {
        selected_button = 'settings';
        selectRightMenuWithAnimation('rm_api_block');
    });
    $('#rm_button_characters').click(function () {
        selected_button = 'characters';
        select_rm_characters();
    });
    $('#rm_button_back').click(function () {
        selected_button = 'characters';
        select_rm_characters();
    });
    $('#rm_button_create').click(function () {
        selected_button = 'create';
        select_rm_create();
    });
    $('#rm_button_selected_ch').click(function () {
        if (selected_group) {
            select_group_chats(selected_group);
        } else {
            selected_button = 'character_edit';
            select_selected_character(this_chid);
        }
        $('#character_search_bar').val('').trigger('input');
    });

    $(document).on('click', '.character_select', async function () {
        const id = $(this).attr('chid');
        await selectCharacterById(id);
    });

    $(document).on('click', '.bogus_folder_select', function () {
        const tagId = $(this).attr('tagid');
        console.debug('Bogus folder clicked', tagId);
        chooseBogusFolder($(this), tagId);
    });

    const cssAutofit = CSS.supports('field-sizing', 'content');
    if (!cssAutofit) {
        /**
         * Sets the scroll height of the edit textarea to fit the content.
         * @param {HTMLTextAreaElement} e Textarea element to auto-fit
         */
        function autoFitEditTextArea(e) {
            const scrollTop = chatElement.scrollTop();
            e.style.height = '0px';
            const newHeight = e.scrollHeight + 4;
            e.style.height = `${newHeight}px`;
            chatElement.scrollTop(scrollTop);
        }
        const autoFitEditTextAreaDebounced = debounce(autoFitEditTextArea, debounce_timeout.short);
        document.addEventListener('input', e => {
            if (e.target instanceof HTMLTextAreaElement && e.target.classList.contains('edit_textarea')) {
                const scrollbarShown = e.target.clientWidth < e.target.offsetWidth && e.target.offsetHeight >= window.innerHeight * 0.75;
                const immediately = (e.target.scrollHeight > e.target.offsetHeight && !scrollbarShown) || e.target.value === '';
                immediately ? autoFitEditTextArea(e.target) : autoFitEditTextAreaDebounced(e.target);
            }
        });
    }

    const chatElementScroll = document.getElementById('chat');
    const chatScrollHandler = function () {
        if (power_user.waifuMode) {
            scrollLock = true;
            return;
        }

        const scrollIsAtBottom = Math.abs(chatElementScroll.scrollHeight - chatElementScroll.clientHeight - chatElementScroll.scrollTop) < 1;

        // Resume autoscroll if the user scrolls to the bottom
        if (scrollLock && scrollIsAtBottom) {
            scrollLock = false;
        }

        // Cancel autoscroll if the user scrolls up
        if (!scrollLock && !scrollIsAtBottom) {
            scrollLock = true;
        }
    };
    chatElementScroll.addEventListener('wheel', chatScrollHandler, { passive: true });
    chatElementScroll.addEventListener('touchmove', chatScrollHandler, { passive: true });

    $(document).on('click', '.mes', function () {
        //when a 'delete message' parent div is clicked
        // and we are in delete mode and del_checkbox is visible
        if (!is_delete_mode || !$(this).children('.del_checkbox').is(':visible')) {
            return;
        }
        $('.mes').children('.del_checkbox').each(function () {
            $(this).prop('checked', false);
            $(this).parent().removeClass('selected');
        });
        $(this).addClass('selected'); //sets the bg of the mes selected for deletion
        var i = Number($(this).attr('mesid')); //checks the message ID in the chat
        this_del_mes = i;
        //as long as the current message ID is less than the total chat length
        while (i < chat.length) {
            //sets the bg of the all msgs BELOW the selected .mes
            $(`.mes[mesid="${i}"]`).addClass('selected');
            $(`.mes[mesid="${i}"]`).children('.del_checkbox').prop('checked', true);
            i++;
        }
    });

    $(document).on('click', '.PastChat_cross', function (e) {
        e.stopPropagation();
        chat_file_for_del = $(this).attr('file_name');
        console.debug('detected cross click for' + chat_file_for_del);
        callPopup('<h3>Delete the Chat File?</h3>', 'del_chat');
    });

    $('#advanced_div').click(function () {
        if (!is_advanced_char_open) {
            is_advanced_char_open = true;
            $('#character_popup').css({ 'display': 'flex', 'opacity': 0.0 }).addClass('open');
            $('#character_popup').transition({
                opacity: 1.0,
                duration: animation_duration,
                easing: animation_easing,
            });
        } else {
            is_advanced_char_open = false;
            $('#character_popup').css('display', 'none').removeClass('open');
        }
    });

    $('#character_cross').click(function () {
        is_advanced_char_open = false;
        $('#character_popup').transition({
            opacity: 0,
            duration: animation_duration,
            easing: animation_easing,
        });
        setTimeout(function () { $('#character_popup').css('display', 'none'); }, animation_duration);
    });

    $('#character_popup_ok').click(function () {
        is_advanced_char_open = false;
        $('#character_popup').css('display', 'none');
    });

    $('#dialogue_popup_ok').click(async function (e, customData) {
        const fromSlashCommand = customData?.fromSlashCommand || false;
        dialogueCloseStop = false;
        $('#shadow_popup').transition({
            opacity: 0,
            duration: animation_duration,
            easing: animation_easing,
        });
        setTimeout(function () {
            if (dialogueCloseStop) return;
            $('#shadow_popup').css('display', 'none');
            $('#dialogue_popup').removeClass('large_dialogue_popup');
            $('#dialogue_popup').removeClass('wide_dialogue_popup');
        }, animation_duration);

        if (popup_type == 'del_chat') {
            //close past chat popup
            $('#select_chat_cross').trigger('click');
            showLoader();
            if (selected_group) {
                await deleteGroupChat(selected_group, chat_file_for_del);
            } else {
                await delChat(chat_file_for_del);
            }

            if (fromSlashCommand) {  // When called from `/delchat` command, don't re-open the history view.
                $('#options').hide();  // hide option popup menu
                hideLoader();
            } else {  // Open the history view again after 2 seconds (delay to avoid edge cases for deleting last chat).
                setTimeout(function () {
                    $('#option_select_chat').click();
                    $('#options').hide();  // hide option popup menu
                    hideLoader();
                }, 2000);
            }
        }

        if (dialogueResolve) {
            if (popup_type == 'input') {
                dialogueResolve($('#dialogue_popup_input').val());
                $('#dialogue_popup_input').val('');

            }
            else {
                dialogueResolve(true);

            }

            dialogueResolve = null;
        }
    });

    $('#dialogue_popup_cancel').click(function (e) {
        dialogueCloseStop = false;
        $('#shadow_popup').transition({
            opacity: 0,
            duration: animation_duration,
            easing: animation_easing,
        });
        setTimeout(function () {
            if (dialogueCloseStop) return;
            $('#shadow_popup').css('display', 'none');
            $('#dialogue_popup').removeClass('large_dialogue_popup');
        }, animation_duration);

        //$("#shadow_popup").css("opacity:", 0.0);
        popup_type = '';

        if (dialogueResolve) {
            dialogueResolve(false);
            dialogueResolve = null;
        }

    });

    $('#add_avatar_button').change(function () {
        read_avatar_load(this);
    });

    $('#form_create').submit(createOrEditCharacter);

    $('#delete_button').on('click', async function () {
        if (!this_chid) {
            toastr.warning('No character selected.');
            return;
        }

        let deleteChats = false;

        const confirm = await Popup.show.confirm(t`Delete the character?`, await renderTemplateAsync('deleteConfirm'), {
            onClose: () => deleteChats = !!$('#del_char_checkbox').prop('checked'),
        });
        if (!confirm) {
            return;
        }

        await deleteCharacter(characters[this_chid].avatar, { deleteChats: deleteChats });
    });

    //////// OPTIMIZED ALL CHAR CREATION/EDITING TEXTAREA LISTENERS ///////////////

    $('#character_name_pole').on('input', function () {
        if (menu_type == 'create') {
            create_save.name = String($('#character_name_pole').val());
        }
    });

    const elementsToUpdate = {
        '#description_textarea': function () { create_save.description = String($('#description_textarea').val()); },
        '#creator_notes_textarea': function () { create_save.creator_notes = String($('#creator_notes_textarea').val()); },
        '#character_version_textarea': function () { create_save.character_version = String($('#character_version_textarea').val()); },
        '#system_prompt_textarea': function () { create_save.system_prompt = String($('#system_prompt_textarea').val()); },
        '#post_history_instructions_textarea': function () { create_save.post_history_instructions = String($('#post_history_instructions_textarea').val()); },
        '#creator_textarea': function () { create_save.creator = String($('#creator_textarea').val()); },
        '#tags_textarea': function () { create_save.tags = String($('#tags_textarea').val()); },
        '#personality_textarea': function () { create_save.personality = String($('#personality_textarea').val()); },
        '#scenario_pole': function () { create_save.scenario = String($('#scenario_pole').val()); },
        '#mes_example_textarea': function () { create_save.mes_example = String($('#mes_example_textarea').val()); },
        '#firstmessage_textarea': function () { create_save.first_message = String($('#firstmessage_textarea').val()); },
        '#talkativeness_slider': function () { create_save.talkativeness = Number($('#talkativeness_slider').val()); },
        '#depth_prompt_prompt': function () { create_save.depth_prompt_prompt = String($('#depth_prompt_prompt').val()); },
        '#depth_prompt_depth': function () { create_save.depth_prompt_depth = Number($('#depth_prompt_depth').val()); },
        '#depth_prompt_role': function () { create_save.depth_prompt_role = String($('#depth_prompt_role').val()); },
    };

    Object.keys(elementsToUpdate).forEach(function (id) {
        $(id).on('input', function () {
            if (menu_type == 'create') {
                elementsToUpdate[id]();
            } else {
                saveCharacterDebounced();
            }
        });
    });

    $('#favorite_button').on('click', function () {
        updateFavButtonState(!fav_ch_checked);
        if (menu_type != 'create') {
            saveCharacterDebounced();
        }
    });

    /* $("#renameCharButton").on('click', renameCharacter); */

    $(document).on('click', '.renameChatButton', async function (e) {
        e.stopPropagation();
        const oldFileNameFull = $(this).closest('.select_chat_block_wrapper').find('.select_chat_block_filename').text();
        const oldFileName = oldFileNameFull.replace('.jsonl', '');

        const popupText = await renderTemplateAsync('chatRename');
        const newName = await callPopup(popupText, 'input', oldFileName);

        if (!newName || newName == oldFileName) {
            console.log('no new name found, aborting');
            return;
        }

        await renameChat(oldFileName, newName);

        await delay(250);
        $('#option_select_chat').trigger('click');
        $('#options').hide();
    });

    $(document).on('click', '.exportChatButton, .exportRawChatButton', async function (e) {
        e.stopPropagation();
        const format = $(this).data('format') || 'txt';
        await saveChatConditional();
        const filenamefull = $(this).closest('.select_chat_block_wrapper').find('.select_chat_block_filename').text();
        console.log(`exporting ${filenamefull} in ${format} format`);

        const filename = filenamefull.replace('.jsonl', '');
        const body = {
            is_group: !!selected_group,
            avatar_url: characters[this_chid]?.avatar,
            file: `${filename}.jsonl`,
            exportfilename: `${filename}.${format}`,
            format: format,
        };
        console.log(body);
        try {
            const response = await fetch('/api/chats/export', {
                method: 'POST',
                body: JSON.stringify(body),
                headers: getRequestHeaders(),
            });
            const data = await response.json();
            if (!response.ok) {
                // display error message
                console.log(data.message);
                await delay(250);
                toastr.error(`Error: ${data.message}`);
                return;
            } else {
                const mimeType = format == 'txt' ? 'text/plain' : 'application/octet-stream';
                // success, handle response data
                console.log(data);
                await delay(250);
                toastr.success(data.message);
                download(data.result, body.exportfilename, mimeType);
            }
        } catch (error) {
            // display error message
            console.log(`An error has occurred: ${error.message}`);
            await delay(250);
            toastr.error(`Error: ${error.message}`);
        }
    });

    ///////////////////////////////////////////////////////////////////////////////////

    $('#api_button').click(function (e) {
        if ($('#api_url_text').val() != '') {
            let value = formatKoboldUrl(String($('#api_url_text').val()).trim());

            if (!value) {
                toastr.error('Please enter a valid URL.');
                return;
            }

            $('#api_url_text').val(value);
            api_server = value;
            startStatusLoading();

            main_api = 'kobold';
            saveSettingsDebounced();
            getStatusKobold();
        }
    });

    $('#api_button_textgenerationwebui').on('click', async function (e) {
        const keys = [
            { id: 'api_key_mancer', secret: SECRET_KEYS.MANCER },
            { id: 'api_key_vllm', secret: SECRET_KEYS.VLLM },
            { id: 'api_key_aphrodite', secret: SECRET_KEYS.APHRODITE },
            { id: 'api_key_tabby', secret: SECRET_KEYS.TABBY },
            { id: 'api_key_togetherai', secret: SECRET_KEYS.TOGETHERAI },
            { id: 'api_key_ooba', secret: SECRET_KEYS.OOBA },
            { id: 'api_key_infermaticai', secret: SECRET_KEYS.INFERMATICAI },
            { id: 'api_key_dreamgen', secret: SECRET_KEYS.DREAMGEN },
            { id: 'api_key_openrouter-tg', secret: SECRET_KEYS.OPENROUTER },
            { id: 'api_key_koboldcpp', secret: SECRET_KEYS.KOBOLDCPP },
            { id: 'api_key_llamacpp', secret: SECRET_KEYS.LLAMACPP },
            { id: 'api_key_featherless', secret: SECRET_KEYS.FEATHERLESS },
            { id: 'api_key_huggingface', secret: SECRET_KEYS.HUGGINGFACE },
            { id: 'api_key_generic', secret: SECRET_KEYS.GENERIC },
        ];

        for (const key of keys) {
            const keyValue = String($(`#${key.id}`).val()).trim();
            if (keyValue.length) {
                await writeSecret(key.secret, keyValue);
            }
        }

        validateTextGenUrl();
        startStatusLoading();
        main_api = 'textgenerationwebui';
        saveSettingsDebounced();
        getStatusTextgen();
    });

    $('#api_button_novel').on('click', async function (e) {
        e.stopPropagation();
        const api_key_novel = String($('#api_key_novel').val()).trim();

        if (api_key_novel.length) {
            await writeSecret(SECRET_KEYS.NOVEL, api_key_novel);
        }

        if (!secret_state[SECRET_KEYS.NOVEL]) {
            console.log('No secret key saved for NovelAI');
            return;
        }

        startStatusLoading();
        // Check near immediately rather than waiting for up to 90s
        await getStatusNovel();
    });

    const button = $('#options_button');
    const menu = $('#options');
    let isOptionsMenuVisible = false;

    function showMenu() {
        showBookmarksButtons();
        menu.fadeIn(animation_duration);
        optionsPopper.update();
        isOptionsMenuVisible = true;
    }

    function hideMenu() {
        menu.fadeOut(animation_duration);
        optionsPopper.update();
        isOptionsMenuVisible = false;
    }

    function isMouseOverButtonOrMenu() {
        return menu.is(':hover, :focus-within') || button.is(':hover, :focus');
    }

    button.on('click', function () {
        if (isOptionsMenuVisible) {
            hideMenu();
        } else {
            showMenu();
        }
    });
    $(document).on('click', function () {
        if (!isOptionsMenuVisible) return;
        if (!isMouseOverButtonOrMenu()) { hideMenu(); }
    });

    /* $('#set_chat_scenario').on('click', setScenarioOverride); */

    ///////////// OPTIMIZED LISTENERS FOR LEFT SIDE OPTIONS POPUP MENU //////////////////////
    $('#options [id]').on('click', async function (event, customData) {
        const fromSlashCommand = customData?.fromSlashCommand || false;
        var id = $(this).attr('id');

        // Check whether a custom prompt was provided via custom data (for example through a slash command)
        const additionalPrompt = customData?.additionalPrompt?.trim() || undefined;
        const buildOrFillAdditionalArgs = (args = {}) => ({
            ...args,
            ...(additionalPrompt !== undefined && { quiet_prompt: additionalPrompt, quietToLoud: true }),
        });

        if (id == 'option_select_chat') {
            if ((selected_group && !is_group_generating) || (this_chid !== undefined && !is_send_press) || fromSlashCommand) {
                await displayPastChats();
                //this is just to avoid the shadow for past chat view when using /delchat
                //however, the dialog popup still gets one..
                if (!fromSlashCommand) {
                    console.log('displaying shadow');
                    $('#shadow_select_chat_popup').css('display', 'block');
                    $('#shadow_select_chat_popup').css('opacity', 0.0);
                    $('#shadow_select_chat_popup').transition({
                        opacity: 1.0,
                        duration: animation_duration,
                        easing: animation_easing,
                    });
                }
            }
        }

        else if (id == 'option_start_new_chat') {
            if ((selected_group || this_chid !== undefined) && !is_send_press) {
                let deleteCurrentChat = false;
                const result = await Popup.show.confirm(t`Start new chat?`, await renderTemplateAsync('newChatConfirm'), {
                    onClose: () => deleteCurrentChat = !!$('#del_chat_checkbox').prop('checked'),
                });
                if (!result) {
                    return;
                }

                await doNewChat({ deleteCurrentChat: deleteCurrentChat });
            }
            if (!selected_group && this_chid === undefined && !is_send_press) {
                await newAssistantChat();
            }
        }

        else if (id == 'option_regenerate') {
            closeMessageEditor();
            if (is_send_press == false) {
                //hideSwipeButtons();

                if (selected_group) {
                    regenerateGroup();
                }
                else {
                    is_send_press = true;
                    Generate('regenerate', buildOrFillAdditionalArgs());
                }
            }
        }

        else if (id == 'option_impersonate') {
            if (is_send_press == false || fromSlashCommand) {
                is_send_press = true;
                Generate('impersonate', buildOrFillAdditionalArgs());
            }
        }

        else if (id == 'option_continue') {
            if (this_edit_mes_id) return; // don't proceed if editing a message

            if (is_send_press == false || fromSlashCommand) {
                is_send_press = true;
                Generate('continue', buildOrFillAdditionalArgs());
            }
        }

        else if (id == 'option_delete_mes') {
            setTimeout(() => openMessageDelete(fromSlashCommand), animation_duration);
        }

        else if (id == 'option_close_chat') {
            if (is_send_press == false) {
                await clearChat();
                chat.length = 0;
                resetSelectedGroup();
                setCharacterId(undefined);
                setCharacterName('');
                setActiveCharacter(null);
                setActiveGroup(null);
                this_edit_mes_id = undefined;
                chat_metadata = {};
                selected_button = 'characters';
                $('#rm_button_selected_ch').children('h2').text('');
                select_rm_characters();
                sendSystemMessage(system_message_types.WELCOME);
                sendSystemMessage(system_message_types.WELCOME_PROMPT);
                await getClientVersion();
                await eventSource.emit(event_types.CHAT_CHANGED, getCurrentChatId());
            } else {
                toastr.info('Please stop the message generation first.');
            }
        }

        else if (id === 'option_settings') {
            //var checkBox = document.getElementById("waifuMode");
            var topBar = document.getElementById('top-bar');
            var topSettingsHolder = document.getElementById('top-settings-holder');
            var divchat = document.getElementById('chat');

            //if (checkBox.checked) {
            if (topBar.style.display === 'none') {
                topBar.style.display = ''; // or "inline-block" if that's the original display value
                topSettingsHolder.style.display = ''; // or "inline-block" if that's the original display value

                divchat.style.borderRadius = '';
                divchat.style.backgroundColor = '';

            } else {

                divchat.style.borderRadius = '10px'; // Adjust the value to control the roundness of the corners
                divchat.style.backgroundColor = ''; // Set the background color to your preference

                topBar.style.display = 'none';
                topSettingsHolder.style.display = 'none';
            }
            //}
        }
        hideMenu();
    });

    $('#newChatFromManageScreenButton').on('click', async function () {
        await doNewChat({ deleteCurrentChat: false });
        $('#select_chat_cross').trigger('click');
    });

    //////////////////////////////////////////////////////////////////////////////////////////////

    //functionality for the cancel delete messages button, reverts to normal display of input form
    $('#dialogue_del_mes_cancel').click(function () {
        $('#dialogue_del_mes').css('display', 'none');
        $('#send_form').css('display', css_send_form_display);
        $('.del_checkbox').each(function () {
            $(this).css('display', 'none');
            $(this).parent().children('.for_checkbox').css('display', 'block');
            $(this).parent().removeClass('selected');
            $(this).prop('checked', false);
        });
        showSwipeButtons();
        this_del_mes = -1;
        is_delete_mode = false;
    });

    //confirms message deletion with the "ok" button
    $('#dialogue_del_mes_ok').on('click', async function () {
        $('#dialogue_del_mes').css('display', 'none');
        $('#send_form').css('display', css_send_form_display);
        $('.del_checkbox').each(function () {
            $(this).css('display', 'none');
            $(this).parent().children('.for_checkbox').css('display', 'block');
            $(this).parent().removeClass('selected');
            $(this).prop('checked', false);
        });

        if (this_del_mes >= 0) {
            $(`.mes[mesid="${this_del_mes}"]`).nextAll('div').remove();
            $(`.mes[mesid="${this_del_mes}"]`).remove();
            chat.length = this_del_mes;
            await saveChatConditional();
            chatElement.scrollTop(chatElement[0].scrollHeight);
            await eventSource.emit(event_types.MESSAGE_DELETED, chat.length);
            $('#chat .mes').removeClass('last_mes');
            $('#chat .mes').last().addClass('last_mes');
        } else {
            console.log('this_del_mes is not >= 0, not deleting');
        }

        showSwipeButtons();
        this_del_mes = -1;
        is_delete_mode = false;
    });

    $('#settings_preset').change(function () {
        if ($('#settings_preset').find(':selected').val() != 'gui') {
            preset_settings = $('#settings_preset').find(':selected').text();
            const preset = koboldai_settings[koboldai_setting_names[preset_settings]];
            loadKoboldSettings(preset);
            setGenerationParamsFromPreset(preset);
            $('#kobold_api-settings').find('input').prop('disabled', false);
            $('#kobold_api-settings').css('opacity', 1.0);
            $('#kobold_order')
                .css('opacity', 1)
                .sortable('enable');
        } else {
            //$('.button').disableSelection();
            preset_settings = 'gui';

            $('#kobold_api-settings').find('input').prop('disabled', true);
            $('#kobold_api-settings').css('opacity', 0.5);

            $('#kobold_order')
                .css('opacity', 0.5)
                .sortable('disable');
        }
        saveSettingsDebounced();
    });

    $('#settings_preset_novel').change(function () {
        nai_settings.preset_settings_novel = $('#settings_preset_novel')
            .find(':selected')
            .text();

        const preset = novelai_settings[novelai_setting_names[nai_settings.preset_settings_novel]];
        loadNovelPreset(preset);
        amount_gen = Number($('#amount_gen').val());
        max_context = Number($('#max_context').val());

        saveSettingsDebounced();
    });

    $('#main_api').change(function () {
        cancelStatusCheck('Canceled because main api changed');
        changeMainAPI();
        saveSettingsDebounced();
    });

    ////////////////// OPTIMIZED RANGE SLIDER LISTENERS////////////////

    var sliderLocked = true;
    var sliderTimer;

    $('input[type=\'range\']').on('touchstart', function () {
        // Unlock the slider after 300ms
        setTimeout(function () {
            sliderLocked = false;
            $(this).css('background-color', 'var(--SmartThemeQuoteColor)');
        }.bind(this), 300);
    });

    $('input[type=\'range\']').on('touchend', function () {
        clearTimeout(sliderTimer);
        $(this).css('background-color', '');
        sliderLocked = true;
    });

    $('input[type=\'range\']').on('touchmove', function (event) {
        if (sliderLocked) {
            event.preventDefault();
        }
    });

    const sliders = [
        {
            sliderId: '#amount_gen',
            counterId: '#amount_gen_counter',
            format: (val) => `${val}`,
            setValue: (val) => { amount_gen = Number(val); },
        },
        {
            sliderId: '#max_context',
            counterId: '#max_context_counter',
            format: (val) => `${val}`,
            setValue: (val) => { max_context = Number(val); },
        },
    ];

    sliders.forEach(slider => {
        $(document).on('input', slider.sliderId, function () {
            const value = $(this).val();
            const formattedValue = slider.format(value);
            slider.setValue(value);
            $(slider.counterId).val(formattedValue);
            saveSettingsDebounced();
        });
    });

    //////////////////////////////////////////////////////////////

    $('#select_chat_cross').click(function () {
        $('#shadow_select_chat_popup').transition({
            opacity: 0,
            duration: animation_duration,
            easing: animation_easing,
        });
        setTimeout(function () { $('#shadow_select_chat_popup').css('display', 'none'); }, animation_duration);
    });

    $(document).on('pointerup', '.mes_copy', async function () {
        if (this_chid !== undefined || selected_group || name2 === neutralCharacterName) {
            try {
                const messageId = $(this).closest('.mes').attr('mesid');
                const text = chat[messageId]['mes'];
                await copyText(text);
                toastr.info('Copied!', '', { timeOut: 2000 });
            } catch (err) {
                console.error('Failed to copy: ', err);
            }
        }
    });

    $(document).on('pointerup', '.mes_prompt', async function () {
        let mesIdForItemization = $(this).closest('.mes').attr('mesId');
        console.log(`looking for mesID: ${mesIdForItemization}`);
        if (itemizedPrompts.length !== undefined && itemizedPrompts.length !== 0) {
            await promptItemize(itemizedPrompts, mesIdForItemization);
        }
    });

    //********************
    //***Message Editor***
    $(document).on('click', '.mes_edit', async function () {
        if (this_chid !== undefined || selected_group || name2 === neutralCharacterName) {
            // Previously system messages we're allowed to be edited
            /*const message = $(this).closest(".mes");

            if (message.data("isSystem")) {
                return;
            }*/

            let chatScrollPosition = $('#chat').scrollTop();
            if (this_edit_mes_id !== undefined) {
                let mes_edited = $(`#chat [mesid="${this_edit_mes_id}"]`).find('.mes_edit_done');
                if (Number(edit_mes_id) == chat.length - 1) { //if the generating swipe (...)
                    let run_edit = true;
                    if (chat[edit_mes_id]['swipe_id'] !== undefined) {
                        if (chat[edit_mes_id]['swipes'].length === chat[edit_mes_id]['swipe_id']) {
                            run_edit = false;
                        }
                    }
                    if (run_edit) {
                        hideSwipeButtons();
                    }
                }
                await messageEditDone(mes_edited);
            }
            $(this).closest('.mes_block').find('.mes_text').empty();
            $(this).closest('.mes_block').find('.mes_buttons').css('display', 'none');
            $(this).closest('.mes_block').find('.mes_edit_buttons').css('display', 'inline-flex');
            var edit_mes_id = $(this).closest('.mes').attr('mesid');
            this_edit_mes_id = edit_mes_id;

            var text = chat[edit_mes_id]['mes'];
            if (chat[edit_mes_id]['is_user']) {
                this_edit_mes_chname = name1;
            } else if (chat[edit_mes_id]['force_avatar']) {
                this_edit_mes_chname = chat[edit_mes_id]['name'];
            } else {
                this_edit_mes_chname = name2;
            }
            if (power_user.trim_spaces) {
                text = text.trim();
            }
            $(this)
                .closest('.mes_block')
                .find('.mes_text')
                .append(
                    '<textarea id=\'curEditTextarea\' class=\'edit_textarea mdHotkeys\'></textarea>',
                );
            $('#curEditTextarea').val(text);
            let edit_textarea = $(this)
                .closest('.mes_block')
                .find('.edit_textarea');
            if (!cssAutofit) {
                edit_textarea.height(0);
                edit_textarea.height(edit_textarea[0].scrollHeight);
            }
            edit_textarea.focus();
            edit_textarea[0].setSelectionRange(     //this sets the cursor at the end of the text
                String(edit_textarea.val()).length,
                String(edit_textarea.val()).length,
            );
            if (Number(this_edit_mes_id) === chat.length - 1) {
                $('#chat').scrollTop(chatScrollPosition);
            }

            updateEditArrowClasses();
        }
    });

    $(document).on('input', '#curEditTextarea', function () {
        if (power_user.auto_save_msg_edits === true) {
            messageEditAuto($(this));
        }
    });

    $(document).on('click', '.extraMesButtonsHint', function (e) {
        const $hint = $(e.target);
        const $buttons = $hint.siblings('.extraMesButtons');

        $hint.transition({
            opacity: 0,
            duration: animation_duration,
            easing: animation_easing,
            complete: function () {
                $hint.hide();
                $buttons
                    .addClass('visible')
                    .css({
                        opacity: 0,
                        display: 'flex',
                    })
                    .transition({
                        opacity: 1,
                        duration: animation_duration,
                        easing: animation_easing,
                    });
            },
        });
    });

    $(document).on('click', function (e) {
        // Expanded options don't need to be closed
        if (power_user.expand_message_actions) {
            return;
        }

        // Check if the click was outside the relevant elements
        if (!$(e.target).closest('.extraMesButtons, .extraMesButtonsHint').length) {
            const $visibleButtons = $('.extraMesButtons.visible');

            if (!$visibleButtons.length) {
                return;
            }

            const $hiddenHints = $('.extraMesButtonsHint:hidden');

            // Transition out the .extraMesButtons first
            $visibleButtons.transition({
                opacity: 0,
                duration: animation_duration,
                easing: animation_easing,
                complete: function () {
                    // Hide the .extraMesButtons after the transition
                    $(this)
                        .hide()
                        .removeClass('visible');

                    // Transition the .extraMesButtonsHint back in
                    $hiddenHints
                        .show()
                        .transition({
                            opacity: 0.3,
                            duration: animation_duration,
                            easing: animation_easing,
                            complete: function () {
                                $(this).css('opacity', '');
                            },
                        });
                },
            });
        }
    });

    $(document).on('click', '.mes_edit_cancel', async function () {
        let text = chat[this_edit_mes_id]['mes'];

        $(this).closest('.mes_block').find('.mes_text').empty();
        $(this).closest('.mes_edit_buttons').css('display', 'none');
        $(this).closest('.mes_block').find('.mes_buttons').css('display', '');
        $(this)
            .closest('.mes_block')
            .find('.mes_text')
            .append(messageFormatting(
                text,
                this_edit_mes_chname,
                chat[this_edit_mes_id].is_system,
                chat[this_edit_mes_id].is_user,
                this_edit_mes_id,
            ));
        appendMediaToMessage(chat[this_edit_mes_id], $(this).closest('.mes'));
        addCopyToCodeBlocks($(this).closest('.mes'));

        await eventSource.emit(event_types.MESSAGE_UPDATED, this_edit_mes_id);
        this_edit_mes_id = undefined;
    });

    $(document).on('click', '.mes_edit_up', async function () {
        if (is_send_press || this_edit_mes_id <= 0) {
            return;
        }

        hideSwipeButtons();
        const targetId = Number(this_edit_mes_id) - 1;
        const target = $(`#chat .mes[mesid="${targetId}"]`);
        const root = $(this).closest('.mes');

        if (root.length === 0 || target.length === 0) {
            return;
        }

        root.insertBefore(target);

        target.attr('mesid', this_edit_mes_id);
        root.attr('mesid', targetId);

        const temp = chat[targetId];
        chat[targetId] = chat[this_edit_mes_id];
        chat[this_edit_mes_id] = temp;

        this_edit_mes_id = targetId;
        updateViewMessageIds();
        await saveChatConditional();
        showSwipeButtons();
    });

    $(document).on('click', '.mes_edit_down', async function () {
        if (is_send_press || this_edit_mes_id >= chat.length - 1) {
            return;
        }

        hideSwipeButtons();
        const targetId = Number(this_edit_mes_id) + 1;
        const target = $(`#chat .mes[mesid="${targetId}"]`);
        const root = $(this).closest('.mes');

        if (root.length === 0 || target.length === 0) {
            return;
        }

        root.insertAfter(target);

        target.attr('mesid', this_edit_mes_id);
        root.attr('mesid', targetId);

        const temp = chat[targetId];
        chat[targetId] = chat[this_edit_mes_id];
        chat[this_edit_mes_id] = temp;

        this_edit_mes_id = targetId;
        updateViewMessageIds();
        await saveChatConditional();
        showSwipeButtons();
    });

    $(document).on('click', '.mes_edit_copy', async function () {
        const confirmation = await callGenericPopup('Create a copy of this message?', POPUP_TYPE.CONFIRM);
        if (!confirmation) {
            return;
        }

        hideSwipeButtons();
        const oldScroll = chatElement[0].scrollTop;
        const clone = structuredClone(chat[this_edit_mes_id]);
        clone.send_date = Date.now();
        clone.mes = $(this).closest('.mes').find('.edit_textarea').val();

        if (power_user.trim_spaces) {
            clone.mes = clone.mes.trim();
        }

        chat.splice(Number(this_edit_mes_id) + 1, 0, clone);
        addOneMessage(clone, { insertAfter: this_edit_mes_id });

        updateViewMessageIds();
        await saveChatConditional();
        chatElement[0].scrollTop = oldScroll;
        showSwipeButtons();
    });

    $(document).on('click', '.mes_edit_delete', async function (event, customData) {
        const fromSlashCommand = customData?.fromSlashCommand || false;
        const canDeleteSwipe = (Array.isArray(chat[this_edit_mes_id].swipes) && chat[this_edit_mes_id].swipes.length > 1 && !chat[this_edit_mes_id].is_user && parseInt(this_edit_mes_id) === chat.length - 1);

        let deleteOnlySwipe = false;
        if (power_user.confirm_message_delete && fromSlashCommand !== true) {
            const result = await callGenericPopup(t`Are you sure you want to delete this message?`, POPUP_TYPE.CONFIRM, null, {
                okButton: canDeleteSwipe ? t`Delete Swipe` : t`Delete Message`,
                cancelButton: 'Cancel',
                customButtons: canDeleteSwipe ? [t`Delete Message`] : null,
            });
            if (!result) {
                return;
            }
            deleteOnlySwipe = canDeleteSwipe && result === 1; // Default button, not the custom one
        }

        const messageElement = $(this).closest('.mes');
        if (!messageElement) {
            return;
        }

        if (deleteOnlySwipe) {
            const message = chat[this_edit_mes_id];
            const swipe_id = message.swipe_id;
            await deleteSwipe(swipe_id);
            return;
        }

        chat.splice(this_edit_mes_id, 1);
        messageElement.remove();

        let startFromZero = Number(this_edit_mes_id) === 0;

        this_edit_mes_id = undefined;

        updateViewMessageIds(startFromZero);
        saveChatDebounced();

        hideSwipeButtons();
        showSwipeButtons();

        await eventSource.emit(event_types.MESSAGE_DELETED, chat.length);
    });

    $(document).on('click', '.mes_edit_done', async function () {
        await messageEditDone($(this));
    });

    //Select chat

    //**************************CHARACTER IMPORT EXPORT*************************//
    $('#character_import_button').click(function () {
        $('#character_import_file').click();
    });

    $('#character_import_file').on('change', async function (e) {
        $('#rm_info_avatar').html('');

        if (!(e.target instanceof HTMLInputElement)) {
            return;
        }

        if (!e.target.files.length) {
            return;
        }

        const avatarFileNames = [];
        for (const file of e.target.files) {
            const avatarFileName = await importCharacter(file);
            if (avatarFileName !== undefined) {
                avatarFileNames.push(avatarFileName);
            }
        }

        if (avatarFileNames.length > 0) {
            await importCharactersTags(avatarFileNames);
            selectImportedChar(avatarFileNames[avatarFileNames.length - 1]);
        }
    });

    $('#export_button').on('click', function () {
        isExportPopupOpen = !isExportPopupOpen;
        $('#export_format_popup').toggle(isExportPopupOpen);
        exportPopper.update();
    });

    $(document).on('click', '.export_format', async function () {
        const format = $(this).data('format');

        if (!format) {
            return;
        }

        $('#export_format_popup').hide();
        isExportPopupOpen = false;
        exportPopper.update();

        // Save before exporting
        await createOrEditCharacter();
        const body = { format, avatar_url: characters[this_chid].avatar };

        const response = await fetch('/api/characters/export', {
            method: 'POST',
            headers: getRequestHeaders(),
            body: JSON.stringify(body),
        });

        if (response.ok) {
            const filename = characters[this_chid].avatar.replace('.png', `.${format}`);
            const blob = await response.blob();
            const a = document.createElement('a');
            a.href = URL.createObjectURL(blob);
            a.setAttribute('download', filename);
            document.body.appendChild(a);
            a.click();
            URL.revokeObjectURL(a.href);
            document.body.removeChild(a);
        }
    });
    //**************************CHAT IMPORT EXPORT*************************//
    $('#chat_import_button').click(function () {
        $('#chat_import_file').click();
    });

    $('#chat_import_file').on('change', async function (e) {
        const file = e.target.files[0];

        if (!file) {
            return;
        }

        const ext = file.name.match(/\.(\w+)$/);
        if (
            !ext ||
            (ext[1].toLowerCase() != 'json' && ext[1].toLowerCase() != 'jsonl')
        ) {
            return;
        }

        if (selected_group && file.name.endsWith('.json')) {
            toastr.warning('Only SillyTavern\'s own format is supported for group chat imports. Sorry!');
            return;
        }

        const format = ext[1].toLowerCase();
        $('#chat_import_file_type').val(format);

        const formData = new FormData($('#form_import_chat').get(0));
        formData.append('user_name', name1);
        $('#select_chat_div').html('');

        if (selected_group) {
            await importGroupChat(formData, e.originalEvent.target);
        } else {
            await importCharacterChat(formData, e.originalEvent.target);
        }
    });

    $('#rm_button_group_chats').click(function () {
        selected_button = 'group_chats';
        select_group_chats();
    });

    $('#rm_button_back_from_group').click(function () {
        selected_button = 'characters';
        select_rm_characters();
    });

    $('#dupe_button').click(async function () {
        await duplicateCharacter();
    });

    $(document).on('click', '.mes_stop', function () {
        stopGeneration();
    });

    $(document).on('click', '#form_sheld .stscript_continue', function () {
        pauseScriptExecution();
    });

    $(document).on('click', '#form_sheld .stscript_pause', function () {
        pauseScriptExecution();
    });

    $(document).on('click', '#form_sheld .stscript_stop', function () {
        stopScriptExecution();
    });

    $(document).on('click', '.drawer-opener', doDrawerOpenClick);

    $('.drawer-toggle').on('click', doNavbarIconClick);

    $('html').on('touchstart mousedown', function (e) {
        var clickTarget = $(e.target);

        if (isExportPopupOpen
            && clickTarget.closest('#export_button').length == 0
            && clickTarget.closest('#export_format_popup').length == 0) {
            $('#export_format_popup').hide();
            isExportPopupOpen = false;
            exportPopper.update();
        }

        const forbiddenTargets = [
            '#character_cross',
            '#avatar-and-name-block',
            '#shadow_popup',
            '.popup',
            '#world_popup',
            '.ui-widget',
            '.text_pole',
            '#toast-container',
            '.select2-results',
        ];
        for (const id of forbiddenTargets) {
            if (clickTarget.closest(id).length > 0) {
                return;
            }
        }

        var targetParentHasOpenDrawer = clickTarget.parents('.openDrawer').length;
        if (clickTarget.hasClass('drawer-icon') == false && !clickTarget.hasClass('openDrawer')) {
            if ($('.openDrawer').length !== 0) {
                if (targetParentHasOpenDrawer === 0) {
                    //console.log($('.openDrawer').not('.pinnedOpen').length);
                    $('.openDrawer').not('.pinnedOpen').addClass('resizing').each((_, el) => {
                        slideToggle(el, {
                            ...getSlideToggleOptions(),
                            onAnimationEnd: (el) => {
                                el.closest('.drawer-content').classList.remove('resizing');
                            },
                        });
                    });
                    $('.openIcon').not('.drawerPinnedOpen').toggleClass('closedIcon openIcon');
                    $('.openDrawer').not('.pinnedOpen').toggleClass('closedDrawer openDrawer');
                }
            }
        }
    });

    $(document).on('click', '.inline-drawer-toggle', function (e) {
        if ($(e.target).hasClass('text_pole')) {
            return;
        }
        const drawer = $(this).closest('.inline-drawer');
        const icon = drawer.find('.inline-drawer-icon');
        const drawerContent = drawer.find('.inline-drawer-content');
        icon.toggleClass('down up');
        icon.toggleClass('fa-circle-chevron-down fa-circle-chevron-up');
        drawerContent.stop().slideToggle({
            complete: () => {
                $(this).css('height', '');
            },
        });

        // Set the height of "autoSetHeight" textareas within the inline-drawer to their scroll height
        if (!CSS.supports('field-sizing', 'content')) {
            drawerContent.find('textarea.autoSetHeight').each(async function () {
                await resetScrollHeight($(this));
                return;
            });
        }
    });

    $(document).on('click', '.inline-drawer-maximize', function () {
        const icon = $(this).find('.inline-drawer-icon, .floating_panel_maximize');
        icon.toggleClass('fa-window-maximize fa-window-restore');
        const drawerContent = $(this).closest('.drawer-content');
        drawerContent.toggleClass('maximized');
        const drawerId = drawerContent.attr('id');
        resetMovableStyles(drawerId);
    });

    $(document).on('click', '.mes .avatar', function () {
        const messageElement = $(this).closest('.mes');
        const thumbURL = $(this).children('img').attr('src');
        const charsPath = '/characters/';
        const targetAvatarImg = thumbURL.substring(thumbURL.lastIndexOf('=') + 1);
        const charname = targetAvatarImg.replace('.png', '');
        const isValidCharacter = characters.some(x => x.avatar === decodeURIComponent(targetAvatarImg));

        // Remove existing zoomed avatars for characters that are not the clicked character when moving UI is not enabled
        if (!power_user.movingUI) {
            $('.zoomed_avatar').each(function () {
                const currentForChar = $(this).attr('forChar');
                if (currentForChar !== charname && typeof currentForChar !== 'undefined') {
                    console.debug(`Removing zoomed avatar for character: ${currentForChar}`);
                    $(this).remove();
                }
            });
        }

        const avatarSrc = (isDataURL(thumbURL) || /^\/?img\/(?:.+)/.test(thumbURL)) ? thumbURL : charsPath + targetAvatarImg;
        if ($(`.zoomed_avatar[forChar="${charname}"]`).length) {
            console.debug('removing container as it already existed');
            $(`.zoomed_avatar[forChar="${charname}"]`).fadeOut(animation_duration, () => {
                $(`.zoomed_avatar[forChar="${charname}"]`).remove();
            });
        } else {
            console.debug('making new container from template');
            const template = $('#zoomed_avatar_template').html();
            const newElement = $(template);
            newElement.attr('forChar', charname);
            newElement.attr('id', `zoomFor_${charname}`);
            newElement.addClass('draggable');
            newElement.find('.drag-grabber').attr('id', `zoomFor_${charname}header`);

            $('body').append(newElement);
            newElement.fadeIn(animation_duration);
            const zoomedAvatarImgElement = $(`.zoomed_avatar[forChar="${charname}"] img`);
            if (messageElement.attr('is_user') == 'true' || (messageElement.attr('is_system') == 'true' && !isValidCharacter)) { //handle user and system avatars
                zoomedAvatarImgElement.attr('src', thumbURL);
                zoomedAvatarImgElement.attr('data-izoomify-url', thumbURL);
            } else if (messageElement.attr('is_user') == 'false') { //handle char avatars
                zoomedAvatarImgElement.attr('src', avatarSrc);
                zoomedAvatarImgElement.attr('data-izoomify-url', avatarSrc);
            }
            loadMovingUIState();
            $(`.zoomed_avatar[forChar="${charname}"]`).css('display', 'flex');
            dragElement(newElement);

            if (power_user.zoomed_avatar_magnification) {
                $('.zoomed_avatar_container').izoomify();
            }

            $('.zoomed_avatar, .zoomed_avatar .dragClose').on('click touchend', (e) => {
                if (e.target.closest('.dragClose')) {
                    $(`.zoomed_avatar[forChar="${charname}"]`).fadeOut(animation_duration, () => {
                        $(`.zoomed_avatar[forChar="${charname}"]`).remove();
                    });
                }
            });

            zoomedAvatarImgElement.on('dragstart', (e) => {
                console.log('saw drag on avatar!');
                e.preventDefault();
                return false;
            });
        }
    });

    document.addEventListener('click', function (e) {
        if (!(e.target instanceof HTMLElement)) return;
        if (e.target.matches('#OpenAllWIEntries')) {
            document.querySelectorAll('#world_popup_entries_list .inline-drawer').forEach((/** @type {HTMLElement} */ drawer) => {
                toggleDrawer(drawer, true);
            });
        } else if (e.target.matches('#CloseAllWIEntries')) {
            document.querySelectorAll('#world_popup_entries_list .inline-drawer').forEach((/** @type {HTMLElement} */ drawer) => {
                toggleDrawer(drawer, false);
            });
        }
    });

    $(document).on('click', '.open_alternate_greetings', openAlternateGreetings);
    /* $('#set_character_world').on('click', openCharacterWorldPopup); */

    $(document).on('focus', 'input.auto-select, textarea.auto-select', function () {
        if (!power_user.enable_auto_select_input) return;
        const control = $(this)[0];
        if (control instanceof HTMLInputElement || control instanceof HTMLTextAreaElement) {
            control.select();
            console.debug('Auto-selecting content of input control', control);
        }
    });

    $(document).keyup(function (e) {
        if (e.key === 'Escape') {
            const isEditVisible = $('#curEditTextarea').is(':visible');
            if (isEditVisible && power_user.auto_save_msg_edits === false) {
                closeMessageEditor();
                $('#send_textarea').focus();
                return;
            }
            if (isEditVisible && power_user.auto_save_msg_edits === true) {
                $(`#chat .mes[mesid="${this_edit_mes_id}"] .mes_edit_done`).click();
                $('#send_textarea').focus();
                return;
            }
            if (!this_edit_mes_id && $('#mes_stop').is(':visible')) {
                $('#mes_stop').trigger('click');
                if (chat.length && Array.isArray(chat[chat.length - 1].swipes) && chat[chat.length - 1].swipe_id == chat[chat.length - 1].swipes.length) {
                    $('.last_mes .swipe_left').trigger('click');
                }
            }
        }
    });

    $('#char-management-dropdown').on('change', async (e) => {
        let target = $(e.target.selectedOptions).attr('id');
        switch (target) {
            case 'set_character_world':
                openCharacterWorldPopup();
                break;
            case 'set_chat_scenario':
                await setScenarioOverride();
                break;
            case 'renameCharButton':
                renameCharacter();
                break;
            case 'import_character_info':
                await importEmbeddedWorldInfo();
                saveCharacterDebounced();
                break;
            case 'character_source': {
                const source = getCharacterSource(this_chid);
                if (source && isValidUrl(source)) {
                    const url = new URL(source);
                    const confirm = await Popup.show.confirm('Open Source', `<span>Do you want to open the link to ${url.hostname} in a new tab?</span><var>${url}</var>`);
                    if (confirm) {
                        window.open(source, '_blank');
                    }
                } else {
                    toastr.info('This character doesn\'t seem to have a source.');
                }
            } break;
            case 'replace_update': {
                const confirm = await Popup.show.confirm('Replace Character', '<p>Choose a new character card to replace this character with.</p>All chats, assets and group memberships will be preserved, but local changes to the character data will be lost.<br />Proceed?');
                if (confirm) {
                    async function uploadReplacementCard(e) {
                        const file = e.target.files[0];

                        if (!file) {
                            return;
                        }

                        try {
                            const chatFile = characters[this_chid]['chat'];
                            const data = new Map();
                            data.set(file, characters[this_chid].avatar);
                            await processDroppedFiles([file], data);
                            await openCharacterChat(chatFile);
                            await fetch(getThumbnailUrl('avatar', characters[this_chid].avatar), { cache: 'no-cache' });
                        } catch {
                            toastr.error('Failed to replace the character card.', 'Something went wrong');
                        }
                    }
                    $('#character_replace_file').off('change').on('change', uploadReplacementCard).trigger('click');
                }
            } break;
            case 'import_tags': {
                await importTags(characters[this_chid], { importSetting: tag_import_setting.ASK });
            } break;
            /*case 'delete_button':
                popup_type = "del_ch";
                callPopup(`
                        <h3>Delete the character?</h3>
                        <b>THIS IS PERMANENT!<br><br>
                        THIS WILL ALSO DELETE ALL<br>
                        OF THE CHARACTER'S CHAT FILES.<br><br></b>`
                );
                break;*/
            default:
                eventSource.emit('charManagementDropdown', target);
        }
        $('#char-management-dropdown').prop('selectedIndex', 0);
    });

    $(window).on('beforeunload', () => {
        cancelTtsPlay();
        if (streamingProcessor) {
            console.log('Page reloaded. Aborting streaming...');
            streamingProcessor.onStopStreaming();
        }
    });


    var isManualInput = false;
    var valueBeforeManualInput;

    $(document).on('input', '.range-block-counter input, .neo-range-input', function () {
        valueBeforeManualInput = $(this).val();
        console.log(valueBeforeManualInput);
    });

    $(document).on('change', '.range-block-counter input, .neo-range-input', function (e) {
        e.target.focus();
        e.target.dispatchEvent(new KeyboardEvent('keyup', { bubbles: true }));
    });

    $(document).on('keydown', '.range-block-counter input, .neo-range-input', function (e) {
        const masterSelector = '#' + $(this).data('for');
        const masterElement = $(masterSelector);
        if (e.key === 'Enter') {
            let manualInput = Number($(this).val());
            if (isManualInput) {
                //disallow manual inputs outside acceptable range
                if (manualInput >= Number($(this).attr('min')) && manualInput <= Number($(this).attr('max'))) {
                    //if value is ok, assign to slider and update handle text and position
                    //newSlider.val(manualInput)
                    //handleSlideEvent.call(newSlider, null, { value: parseFloat(manualInput) }, 'manual');
                    valueBeforeManualInput = manualInput;
                    $(masterElement).val($(this).val()).trigger('input', { forced: true });
                } else {
                    //if value not ok, warn and reset to last known valid value
                    toastr.warning(`Invalid value. Must be between ${$(this).attr('min')} and ${$(this).attr('max')}`);
                    console.log(valueBeforeManualInput);
                    //newSlider.val(valueBeforeManualInput)
                    $(this).val(valueBeforeManualInput);
                }
            }
        }
    });

    $(document).on('keyup', '.range-block-counter input, .neo-range-input', function () {
        valueBeforeManualInput = $(this).val();
        console.log(valueBeforeManualInput);
        isManualInput = true;
    });

    //trigger slider changes when user clicks away
    $(document).on('mouseup blur', '.range-block-counter input, .neo-range-input', function () {
        const masterSelector = '#' + $(this).data('for');
        const masterElement = $(masterSelector);
        let manualInput = Number($(this).val());
        if (isManualInput) {
            //if value is between correct range for the slider
            if (manualInput >= Number($(this).attr('min')) && manualInput <= Number($(this).attr('max'))) {
                valueBeforeManualInput = manualInput;
                //set the slider value to input value
                $(masterElement).val($(this).val()).trigger('input', { forced: true });
            } else {
                //if value not ok, warn and reset to last known valid value
                toastr.warning(`Invalid value. Must be between ${$(this).attr('min')} and ${$(this).attr('max')}`);
                console.log(valueBeforeManualInput);
                $(this).val(valueBeforeManualInput);
            }
        }
        isManualInput = false;
    });

    $('.user_stats_button').on('click', function () {
        userStatsHandler();
    });

<<<<<<< HEAD
    $('#external_import_button').on('click', async () => {
        const html = `<h3>Tải Char online từ link ✨</h3>
        <ul class="justifyLeft">
            <li>
                Nhập vào link Char của JanitorAI hoặc venus.chub.ai (xóa đầu venus đi)
            </li>
            <br>
            <li> Ví dụ: https://chub.ai/characters/Littleblueey/ghost-8f85c0e3 </li>
            <li> Ví dụ: https://janitorai.com/characters/abdcc9b7-a37d-40d9-92fd-3ac728079448_character-felix </li>
        <ul>`;
        const input = await callPopup(html, 'input', '', { okButton: 'Tải_Về', rows: 4 });
=======
    $(document).on('click', '.external_import_button, #external_import_button', async () => {
        const html = await renderTemplateAsync('importCharacters');

        /** @type {string?} */
        const input = await callGenericPopup(html, POPUP_TYPE.INPUT, '', { wider: true, okButton: $('#popup_template').attr('popup-button-import'), rows: 4 });
>>>>>>> 44343e8e

        if (!input) {
            console.debug('Custom content import cancelled');
            return;
        }

        // break input into one input per line
        const inputs = input.split('\n').map(x => x.trim()).filter(x => x.length > 0);

        for (const url of inputs) {
            let request;

            if (isValidUrl(url)) {
                console.debug('Custom content import started for URL: ', url);
                request = await fetch('/api/content/importURL', {
                    method: 'POST',
                    headers: getRequestHeaders(),
                    body: JSON.stringify({ url }),
                });
            } else {
                console.debug('Custom content import started for Char UUID: ', url);
                request = await fetch('/api/content/importUUID', {
                    method: 'POST',
                    headers: getRequestHeaders(),
                    body: JSON.stringify({ url }),
                });
            }

            if (!request.ok) {
                toastr.info(request.statusText, 'Custom content import failed');
                console.error('Custom content import failed', request.status, request.statusText);
                return;
            }

            const data = await request.blob();
            const customContentType = request.headers.get('X-Custom-Content-Type');
            const fileName = request.headers.get('Content-Disposition').split('filename=')[1].replace(/"/g, '');
            const file = new File([data], fileName, { type: data.type });

            switch (customContentType) {
                case 'character':
                    await processDroppedFiles([file]);
                    break;
                case 'lorebook':
                    await importWorldInfo(file);
                    break;
                default:
                    toastr.warning('Unknown content type');
                    console.error('Unknown content type', customContentType);
                    break;
            }
        }
    });

    charDragDropHandler = new DragAndDropHandler('body', async (files, event) => {
        if (!files.length) {
            await importFromURL(event.originalEvent.dataTransfer.items, files);
        }
        await processDroppedFiles(files);
    }, { noAnimation: true });

    $('#charListGridToggle').on('click', async () => {
        doCharListDisplaySwitch();
    });

    $('#hideCharPanelAvatarButton').on('click', () => {
        $('#avatar-and-name-block').slideToggle();
    });

    $(document).on('mouseup touchend', '#show_more_messages', () => {
        showMoreMessages();
    });

    $(document).on('click', '.open_characters_library', async function () {
        await getCharacters();
        eventSource.emit(event_types.OPEN_CHARACTER_LIBRARY);
    });

    // Added here to prevent execution before script.js is loaded and get rid of quirky timeouts
    await firstLoadInit();

    addDebugFunctions();

    eventSource.on(event_types.CHAT_DELETED, async (name) => {
        await deleteItemizedPrompts(name);
    });
    eventSource.on(event_types.GROUP_CHAT_DELETED, async (name) => {
        await deleteItemizedPrompts(name);
    });

    initCustomSelectedSamplers();
});<|MERGE_RESOLUTION|>--- conflicted
+++ resolved
@@ -11380,25 +11380,11 @@
         userStatsHandler();
     });
 
-<<<<<<< HEAD
-    $('#external_import_button').on('click', async () => {
-        const html = `<h3>Tải Char online từ link ✨</h3>
-        <ul class="justifyLeft">
-            <li>
-                Nhập vào link Char của JanitorAI hoặc venus.chub.ai (xóa đầu venus đi)
-            </li>
-            <br>
-            <li> Ví dụ: https://chub.ai/characters/Littleblueey/ghost-8f85c0e3 </li>
-            <li> Ví dụ: https://janitorai.com/characters/abdcc9b7-a37d-40d9-92fd-3ac728079448_character-felix </li>
-        <ul>`;
-        const input = await callPopup(html, 'input', '', { okButton: 'Tải_Về', rows: 4 });
-=======
     $(document).on('click', '.external_import_button, #external_import_button', async () => {
         const html = await renderTemplateAsync('importCharacters');
 
         /** @type {string?} */
         const input = await callGenericPopup(html, POPUP_TYPE.INPUT, '', { wider: true, okButton: $('#popup_template').attr('popup-button-import'), rows: 4 });
->>>>>>> 44343e8e
 
         if (!input) {
             console.debug('Custom content import cancelled');
