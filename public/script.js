import { humanizedDateTime, favsToHotswap, getMessageTimeStamp, dragElement, isMobile, initRossMods, shouldSendOnEnter } from './scripts/RossAscends-mods.js';
import { userStatsHandler, statMesProcess, initStats } from './scripts/stats.js';
import {
    generateKoboldWithStreaming,
    kai_settings,
    loadKoboldSettings,
    formatKoboldUrl,
    getKoboldGenerationData,
    kai_flags,
    setKoboldFlags,
} from './scripts/kai-settings.js';

import {
    textgenerationwebui_settings as textgen_settings,
    loadTextGenSettings,
    generateTextGenWithStreaming,
    getTextGenGenerationData,
    textgen_types,
    getTextGenServer,
    validateTextGenUrl,
    parseTextgenLogprobs,
    parseTabbyLogprobs,
} from './scripts/textgen-settings.js';

const { MANCER, TOGETHERAI, OOBA, APHRODITE, OLLAMA, INFERMATICAI, DREAMGEN, OPENROUTER } = textgen_types;

import {
    world_info,
    getWorldInfoPrompt,
    getWorldInfoSettings,
    setWorldInfoSettings,
    world_names,
    importEmbeddedWorldInfo,
    checkEmbeddedWorld,
    setWorldInfoButtonClass,
    importWorldInfo,
} from './scripts/world-info.js';

import {
    groups,
    selected_group,
    saveGroupChat,
    getGroups,
    generateGroupWrapper,
    deleteGroup,
    is_group_generating,
    resetSelectedGroup,
    select_group_chats,
    regenerateGroup,
    group_generation_id,
    getGroupChat,
    renameGroupMember,
    createNewGroupChat,
    getGroupPastChats,
    getGroupAvatar,
    openGroupChat,
    editGroup,
    deleteGroupChat,
    renameGroupChat,
    importGroupChat,
    getGroupBlock,
    getGroupCharacterCards,
    getGroupDepthPrompts,
} from './scripts/group-chats.js';

import {
    collapseNewlines,
    loadPowerUserSettings,
    playMessageSound,
    fixMarkdown,
    power_user,
    persona_description_positions,
    loadMovingUIState,
    getCustomStoppingStrings,
    MAX_CONTEXT_DEFAULT,
    MAX_RESPONSE_DEFAULT,
    renderStoryString,
    sortEntitiesList,
    registerDebugFunction,
    ui_mode,
    switchSimpleMode,
    flushEphemeralStoppingStrings,
    context_presets,
    resetMovableStyles,
    forceCharacterEditorTokenize,
} from './scripts/power-user.js';

import {
    setOpenAIMessageExamples,
    setOpenAIMessages,
    setupChatCompletionPromptManager,
    prepareOpenAIMessages,
    sendOpenAIRequest,
    loadOpenAISettings,
    oai_settings,
    openai_messages_count,
    chat_completion_sources,
    getChatCompletionModel,
    isOpenRouterWithInstruct,
    proxies,
    loadProxyPresets,
    selected_proxy,
} from './scripts/openai.js';

import {
    generateNovelWithStreaming,
    getNovelGenerationData,
    getKayraMaxContextTokens,
    getNovelTier,
    loadNovelPreset,
    loadNovelSettings,
    nai_settings,
    adjustNovelInstructionPrompt,
    loadNovelSubscriptionData,
    parseNovelAILogprobs,
} from './scripts/nai-settings.js';

import {
    createNewBookmark,
    showBookmarksButtons,
    createBranch,
} from './scripts/bookmarks.js';

import {
    horde_settings,
    loadHordeSettings,
    generateHorde,
    checkHordeStatus,
    getHordeModels,
    adjustHordeGenerationParams,
    MIN_LENGTH,
} from './scripts/horde.js';

import {
    debounce,
    delay,
    trimToEndSentence,
    countOccurrences,
    isOdd,
    sortMoments,
    timestampToMoment,
    download,
    isDataURL,
    getCharaFilename,
    PAGINATION_TEMPLATE,
    waitUntilCondition,
    escapeRegex,
    resetScrollHeight,
    onlyUnique,
    getBase64Async,
    humanFileSize,
    Stopwatch,
    isValidUrl,
    ensureImageFormatSupported,
} from './scripts/utils.js';

import { ModuleWorkerWrapper, doDailyExtensionUpdatesCheck, extension_settings, getContext, loadExtensionSettings, renderExtensionTemplate, renderExtensionTemplateAsync, runGenerationInterceptors, saveMetadataDebounced, writeExtensionField } from './scripts/extensions.js';
import { COMMENT_NAME_DEFAULT, executeSlashCommands, getSlashCommandsHelp, processChatSlashCommands, registerSlashCommand } from './scripts/slash-commands.js';
import {
    tag_map,
    tags,
    filterByTagState,
    isBogusFolder,
    isBogusFolderOpen,
    chooseBogusFolder,
    getTagBlock,
    loadTagsSettings,
    printTagFilters,
    getTagKeyForEntity,
    printTagList,
    createTagMapFromList,
    renameTagKey,
    importTags,
    tag_filter_types,
    compareTagsForSort,
    initTags,
} from './scripts/tags.js';
import {
    SECRET_KEYS,
    readSecretState,
    secret_state,
    writeSecret,
} from './scripts/secrets.js';
import { EventEmitter } from './lib/eventemitter.js';
import { markdownExclusionExt } from './scripts/showdown-exclusion.js';
import { markdownUnderscoreExt } from './scripts/showdown-underscore.js';
import { NOTE_MODULE_NAME, initAuthorsNote, metadata_keys, setFloatingPrompt, shouldWIAddPrompt } from './scripts/authors-note.js';
import { registerPromptManagerMigration } from './scripts/PromptManager.js';
import { getRegexedString, regex_placement } from './scripts/extensions/regex/engine.js';
import { initLogprobs, saveLogprobsForActiveMessage } from './scripts/logprobs.js';
import { FILTER_TYPES, FilterHelper } from './scripts/filters.js';
import { getCfgPrompt, getGuidanceScale, initCfg } from './scripts/cfg-scale.js';
import {
    force_output_sequence,
    formatInstructModeChat,
    formatInstructModePrompt,
    formatInstructModeExamples,
    getInstructStoppingSequences,
    autoSelectInstructPreset,
    formatInstructModeSystemPrompt,
    selectInstructPreset,
    instruct_presets,
    selectContextPreset,
} from './scripts/instruct-mode.js';
import { initLocales } from './scripts/i18n.js';
import { getFriendlyTokenizerName, getTokenCount, getTokenCountAsync, getTokenizerModel, initTokenizers, saveTokenCache } from './scripts/tokenizers.js';
import { createPersona, initPersonas, selectCurrentPersona, setPersonaDescription, updatePersonaNameIfExists } from './scripts/personas.js';
import { getBackgrounds, initBackgrounds, loadBackgroundSettings, background_settings } from './scripts/backgrounds.js';
import { hideLoader, showLoader } from './scripts/loader.js';
import { BulkEditOverlay, CharacterContextMenu } from './scripts/BulkEditOverlay.js';
import { loadMancerModels, loadOllamaModels, loadTogetherAIModels, loadInfermaticAIModels, loadOpenRouterModels, loadAphroditeModels, loadDreamGenModels } from './scripts/textgen-models.js';
import { appendFileContent, hasPendingFileAttachment, populateFileAttachment, decodeStyleTags, encodeStyleTags, isExternalMediaAllowed, getCurrentEntityId } from './scripts/chats.js';
import { initPresetManager } from './scripts/preset-manager.js';
import { evaluateMacros } from './scripts/macros.js';
import { currentUser, setUserControls } from './scripts/user.js';
import { callGenericPopup } from './scripts/popup.js';
import { renderTemplate, renderTemplateAsync } from './scripts/templates.js';
import { ScraperManager } from './scripts/scrapers.js';

//exporting functions and vars for mods
export {
    Generate,
    cleanUpMessage,
    getSettings,
    saveSettings,
    saveSettingsDebounced,
    printMessages,
    clearChat,
    getChat,
    getCharacters,
    getGeneratingApi,
    callPopup,
    substituteParams,
    sendSystemMessage,
    addOneMessage,
    deleteLastMessage,
    resetChatState,
    select_rm_info,
    setCharacterId,
    setCharacterName,
    replaceCurrentChat,
    setOnlineStatus,
    displayOnlineStatus,
    setEditedMessageId,
    setSendButtonState,
    selectRightMenuWithAnimation,
    openCharacterChat,
    saveChat,
    messageFormatting,
    getExtensionPrompt,
    getExtensionPromptByName,
    showSwipeButtons,
    hideSwipeButtons,
    changeMainAPI,
    setGenerationProgress,
    updateChatMetadata,
    scrollChatToBottom,
    isStreamingEnabled,
    getThumbnailUrl,
    buildAvatarList,
    getStoppingStrings,
    reloadMarkdownProcessor,
    getCurrentChatId,
    chat,
    this_chid,
    selected_button,
    menu_type,
    settings,
    characters,
    online_status,
    main_api,
    api_server,
    system_messages,
    nai_settings,
    token,
    name1,
    name2,
    is_send_press,
    max_context,
    chat_metadata,
    streamingProcessor,
    default_avatar,
    system_message_types,
    talkativeness_default,
    default_ch_mes,
    extension_prompt_types,
    mesForShowdownParse,
    characterGroupOverlay,
    printCharacters,
    printCharactersDebounced,
    isOdd,
    countOccurrences,
    renderTemplate,
};

showLoader();
// Yoink preloader entirely; it only exists to cover up unstyled content while loading JS
document.getElementById('preloader').remove();

// Allow target="_blank" in links
DOMPurify.addHook('afterSanitizeAttributes', function (node) {
    if ('target' in node) {
        node.setAttribute('target', '_blank');
        node.setAttribute('rel', 'noopener');
    }
});

DOMPurify.addHook('uponSanitizeAttribute', (_, data, config) => {
    if (!config['MESSAGE_SANITIZE']) {
        return;
    }
    switch (data.attrName) {
        case 'class': {
            if (data.attrValue) {
                data.attrValue = data.attrValue.split(' ').map((v) => {
                    if (v.startsWith('fa-') || v.startsWith('note-') || v === 'monospace') {
                        return v;
                    }

                    return 'custom-' + v;
                }).join(' ');
            }
            break;
        }
    }
});

DOMPurify.addHook('uponSanitizeElement', (node, _, config) => {
    if (!config['MESSAGE_SANITIZE']) {
        return;
    }

    const isMediaAllowed = isExternalMediaAllowed();
    if (isMediaAllowed) {
        return;
    }

    let mediaBlocked = false;

    switch (node.tagName) {
        case 'AUDIO':
        case 'VIDEO':
        case 'SOURCE':
        case 'TRACK':
        case 'EMBED':
        case 'OBJECT':
        case 'IMG': {
            const isExternalUrl = (url) => (url.indexOf('://') > 0 || url.indexOf('//') === 0) && !url.startsWith(window.location.origin);
            const src = node.getAttribute('src');
            const data = node.getAttribute('data');
            const srcset = node.getAttribute('srcset');

            if (srcset) {
                const srcsetUrls = srcset.split(',');

                for (const srcsetUrl of srcsetUrls) {
                    const [url] = srcsetUrl.trim().split(' ');

                    if (isExternalUrl(url)) {
                        console.warn('External media blocked', url);
                        node.remove();
                        mediaBlocked = true;
                        break;
                    }
                }
            }

            if (src && isExternalUrl(src)) {
                console.warn('External media blocked', src);
                mediaBlocked = true;
                node.remove();
            }

            if (data && isExternalUrl(data)) {
                console.warn('External media blocked', data);
                mediaBlocked = true;
                node.remove();
            }
        }
            break;
    }

    if (mediaBlocked) {
        const entityId = getCurrentEntityId();
        const warningShownKey = `mediaWarningShown:${entityId}`;

        if (localStorage.getItem(warningShownKey) === null) {
            const warningToast = toastr.warning(
                'Use the "Ext. Media" button to allow it. Click on this message to dismiss.',
                'External media has been blocked',
                {
                    timeOut: 0,
                    preventDuplicates: true,
                    onclick: () => toastr.clear(warningToast),
                },
            );

            localStorage.setItem(warningShownKey, 'true');
        }
    }
});

// API OBJECT FOR EXTERNAL WIRING
window['SillyTavern'] = {};

// Event source init
export const event_types = {
    APP_READY: 'app_ready',
    EXTRAS_CONNECTED: 'extras_connected',
    MESSAGE_SWIPED: 'message_swiped',
    MESSAGE_SENT: 'message_sent',
    MESSAGE_RECEIVED: 'message_received',
    MESSAGE_EDITED: 'message_edited',
    MESSAGE_DELETED: 'message_deleted',
    IMPERSONATE_READY: 'impersonate_ready',
    CHAT_CHANGED: 'chat_id_changed',
    GENERATION_STARTED: 'generation_started',
    GENERATION_STOPPED: 'generation_stopped',
    GENERATION_ENDED: 'generation_ended',
    EXTENSIONS_FIRST_LOAD: 'extensions_first_load',
    SETTINGS_LOADED: 'settings_loaded',
    SETTINGS_UPDATED: 'settings_updated',
    GROUP_UPDATED: 'group_updated',
    MOVABLE_PANELS_RESET: 'movable_panels_reset',
    SETTINGS_LOADED_BEFORE: 'settings_loaded_before',
    SETTINGS_LOADED_AFTER: 'settings_loaded_after',
    CHATCOMPLETION_SOURCE_CHANGED: 'chatcompletion_source_changed',
    CHATCOMPLETION_MODEL_CHANGED: 'chatcompletion_model_changed',
    OAI_PRESET_CHANGED_BEFORE: 'oai_preset_changed_before',
    OAI_PRESET_CHANGED_AFTER: 'oai_preset_changed_after',
    WORLDINFO_SETTINGS_UPDATED: 'worldinfo_settings_updated',
    WORLDINFO_UPDATED: 'worldinfo_updated',
    CHARACTER_EDITED: 'character_edited',
    CHARACTER_PAGE_LOADED: 'character_page_loaded',
    CHARACTER_GROUP_OVERLAY_STATE_CHANGE_BEFORE: 'character_group_overlay_state_change_before',
    CHARACTER_GROUP_OVERLAY_STATE_CHANGE_AFTER: 'character_group_overlay_state_change_after',
    USER_MESSAGE_RENDERED: 'user_message_rendered',
    CHARACTER_MESSAGE_RENDERED: 'character_message_rendered',
    FORCE_SET_BACKGROUND: 'force_set_background',
    CHAT_DELETED: 'chat_deleted',
    GROUP_CHAT_DELETED: 'group_chat_deleted',
    GENERATE_BEFORE_COMBINE_PROMPTS: 'generate_before_combine_prompts',
    GROUP_MEMBER_DRAFTED: 'group_member_drafted',
    WORLD_INFO_ACTIVATED: 'world_info_activated',
    TEXT_COMPLETION_SETTINGS_READY: 'text_completion_settings_ready',
    CHARACTER_FIRST_MESSAGE_SELECTED: 'character_first_message_selected',
    // TODO: Naming convention is inconsistent with other events
    CHARACTER_DELETED: 'characterDeleted',
    CHARACTER_DUPLICATED: 'character_duplicated',
    SMOOTH_STREAM_TOKEN_RECEIVED: 'smooth_stream_token_received',
    FILE_ATTACHMENT_DELETED: 'file_attachment_deleted',
};

export const eventSource = new EventEmitter();

eventSource.on(event_types.CHAT_CHANGED, processChatSlashCommands);

const characterGroupOverlay = new BulkEditOverlay();
const characterContextMenu = new CharacterContextMenu(characterGroupOverlay);
eventSource.on(event_types.CHARACTER_PAGE_LOADED, characterGroupOverlay.onPageLoad);
console.debug('Character context menu initialized', characterContextMenu);

hljs.addPlugin({ 'before:highlightElement': ({ el }) => { el.textContent = el.innerText; } });

// Markdown converter
let mesForShowdownParse; //intended to be used as a context to compare showdown strings against
let converter;
reloadMarkdownProcessor();

// array for prompt token calculations
console.debug('initializing Prompt Itemization Array on Startup');
const promptStorage = new localforage.createInstance({ name: 'SillyTavern_Prompts' });
let itemizedPrompts = [];

export const systemUserName = 'SillyTavern System';
let default_user_name = 'User';
let name1 = default_user_name;
let name2 = 'SillyTavern System';
let chat = [];
let safetychat = [
    {
        name: systemUserName,
        is_user: false,
        create_date: 0,
        mes: 'You deleted a character/chat and arrived back here for safety reasons! Pick another character!',
    },
];
let chatSaveTimeout;
let importFlashTimeout;
export let isChatSaving = false;
let chat_create_date = 0;
let firstRun = false;
let settingsReady = false;
let currentVersion = '0.0.0';

const default_ch_mes = 'Hello';
let generatedPromptCache = '';
let generation_started = new Date();
let characters = [];
let this_chid;
let saveCharactersPage = 0;
let savePersonasPage = 0;
const default_avatar = 'img/ai4.png';
export const system_avatar = 'img/five.png';
export const comment_avatar = 'img/quill.png';
export let CLIENT_VERSION = 'SillyTavern:UNKNOWN:Cohee#1207'; // For Horde header
let optionsPopper = Popper.createPopper(document.getElementById('options_button'), document.getElementById('options'), {
    placement: 'top-start',
});
let exportPopper = Popper.createPopper(document.getElementById('export_button'), document.getElementById('export_format_popup'), {
    placement: 'left',
});
let rawPromptPopper = Popper.createPopper(document.getElementById('dialogue_popup'), document.getElementById('rawPromptPopup'), {
    placement: 'right',
});

// Saved here for performance reasons
const messageTemplate = $('#message_template .mes');
const chatElement = $('#chat');

let dialogueResolve = null;
let dialogueCloseStop = false;
let chat_metadata = {};
let streamingProcessor = null;
let crop_data = undefined;
let is_delete_mode = false;
let fav_ch_checked = false;
let scrollLock = false;
export let abortStatusCheck = new AbortController();

const durationSaveEdit = 1000;
const saveSettingsDebounced = debounce(() => saveSettings(), durationSaveEdit);
export const saveCharacterDebounced = debounce(() => $('#create_button').trigger('click'), durationSaveEdit);

/**
 * Prints the character list in a debounced fashion without blocking, with a delay of 100 milliseconds.
 * Use this function instead of a direct `printCharacters()` whenever the reprinting of the character list is not the primary focus.
 *
 * The printing will also always reprint all filter options of the global list, to keep them up to date.
 */
const printCharactersDebounced = debounce(() => { printCharacters(false); }, 100);

/**
 * @enum {string} System message types
 */
const system_message_types = {
    HELP: 'help',
    WELCOME: 'welcome',
    GROUP: 'group',
    EMPTY: 'empty',
    GENERIC: 'generic',
    BOOKMARK_CREATED: 'bookmark_created',
    BOOKMARK_BACK: 'bookmark_back',
    NARRATOR: 'narrator',
    COMMENT: 'comment',
    SLASH_COMMANDS: 'slash_commands',
    FORMATTING: 'formatting',
    HOTKEYS: 'hotkeys',
    MACROS: 'macros',
};

/**
 * @enum {number} Extension prompt types
 */
const extension_prompt_types = {
    IN_PROMPT: 0,
    IN_CHAT: 1,
    BEFORE_PROMPT: 2,
};

/**
 * @enum {number} Extension prompt roles
 */
export const extension_prompt_roles = {
    SYSTEM: 0,
    USER: 1,
    ASSISTANT: 2,
};

export const MAX_INJECTION_DEPTH = 1000;

let system_messages = {};

async function getSystemMessages() {
    system_messages = {
        help: {
            name: systemUserName,
            force_avatar: system_avatar,
            is_user: false,
            is_system: true,
            mes: await renderTemplateAsync('help'),
        },
        slash_commands: {
            name: systemUserName,
            force_avatar: system_avatar,
            is_user: false,
            is_system: true,
            mes: '',
        },
        hotkeys: {
            name: systemUserName,
            force_avatar: system_avatar,
            is_user: false,
            is_system: true,
            mes: await renderTemplateAsync('hotkeys'),
        },
        formatting: {
            name: systemUserName,
            force_avatar: system_avatar,
            is_user: false,
            is_system: true,
            mes: await renderTemplateAsync('formatting'),
        },
        macros: {
            name: systemUserName,
            force_avatar: system_avatar,
            is_user: false,
            is_system: true,
            mes: await renderTemplateAsync('macros'),
        },
        welcome:
        {
            name: systemUserName,
            force_avatar: system_avatar,
            is_user: false,
            is_system: true,
            mes: await renderTemplateAsync('welcome'),
        },
        group: {
            name: systemUserName,
            force_avatar: system_avatar,
            is_user: false,
            is_system: true,
            is_group: true,
            mes: 'Group chat created. Say \'Hi\' to lovely people!',
        },
        empty: {
            name: systemUserName,
            force_avatar: system_avatar,
            is_user: false,
            is_system: true,
            mes: 'No one hears you. <b>Hint&#58;</b> add more members to the group!',
        },
        generic: {
            name: systemUserName,
            force_avatar: system_avatar,
            is_user: false,
            is_system: true,
            mes: 'Generic system message. User `text` parameter to override the contents',
        },
        bookmark_created: {
            name: systemUserName,
            force_avatar: system_avatar,
            is_user: false,
            is_system: true,
            mes: 'Checkpoint created! Click here to open the checkpoint chat: <a class="bookmark_link" file_name="{0}" href="javascript:void(null);">{1}</a>',
        },
        bookmark_back: {
            name: systemUserName,
            force_avatar: system_avatar,
            is_user: false,
            is_system: true,
            mes: 'Click here to return to the previous chat: <a class="bookmark_link" file_name="{0}" href="javascript:void(null);">Return</a>',
        },
    };
}

// Register configuration migrations
registerPromptManagerMigration();

$(document).ajaxError(function myErrorHandler(_, xhr) {
    // Cohee: CSRF doesn't error out in multiple tabs anymore, so this is unnecessary
    /*
    if (xhr.status == 403) {
        toastr.warning(
            'doubleCsrf errors in console are NORMAL in this case. If you want to run ST in multiple tabs, start the server with --disableCsrf option.',
            'Looks like you\'ve opened SillyTavern in another browser tab',
            { timeOut: 0, extendedTimeOut: 0, preventDuplicates: true },
        );
    } */
});

async function getClientVersion() {
    try {
        const response = await fetch('/version');
        const data = await response.json();
        CLIENT_VERSION = data.agent;
        let displayVersion = `SillyTavern ${data.pkgVersion}`;
        currentVersion = data.pkgVersion;

        if (data.gitRevision && data.gitBranch) {
            displayVersion += ` '${data.gitBranch}' (${data.gitRevision})`;
        }

        $('#version_display').text(displayVersion);
        $('#version_display_welcome').text(displayVersion);
    } catch (err) {
        console.error('Couldn\'t get client version', err);
    }
}

function reloadMarkdownProcessor(render_formulas = false) {
    if (render_formulas) {
        converter = new showdown.Converter({
            emoji: true,
            underline: true,
            tables: true,
            parseImgDimensions: true,
            extensions: [
                showdownKatex(
                    {
                        delimiters: [
                            { left: '$$', right: '$$', display: true, asciimath: false },
                            { left: '$', right: '$', display: false, asciimath: true },
                        ],
                    },
                )],
        });
    }
    else {
        converter = new showdown.Converter({
            emoji: true,
            literalMidWordUnderscores: true,
            parseImgDimensions: true,
            tables: true,
            underline: true,
            extensions: [markdownUnderscoreExt()],
        });
    }

    // Inject the dinkus extension after creating the converter
    // Maybe move this into power_user init?
    setTimeout(() => {
        if (power_user) {
            converter.addExtension(markdownExclusionExt(), 'exclusion');
        }
    }, 1);

    return converter;
}

function getCurrentChatId() {
    if (selected_group) {
        return groups.find(x => x.id == selected_group)?.chat_id;
    }
    else if (this_chid !== undefined) {
        return characters[this_chid]?.chat;
    }
}

const talkativeness_default = 0.5;
export const depth_prompt_depth_default = 4;
export const depth_prompt_role_default = 'system';
const per_page_default = 50;

var is_advanced_char_open = false;

var menu_type = ''; //what is selected in the menu
var selected_button = ''; //which button pressed
//create pole save
let create_save = {
    name: '',
    description: '',
    creator_notes: '',
    post_history_instructions: '',
    character_version: '',
    system_prompt: '',
    tags: '',
    creator: '',
    personality: '',
    first_message: '',
    avatar: '',
    scenario: '',
    mes_example: '',
    world: '',
    talkativeness: talkativeness_default,
    alternate_greetings: [],
    depth_prompt_prompt: '',
    depth_prompt_depth: depth_prompt_depth_default,
    depth_prompt_role: depth_prompt_role_default,
    extensions: {},
};

//animation right menu
export const ANIMATION_DURATION_DEFAULT = 125;
export let animation_duration = ANIMATION_DURATION_DEFAULT;
export let animation_easing = 'ease-in-out';
let popup_type = '';
let chat_file_for_del = '';
let online_status = 'no_connection';

let api_server = '';

let is_send_press = false; //Send generation

let this_del_mes = -1;

//message editing and chat scroll position persistence
var this_edit_mes_chname = '';
var this_edit_mes_id;
var scroll_holder = 0;
var is_use_scroll_holder = false;

//settings
var settings;
export let koboldai_settings;
export let koboldai_setting_names;
var preset_settings = 'gui';
export let user_avatar = 'you.png';
export var amount_gen = 80; //default max length of AI generated responses
var max_context = 2048;

var swipes = true;
let extension_prompts = {};

var main_api;// = "kobold";
//novel settings
export let novelai_settings;
export let novelai_setting_names;
let abortController;

//css
var css_mes_bg = $('<div class="mes"></div>').css('background');
var css_send_form_display = $('<div id=send_form></div>').css('display');
const MAX_GENERATION_LOOPS = 5;

var kobold_horde_model = '';

let token;

var PromptArrayItemForRawPromptDisplay;

/** The tag of the active character. (NOT the id) */
export let active_character = '';
/** The tag of the active group. (Coincidentally also the id) */
export let active_group = '';

export const entitiesFilter = new FilterHelper(printCharactersDebounced);
export const personasFilter = new FilterHelper(debounce(getUserAvatars, 100));

export function getRequestHeaders() {
    return {
        'Content-Type': 'application/json',
        'X-CSRF-Token': token,
    };
}

$.ajaxPrefilter((options, originalOptions, xhr) => {
    xhr.setRequestHeader('X-CSRF-Token', token);
});

async function firstLoadInit() {
    try {
        const tokenResponse = await fetch('/csrf-token');
        const tokenData = await tokenResponse.json();
        token = tokenData.token;
    } catch {
        hideLoader();
        toastr.error('Couldn\'t get CSRF token. Please refresh the page.', 'Error', { timeOut: 0, extendedTimeOut: 0, preventDuplicates: true });
        throw new Error('Initialization failed');
    }

    await getSystemMessages();
    sendSystemMessage(system_message_types.WELCOME);
    await getClientVersion();
    await readSecretState();
    await getSettings();
    initLocales();
    initTags();
    await getUserAvatars(true, user_avatar);
    await getCharacters();
    await getBackgrounds();
    await initTokenizers();
    await initPresetManager();
    initBackgrounds();
    initAuthorsNote();
    initPersonas();
    initRossMods();
    initStats();
    initCfg();
    initLogprobs();
    doDailyExtensionUpdatesCheck();
    hideLoader();
    await eventSource.emit(event_types.APP_READY);
}

function cancelStatusCheck() {
    abortStatusCheck?.abort();
    abortStatusCheck = new AbortController();
    setOnlineStatus('no_connection');
}

function displayOnlineStatus() {
    if (online_status == 'no_connection') {
        $('.online_status_indicator').removeClass('success');
        $('.online_status_text').text('No connection...');
    } else {
        $('.online_status_indicator').addClass('success');
        $('.online_status_text').text(online_status);
    }
}

/**
 * Sets the duration of JS animations.
 * @param {number} ms Duration in milliseconds. Resets to default if null.
 */
export function setAnimationDuration(ms = null) {
    animation_duration = ms ?? ANIMATION_DURATION_DEFAULT;
}

export function setActiveCharacter(entityOrKey) {
    active_character = getTagKeyForEntity(entityOrKey);
}

export function setActiveGroup(entityOrKey) {
    active_group = getTagKeyForEntity(entityOrKey);
}

/**
 * Gets the itemized prompts for a chat.
 * @param {string} chatId Chat ID to load
 */
export async function loadItemizedPrompts(chatId) {
    try {
        if (!chatId) {
            itemizedPrompts = [];
            return;
        }

        itemizedPrompts = await promptStorage.getItem(chatId);

        if (!itemizedPrompts) {
            itemizedPrompts = [];
        }
    } catch {
        console.log('Error loading itemized prompts for chat', chatId);
        itemizedPrompts = [];
    }
}

/**
 * Saves the itemized prompts for a chat.
 * @param {string} chatId Chat ID to save itemized prompts for
 */
export async function saveItemizedPrompts(chatId) {
    try {
        if (!chatId) {
            return;
        }

        await promptStorage.setItem(chatId, itemizedPrompts);
    } catch {
        console.log('Error saving itemized prompts for chat', chatId);
    }
}

/**
 * Replaces the itemized prompt text for a message.
 * @param {number} mesId Message ID to get itemized prompt for
 * @param {string} promptText New raw prompt text
 * @returns
 */
export async function replaceItemizedPromptText(mesId, promptText) {
    if (!Array.isArray(itemizedPrompts)) {
        itemizedPrompts = [];
    }

    const itemizedPrompt = itemizedPrompts.find(x => x.mesId === mesId);

    if (!itemizedPrompt) {
        return;
    }

    itemizedPrompt.rawPrompt = promptText;
}

/**
 * Deletes the itemized prompts for a chat.
 * @param {string} chatId Chat ID to delete itemized prompts for
 */
export async function deleteItemizedPrompts(chatId) {
    try {
        if (!chatId) {
            return;
        }

        await promptStorage.removeItem(chatId);
    } catch {
        console.log('Error deleting itemized prompts for chat', chatId);
    }
}

/**
 * Empties the itemized prompts array and caches.
 */
export async function clearItemizedPrompts() {
    try {
        await promptStorage.clear();
        itemizedPrompts = [];
    } catch {
        console.log('Error clearing itemized prompts');
    }
}

async function getStatusHorde() {
    try {
        const hordeStatus = await checkHordeStatus();
        online_status = hordeStatus ? 'Connected' : 'no_connection';
    }
    catch {
        online_status = 'no_connection';
    }

    return resultCheckStatus();
}

async function getStatusKobold() {
    let endpoint = api_server;

    if (!endpoint) {
        console.warn('No endpoint for status check');
        online_status = 'no_connection';
        return resultCheckStatus();
    }

    try {
        const response = await fetch('/api/backends/kobold/status', {
            method: 'POST',
            headers: getRequestHeaders(),
            body: JSON.stringify({
                main_api,
                api_server: endpoint,
            }),
            signal: abortStatusCheck.signal,
        });

        const data = await response.json();

        online_status = data?.model ?? 'no_connection';

        if (!data.koboldUnitedVersion) {
            throw new Error('Missing mandatory Kobold version in data:', data);
        }

        // Determine instruct mode preset
        autoSelectInstructPreset(online_status);

        // determine if we can use stop sequence and streaming
        setKoboldFlags(data.koboldUnitedVersion, data.koboldCppVersion);

        // We didn't get a 200 status code, but the endpoint has an explanation. Which means it DID connect, but I digress.
        if (online_status === 'no_connection' && data.response) {
            toastr.error(data.response, 'API Error', { timeOut: 5000, preventDuplicates: true });
        }
    } catch (err) {
        console.error('Error getting status', err);
        online_status = 'no_connection';
    }

    return resultCheckStatus();
}

async function getStatusTextgen() {
    const url = '/api/backends/text-completions/status';

    const endpoint = getTextGenServer();

    if (!endpoint) {
        console.warn('No endpoint for status check');
        online_status = 'no_connection';
        return resultCheckStatus();
    }

    if (textgen_settings.type == OOBA && textgen_settings.bypass_status_check) {
        online_status = 'Status check bypassed';
        return resultCheckStatus();
    }

    try {
        const response = await fetch(url, {
            method: 'POST',
            headers: getRequestHeaders(),
            body: JSON.stringify({
                api_server: endpoint,
                api_type: textgen_settings.type,
                legacy_api: textgen_settings.legacy_api && (textgen_settings.type === OOBA || textgen_settings.type === APHRODITE),
            }),
            signal: abortStatusCheck.signal,
        });

        const data = await response.json();

        if (textgen_settings.type === MANCER) {
            loadMancerModels(data?.data);
            online_status = textgen_settings.mancer_model;
        } else if (textgen_settings.type === TOGETHERAI) {
            loadTogetherAIModels(data?.data);
            online_status = textgen_settings.togetherai_model;
        } else if (textgen_settings.type === OLLAMA) {
            loadOllamaModels(data?.data);
            online_status = textgen_settings.ollama_model || 'Connected';
        } else if (textgen_settings.type === INFERMATICAI) {
            loadInfermaticAIModels(data?.data);
            online_status = textgen_settings.infermaticai_model;
        } else if (textgen_settings.type === DREAMGEN) {
            loadDreamGenModels(data?.data);
            online_status = textgen_settings.dreamgen_model;
        } else if (textgen_settings.type === OPENROUTER) {
            loadOpenRouterModels(data?.data);
            online_status = textgen_settings.openrouter_model;
        } else if (textgen_settings.type === APHRODITE) {
            loadAphroditeModels(data?.data);
            online_status = textgen_settings.aphrodite_model;
        } else {
            online_status = data?.result;
        }

        if (!online_status) {
            online_status = 'no_connection';
        }

        // Determine instruct mode preset
        autoSelectInstructPreset(online_status);

        // We didn't get a 200 status code, but the endpoint has an explanation. Which means it DID connect, but I digress.
        if (online_status === 'no_connection' && data.response) {
            toastr.error(data.response, 'API Error', { timeOut: 5000, preventDuplicates: true });
        }
    } catch (err) {
        console.error('Error getting status', err);
        online_status = 'no_connection';
    }

    return resultCheckStatus();
}

async function getStatusNovel() {
    try {
        const result = await loadNovelSubscriptionData();

        if (!result) {
            throw new Error('Could not load subscription data');
        }

        online_status = getNovelTier();
    } catch {
        online_status = 'no_connection';
    }

    resultCheckStatus();
}

export function startStatusLoading() {
    $('.api_loading').show();
    $('.api_button').addClass('disabled');
}

export function stopStatusLoading() {
    $('.api_loading').hide();
    $('.api_button').removeClass('disabled');
}

export function resultCheckStatus() {
    displayOnlineStatus();
    stopStatusLoading();
}

export async function selectCharacterById(id) {
    if (characters[id] === undefined) {
        return;
    }

    if (isChatSaving) {
        toastr.info('Please wait until the chat is saved before switching characters.', 'Your chat is still saving...');
        return;
    }

    if (selected_group && is_group_generating) {
        return;
    }

    if (selected_group || this_chid !== id) {
        //if clicked on a different character from what was currently selected
        if (!is_send_press) {
            await clearChat();
            cancelTtsPlay();
            resetSelectedGroup();
            this_edit_mes_id = undefined;
            selected_button = 'character_edit';
            this_chid = id;
            chat.length = 0;
            chat_metadata = {};
            await getChat();
        }
    } else {
        //if clicked on character that was already selected
        selected_button = 'character_edit';
        select_selected_character(this_chid);
    }
}

function getBackBlock() {
    const template = $('#bogus_folder_back_template .bogus_folder_select').clone();
    return template;
}

function getEmptyBlock() {
    const icons = ['fa-dragon', 'fa-otter', 'fa-kiwi-bird', 'fa-crow', 'fa-frog'];
    const texts = ['Here be dragons', 'Otterly empty', 'Kiwibunga', 'Pump-a-Rum', 'Croak it'];
    const roll = new Date().getMinutes() % icons.length;
    const emptyBlock = `
    <div class="text_block empty_block">
        <i class="fa-solid ${icons[roll]} fa-4x"></i>
        <h1>${texts[roll]}</h1>
        <p>There are no items to display.</p>
    </div>`;
    return $(emptyBlock);
}

/**
 * @param {number} hidden Number of hidden characters
 */
function getHiddenBlock(hidden) {
    const hiddenBlock = `
    <div class="text_block hidden_block">
        <small>
            <p>${hidden} ${hidden > 1 ? 'characters' : 'character'} hidden.</p>
            <div class="fa-solid fa-circle-info opacity50p" data-i18n="[title]Characters and groups hidden by filters or closed folders" title="Characters and groups hidden by filters or closed folders"></div>
        </small>
    </div>`;
    return $(hiddenBlock);
}

function getCharacterBlock(item, id) {
    let this_avatar = default_avatar;
    if (item.avatar != 'none') {
        this_avatar = getThumbnailUrl('avatar', item.avatar);
    }
    // Populate the template
    const template = $('#character_template .character_select').clone();
    template.attr({ 'chid': id, 'id': `CharID${id}` });
    template.find('img').attr('src', this_avatar).attr('alt', item.name);
    template.find('.avatar').attr('title', `[Character] ${item.name}\nFile: ${item.avatar}`);
    template.find('.ch_name').text(item.name).attr('title', `[Character] ${item.name}`);
    if (power_user.show_card_avatar_urls) {
        template.find('.ch_avatar_url').text(item.avatar);
    }
    template.find('.ch_fav_icon').css('display', 'none');
    template.toggleClass('is_fav', item.fav || item.fav == 'true');
    template.find('.ch_fav').val(item.fav);

    const description = item.data?.creator_notes || '';
    if (description) {
        template.find('.ch_description').text(description);
    }
    else {
        template.find('.ch_description').hide();
    }

    const auxFieldName = power_user.aux_field || 'character_version';
    const auxFieldValue = (item.data && item.data[auxFieldName]) || '';
    if (auxFieldValue) {
        template.find('.character_version').text(auxFieldValue);
    }
    else {
        template.find('.character_version').hide();
    }

    // Display inline tags
    const tagsElement = template.find('.tags');
    printTagList(tagsElement, { forEntityOrKey: id });

    // Add to the list
    return template;
}

/**
 * Prints the global character list, optionally doing a full refresh of the list
 * Use this function whenever the reprinting of the character list is the primary focus, otherwise using `printCharactersDebounced` is preferred for a cleaner, non-blocking experience.
 *
 * The printing will also always reprint all filter options of the global list, to keep them up to date.
 *
 * @param {boolean} fullRefresh - If true, the list is fully refreshed and the navigation is being reset
 */
async function printCharacters(fullRefresh = false) {
    const storageKey = 'Characters_PerPage';
    const listId = '#rm_print_characters_block';
    const entities = getEntitiesList({ doFilter: true });

    let currentScrollTop = $(listId).scrollTop();

    if (fullRefresh) {
        saveCharactersPage = 0;
        currentScrollTop = 0;
        await delay(1);
    }

    // We are actually always reprinting filters, as it "doesn't hurt", and this way they are always up to date
    printTagFilters(tag_filter_types.character);
    printTagFilters(tag_filter_types.group_member);

    $('#rm_print_characters_pagination').pagination({
        dataSource: entities,
        pageSize: Number(localStorage.getItem(storageKey)) || per_page_default,
        sizeChangerOptions: [10, 25, 50, 100, 250, 500, 1000],
        pageRange: 1,
        pageNumber: saveCharactersPage || 1,
        position: 'top',
        showPageNumbers: false,
        showSizeChanger: true,
        prevText: '<',
        nextText: '>',
        formatNavigator: PAGINATION_TEMPLATE,
        showNavigator: true,
        callback: function (data) {
            $(listId).empty();
            if (power_user.bogus_folders && isBogusFolderOpen()) {
                $(listId).append(getBackBlock());
            }
            if (!data.length) {
                $(listId).append(getEmptyBlock());
            }
            let displayCount = 0;
            for (const i of data) {
                switch (i.type) {
                    case 'character':
                        $(listId).append(getCharacterBlock(i.item, i.id));
                        displayCount++;
                        break;
                    case 'group':
                        $(listId).append(getGroupBlock(i.item));
                        displayCount++;
                        break;
                    case 'tag':
                        $(listId).append(getTagBlock(i.item, i.entities, i.hidden));
                        break;
                }
            }

            const hidden = (characters.length + groups.length) - displayCount;
            if (hidden > 0) {
                $(listId).append(getHiddenBlock(hidden));
            }

            eventSource.emit(event_types.CHARACTER_PAGE_LOADED);
        },
        afterSizeSelectorChange: function (e) {
            localStorage.setItem(storageKey, e.target.value);
        },
        afterPaging: function (e) {
            saveCharactersPage = e;
        },
        afterRender: function () {
            $(listId).scrollTop(currentScrollTop);
        },
    });

    favsToHotswap();
}

/** @typedef {object} Character - A character */
/** @typedef {object} Group - A group */

/**
 * @typedef {object} Entity - Object representing a display entity
 * @property {Character|Group|import('./scripts/tags.js').Tag|*} item - The item
 * @property {string|number} id - The id
 * @property {string} type - The type of this entity (character, group, tag)
 * @property {Entity[]} [entities] - An optional list of entities relevant for this item
 * @property {number} [hidden] - An optional number representing how many hidden entities this entity contains
 */

/**
 * Converts the given character to its entity representation
 *
 * @param {Character} character - The character
 * @param {string|number} id - The id of this character
 * @returns {Entity} The entity for this character
 */
export function characterToEntity(character, id) {
    return { item: character, id, type: 'character' };
}

/**
 * Converts the given group to its entity representation
 *
 * @param {Group} group - The group
 * @returns {Entity} The entity for this group
 */
export function groupToEntity(group) {
    return { item: group, id: group.id, type: 'group' };
}

/**
 * Converts the given tag to its entity representation
 *
 * @param {import('./scripts/tags.js').Tag} tag - The tag
 * @returns {Entity} The entity for this tag
 */
export function tagToEntity(tag) {
    return { item: structuredClone(tag), id: tag.id, type: 'tag', entities: [] };
}

/**
 * Builds the full list of all entities available
 *
 * They will be correctly marked and filtered.
 *
 * @param {object} param0 - Optional parameters
 * @param {boolean} [param0.doFilter] - Whether this entity list should already be filtered based on the global filters
 * @param {boolean} [param0.doSort] - Whether the entity list should be sorted when returned
 * @returns {Entity[]} All entities
 */
export function getEntitiesList({ doFilter = false, doSort = true } = {}) {
    let entities = [
        ...characters.map((item, index) => characterToEntity(item, index)),
        ...groups.map(item => groupToEntity(item)),
        ...(power_user.bogus_folders ? tags.filter(isBogusFolder).sort(compareTagsForSort).map(item => tagToEntity(item)) : []),
    ];

    // We need to do multiple filter runs in a specific order, otherwise different settings might override each other
    // and screw up tags and search filter, sub lists or similar.
    // The specific filters are written inside the "filterByTagState" method and its different parameters.
    // Generally what we do is the following:
    //   1. First swipe over the list to remove the most obvious things
    //   2. Build sub entity lists for all folders, filtering them similarly to the second swipe
    //   3. We do the last run, where global filters are applied, and the search filters last

    // First run filters, that will hide what should never be displayed
    if (doFilter) {
        entities = filterByTagState(entities);
    }

    // Run over all entities between first and second filter to save some states
    for (const entity of entities) {
        // For folders, we remember the sub entities so they can be displayed later, even if they might be filtered
        // Those sub entities should be filtered and have the search filters applied too
        if (entity.type === 'tag') {
            let subEntities = filterByTagState(entities, { subForEntity: entity, filterHidden: false });
            const subCount = subEntities.length;
            subEntities = filterByTagState(entities, { subForEntity: entity });
            if (doFilter) {
                subEntities = entitiesFilter.applyFilters(subEntities);
            }
            entity.entities = subEntities;
            entity.hidden = subCount - subEntities.length;
        }
    }

    // Second run filters, hiding whatever should be filtered later
    if (doFilter) {
        entities = filterByTagState(entities, { globalDisplayFilters: true });
        entities = entitiesFilter.applyFilters(entities);
    }

    if (doSort) {
        sortEntitiesList(entities);
    }
    return entities;
}

export async function getOneCharacter(avatarUrl) {
    const response = await fetch('/api/characters/get', {
        method: 'POST',
        headers: getRequestHeaders(),
        body: JSON.stringify({
            avatar_url: avatarUrl,
        }),
    });

    if (response.ok) {
        const getData = await response.json();
        getData['name'] = DOMPurify.sanitize(getData['name']);
        getData['chat'] = String(getData['chat']);

        const indexOf = characters.findIndex(x => x.avatar === avatarUrl);

        if (indexOf !== -1) {
            characters[indexOf] = getData;
        } else {
            toastr.error(`Character ${avatarUrl} not found in the list`, 'Error', { timeOut: 5000, preventDuplicates: true });
        }
    }
}

function getCharacterSource(chId = this_chid) {
    const character = characters[chId];

    if (!character) {
        return '';
    }

    const chubId = characters[chId]?.data?.extensions?.chub?.full_path;

    if (chubId) {
        return `https://chub.ai/characters/${chubId}`;
    }

    const pygmalionId = characters[chId]?.data?.extensions?.pygmalion_id;

    if (pygmalionId) {
        return `https://pygmalion.chat/${pygmalionId}`;
    }

    return '';
}

async function getCharacters() {
    const response = await fetch('/api/characters/all', {
        method: 'POST',
        headers: getRequestHeaders(),
        body: JSON.stringify({
            '': '',
        }),
    });
    if (response.ok === true) {
        characters.splice(0, characters.length);
        const getData = await response.json();
        for (let i = 0; i < getData.length; i++) {
            characters[i] = getData[i];
            characters[i]['name'] = DOMPurify.sanitize(characters[i]['name']);

            // For dropped-in cards
            if (!characters[i]['chat']) {
                characters[i]['chat'] = `${characters[i]['name']} - ${humanizedDateTime()}`;
            }

            characters[i]['chat'] = String(characters[i]['chat']);
        }
        if (this_chid !== undefined) {
            $('#avatar_url_pole').val(characters[this_chid].avatar);
        }

        await getGroups();
        await printCharacters(true);
    }
}

async function delChat(chatfile) {
    const response = await fetch('/api/chats/delete', {
        method: 'POST',
        headers: getRequestHeaders(),
        body: JSON.stringify({
            chatfile: chatfile,
            avatar_url: characters[this_chid].avatar,
        }),
    });
    if (response.ok === true) {
        // choose another chat if current was deleted
        const name = chatfile.replace('.jsonl', '');
        if (name === characters[this_chid].chat) {
            chat_metadata = {};
            await replaceCurrentChat();
        }
        await eventSource.emit(event_types.CHAT_DELETED, name);
    }
}

async function replaceCurrentChat() {
    await clearChat();
    chat.length = 0;

    const chatsResponse = await fetch('/api/characters/chats', {
        method: 'POST',
        headers: getRequestHeaders(),
        body: JSON.stringify({ avatar_url: characters[this_chid].avatar }),
    });

    if (chatsResponse.ok) {
        const chats = Object.values(await chatsResponse.json());
        chats.sort((a, b) => sortMoments(timestampToMoment(a.last_mes), timestampToMoment(b.last_mes)));

        // pick existing chat
        if (chats.length && typeof chats[0] === 'object') {
            characters[this_chid].chat = chats[0].file_name.replace('.jsonl', '');
            $('#selected_chat_pole').val(characters[this_chid].chat);
            saveCharacterDebounced();
            await getChat();
        }

        // start new chat
        else {
            characters[this_chid].chat = `${name2} - ${humanizedDateTime()}`;
            $('#selected_chat_pole').val(characters[this_chid].chat);
            saveCharacterDebounced();
            await getChat();
        }
    }
}

export function showMoreMessages() {
    let messageId = Number($('#chat').children('.mes').first().attr('mesid'));
    let count = power_user.chat_truncation || Number.MAX_SAFE_INTEGER;

    console.debug('Inserting messages before', messageId, 'count', count, 'chat length', chat.length);
    const prevHeight = $('#chat').prop('scrollHeight');

    while (messageId > 0 && count > 0) {
        count--;
        messageId--;
        addOneMessage(chat[messageId], { insertBefore: messageId + 1, scroll: false, forceId: messageId });
    }

    if (messageId == 0) {
        $('#show_more_messages').remove();
    }

    const newHeight = $('#chat').prop('scrollHeight');
    $('#chat').scrollTop(newHeight - prevHeight);
}

async function printMessages() {
    let startIndex = 0;
    let count = power_user.chat_truncation || Number.MAX_SAFE_INTEGER;

    if (chat.length > count) {
        startIndex = chat.length - count;
        $('#chat').append('<div id="show_more_messages">Show more messages</div>');
    }

    for (let i = startIndex; i < chat.length; i++) {
        const item = chat[i];
        addOneMessage(item, { scroll: i === chat.length - 1, forceId: i, showSwipes: false });
    }

    // Scroll to bottom when all images are loaded
    const images = document.querySelectorAll('#chat .mes img');
    let imagesLoaded = 0;

    for (let i = 0; i < images.length; i++) {
        const image = images[i];
        if (image instanceof HTMLImageElement) {
            if (image.complete) {
                incrementAndCheck();
            } else {
                image.addEventListener('load', incrementAndCheck);
            }
        }
    }

    $('#chat .mes').removeClass('last_mes');
    $('#chat .mes').last().addClass('last_mes');
    hideSwipeButtons();
    showSwipeButtons();

    function incrementAndCheck() {
        imagesLoaded++;
        if (imagesLoaded === images.length) {
            scrollChatToBottom();
        }
    }
}

async function clearChat() {
    closeMessageEditor();
    extension_prompts = {};
    if (is_delete_mode) {
        $('#dialogue_del_mes_cancel').trigger('click');
    }
    $('#chat').children().remove();
    if ($('.zoomed_avatar[forChar]').length) {
        console.debug('saw avatars to remove');
        $('.zoomed_avatar[forChar]').remove();
    } else { console.debug('saw no avatars'); }

    await saveItemizedPrompts(getCurrentChatId());
    itemizedPrompts = [];
}

async function deleteLastMessage() {
    chat.length = chat.length - 1;
    $('#chat').children('.mes').last().remove();
    await eventSource.emit(event_types.MESSAGE_DELETED, chat.length);
}

export async function reloadCurrentChat() {
    await clearChat();
    chat.length = 0;

    if (selected_group) {
        await getGroupChat(selected_group, true);
    }
    else if (this_chid !== undefined) {
        await getChat();
    }
    else {
        resetChatState();
        await getCharacters();
        await printMessages();
        await eventSource.emit(event_types.CHAT_CHANGED, getCurrentChatId());
    }

    hideSwipeButtons();
    showSwipeButtons();
}

/**
 * Send the message currently typed into the chat box.
 */
export function sendTextareaMessage() {
    if (is_send_press) return;

    let generateType;
    // "Continue on send" is activated when the user hits "send" (or presses enter) on an empty chat box, and the last
    // message was sent from a character (not the user or the system).
    const textareaText = String($('#send_textarea').val());
    if (power_user.continue_on_send &&
        !textareaText &&
        !selected_group &&
        chat.length &&
        !chat[chat.length - 1]['is_user'] &&
        !chat[chat.length - 1]['is_system']
    ) {
        generateType = 'continue';
    }

    Generate(generateType);
}

/**
 * Formats the message text into an HTML string using Markdown and other formatting.
 * @param {string} mes Message text
 * @param {string} ch_name Character name
 * @param {boolean} isSystem If the message was sent by the system
 * @param {boolean} isUser If the message was sent by the user
 * @param {number} messageId Message index in chat array
 * @returns {string} HTML string
 */
function messageFormatting(mes, ch_name, isSystem, isUser, messageId) {
    if (!mes) {
        return '';
    }

    if (Number(messageId) === 0 && !isSystem && !isUser) {
        mes = substituteParams(mes);
    }

    mesForShowdownParse = mes;

    // Force isSystem = false on comment messages so they get formatted properly
    if (ch_name === COMMENT_NAME_DEFAULT && isSystem && !isUser) {
        isSystem = false;
    }

    // Let hidden messages have markdown
    if (isSystem && ch_name !== systemUserName) {
        isSystem = false;
    }

    // Prompt bias replacement should be applied on the raw message
    if (!power_user.show_user_prompt_bias && ch_name && !isUser && !isSystem) {
        mes = mes.replaceAll(substituteParams(power_user.user_prompt_bias), '');
    }

    if (!isSystem) {
        function getRegexPlacement() {
            try {
                if (isUser) {
                    return regex_placement.USER_INPUT;
                } else if (chat[messageId]?.extra?.type === 'narrator') {
                    return regex_placement.SLASH_COMMAND;
                } else {
                    return regex_placement.AI_OUTPUT;
                }
            } catch {
                return regex_placement.AI_OUTPUT;
            }
        }

        const regexPlacement = getRegexPlacement();
        const usableMessages = chat.map((x, index) => ({ message: x, index: index })).filter(x => !x.message.is_system);
        const indexOf = usableMessages.findIndex(x => x.index === Number(messageId));
        const depth = messageId >= 0 && indexOf !== -1 ? (usableMessages.length - indexOf - 1) : undefined;

        // Always override the character name
        mes = getRegexedString(mes, regexPlacement, {
            characterOverride: ch_name,
            isMarkdown: true,
            depth: depth,
        });
    }

    if (power_user.auto_fix_generated_markdown) {
        mes = fixMarkdown(mes, true);
    }

    if (!isSystem && power_user.encode_tags) {
        mes = mes.replaceAll('<', '&lt;').replaceAll('>', '&gt;');
    }

    if (this_chid === undefined && !selected_group) {
        mes = mes
            .replace(/\*\*(.+?)\*\*/g, '<b>$1</b>')
            .replace(/\n/g, '<br/>');
    } else if (!isSystem) {
        // Save double quotes in tags as a special character to prevent them from being encoded
        if (!power_user.encode_tags) {
            mes = mes.replace(/<([^>]+)>/g, function (_, contents) {
                return '<' + contents.replace(/"/g, '\ufffe') + '>';
            });
        }

        mes = mes.replace(/```[\s\S]*?```|``[\s\S]*?``|`[\s\S]*?`|(".+?")|(\u201C.+?\u201D)/gm, function (match, p1, p2) {
            if (p1) {
                return '<q>"' + p1.replace(/"/g, '') + '"</q>';
            } else if (p2) {
                return '<q>“' + p2.replace(/\u201C|\u201D/g, '') + '”</q>';
            } else {
                return match;
            }
        });

        // Restore double quotes in tags
        if (!power_user.encode_tags) {
            mes = mes.replace(/\ufffe/g, '"');
        }

        mes = mes.replaceAll('\\begin{align*}', '$$');
        mes = mes.replaceAll('\\end{align*}', '$$');
        mes = converter.makeHtml(mes);

        mes = mes.replace(/<code(.*)>[\s\S]*?<\/code>/g, function (match) {
            // Firefox creates extra newlines from <br>s in code blocks, so we replace them before converting newlines to <br>s.
            return match.replace(/\n/gm, '\u0000');
        });
        mes = mes.replace(/\n/g, '<br/>');
        mes = mes.replace(/\u0000/g, '\n'); // Restore converted newlines
        mes = mes.trim();

        mes = mes.replace(/<code(.*)>[\s\S]*?<\/code>/g, function (match) {
            return match.replace(/&amp;/g, '&');
        });
    }

    /*
    // Hides bias from empty messages send with slash commands
    if (isSystem) {
        mes = mes.replace(/\{\{[\s\S]*?\}\}/gm, "");
    }
    */

    if (!power_user.allow_name2_display && ch_name && !isUser && !isSystem) {
        mes = mes.replace(new RegExp(`(^|\n)${ch_name}:`, 'g'), '$1');
    }

    /** @type {any} */
    const config = { MESSAGE_SANITIZE: true, ADD_TAGS: ['custom-style'] };
    mes = encodeStyleTags(mes);
    mes = DOMPurify.sanitize(mes, config);
    mes = decodeStyleTags(mes);

    return mes;
}

/**
 * Inserts or replaces an SVG icon adjacent to the provided message's timestamp.
 *
 * If the `extra.api` is "openai" and `extra.model` contains the substring "claude",
 * the function fetches the "claude.svg". Otherwise, it fetches the SVG named after
 * the value in `extra.api`.
 *
 * @param {JQuery<HTMLElement>} mes - The message element containing the timestamp where the icon should be inserted or replaced.
 * @param {Object} extra - Contains the API and model details.
 * @param {string} extra.api - The name of the API, used to determine which SVG to fetch.
 * @param {string} extra.model - The model name, used to check for the substring "claude".
 */
function insertSVGIcon(mes, extra) {
    // Determine the SVG filename
    let modelName;

    // Claude on OpenRouter or Anthropic
    if (extra.api === 'openai' && extra.model?.toLowerCase().includes('claude')) {
        modelName = 'claude';
    }
    // OpenAI on OpenRouter
    else if (extra.api === 'openai' && extra.model?.toLowerCase().includes('openai')) {
        modelName = 'openai';
    }
    // OpenRouter website model or other models
    else if (extra.api === 'openai' && (extra.model === null || extra.model?.toLowerCase().includes('/'))) {
        modelName = 'openrouter';
    }
    // Everything else
    else {
        modelName = extra.api;
    }

    const image = new Image();
    // Add classes for styling and identification
    image.classList.add('icon-svg', 'timestamp-icon');
    image.src = `/img/${modelName}.svg`;
    image.title = `${extra?.api ? extra.api + ' - ' : ''}${extra?.model ?? ''}`;

    image.onload = async function () {
        // Check if an SVG already exists adjacent to the timestamp
        let existingSVG = mes.find('.timestamp').next('.timestamp-icon');

        if (existingSVG.length) {
            // Replace existing SVG
            existingSVG.replaceWith(image);
        } else {
            // Append the new SVG if none exists
            mes.find('.timestamp').after(image);
        }

        await SVGInject(this);
    };
}


function getMessageFromTemplate({
    mesId,
    swipeId,
    characterName,
    isUser,
    avatarImg,
    bias,
    isSystem,
    title,
    timerValue,
    timerTitle,
    bookmarkLink,
    forceAvatar,
    timestamp,
    tokenCount,
    extra,
} = {}) {
    const mes = messageTemplate.clone();
    mes.attr({
        'mesid': mesId,
        'swipeid': swipeId,
        'ch_name': characterName,
        'is_user': isUser,
        'is_system': !!isSystem,
        'bookmark_link': bookmarkLink,
        'force_avatar': !!forceAvatar,
        'timestamp': timestamp,
    });
    mes.find('.avatar img').attr('src', avatarImg);
    mes.find('.ch_name .name_text').text(characterName);
    mes.find('.mes_bias').html(bias);
    mes.find('.timestamp').text(timestamp).attr('title', `${extra?.api ? extra.api + ' - ' : ''}${extra?.model ?? ''}`);
    mes.find('.mesIDDisplay').text(`#${mesId}`);
    tokenCount && mes.find('.tokenCounterDisplay').text(`${tokenCount}t`);
    title && mes.attr('title', title);
    timerValue && mes.find('.mes_timer').attr('title', timerTitle).text(timerValue);

    if (power_user.timestamp_model_icon && extra?.api) {
        insertSVGIcon(mes, extra);
    }

    return mes;
}

export function updateMessageBlock(messageId, message) {
    const messageElement = $(`#chat [mesid="${messageId}"]`);
    const text = message?.extra?.display_text ?? message.mes;
    messageElement.find('.mes_text').html(messageFormatting(text, message.name, message.is_system, message.is_user, messageId));
    addCopyToCodeBlocks(messageElement);
    appendMediaToMessage(message, messageElement);
}

export function appendMediaToMessage(mes, messageElement) {
    // Add image to message
    if (mes.extra?.image) {
        const chatHeight = $('#chat').prop('scrollHeight');
        const image = messageElement.find('.mes_img');
        const text = messageElement.find('.mes_text');
        const isInline = !!mes.extra?.inline_image;
        image.on('load', function () {
            const scrollPosition = $('#chat').scrollTop();
            const newChatHeight = $('#chat').prop('scrollHeight');
            const diff = newChatHeight - chatHeight;
            $('#chat').scrollTop(scrollPosition + diff);
        });
        image.attr('src', mes.extra?.image);
        image.attr('title', mes.extra?.title || mes.title || '');
        messageElement.find('.mes_img_container').addClass('img_extra');
        image.toggleClass('img_inline', isInline);
        text.toggleClass('displayNone', !isInline);
    }

    // Add file to message
    if (mes.extra?.file) {
        messageElement.find('.mes_file_container').remove();
        const messageId = messageElement.attr('mesid');
        const template = $('#message_file_template .mes_file_container').clone();
        template.find('.mes_file_name').text(mes.extra.file.name);
        template.find('.mes_file_size').text(humanFileSize(mes.extra.file.size));
        template.find('.mes_file_download').attr('mesid', messageId);
        template.find('.mes_file_delete').attr('mesid', messageId);
        messageElement.find('.mes_block').append(template);
    } else {
        messageElement.find('.mes_file_container').remove();
    }
}

/**
 * @deprecated Use appendMediaToMessage instead.
 */
export function appendImageToMessage(mes, messageElement) {
    appendMediaToMessage(mes, messageElement);
}

export function addCopyToCodeBlocks(messageElement) {
    const codeBlocks = $(messageElement).find('pre code');
    for (let i = 0; i < codeBlocks.length; i++) {
        hljs.highlightElement(codeBlocks.get(i));
        if (navigator.clipboard !== undefined) {
            const copyButton = document.createElement('i');
            copyButton.classList.add('fa-solid', 'fa-copy', 'code-copy');
            copyButton.title = 'Copy code';
            codeBlocks.get(i).appendChild(copyButton);
            copyButton.addEventListener('pointerup', function (event) {
                navigator.clipboard.writeText(codeBlocks.get(i).innerText);
                toastr.info('Copied!', '', { timeOut: 2000 });
            });
        }
    }
}


function addOneMessage(mes, { type = 'normal', insertAfter = null, scroll = true, insertBefore = null, forceId = null, showSwipes = true } = {}) {
    let messageText = mes['mes'];
    const momentDate = timestampToMoment(mes.send_date);
    const timestamp = momentDate.isValid() ? momentDate.format('LL LT') : '';

    if (mes?.extra?.display_text) {
        messageText = mes.extra.display_text;
    }

    // Forbidden black magic
    // This allows to use "continue" on user messages
    if (type === 'swipe' && mes.swipe_id === undefined) {
        mes.swipe_id = 0;
        mes.swipes = [mes.mes];
    }

    let avatarImg = getUserAvatar(user_avatar);
    const isSystem = mes.is_system;
    const title = mes.title;
    generatedPromptCache = '';

    //for non-user mesages
    if (!mes['is_user']) {
        if (mes.force_avatar) {
            avatarImg = mes.force_avatar;
        } else if (this_chid === undefined) {
            avatarImg = system_avatar;
        } else {
            if (characters[this_chid].avatar != 'none') {
                avatarImg = getThumbnailUrl('avatar', characters[this_chid].avatar);
            } else {
                avatarImg = default_avatar;
            }
        }
        //old processing:
        //if messge is from sytem, use the name provided in the message JSONL to proceed,
        //if not system message, use name2 (char's name) to proceed
        //characterName = mes.is_system || mes.force_avatar ? mes.name : name2;
    } else if (mes['is_user'] && mes['force_avatar']) {
        // Special case for persona images.
        avatarImg = mes['force_avatar'];
    }

    messageText = messageFormatting(
        messageText,
        mes.name,
        isSystem,
        mes.is_user,
        chat.indexOf(mes),
    );
    const bias = messageFormatting(mes.extra?.bias ?? '', '', false, false, -1);
    let bookmarkLink = mes?.extra?.bookmark_link ?? '';

    let params = {
        mesId: forceId ?? chat.length - 1,
        swipeId: mes.swipe_id ?? 0,
        characterName: mes.name,
        isUser: mes.is_user,
        avatarImg: avatarImg,
        bias: bias,
        isSystem: isSystem,
        title: title,
        bookmarkLink: bookmarkLink,
        forceAvatar: mes.force_avatar,
        timestamp: timestamp,
        extra: mes.extra,
        tokenCount: mes.extra?.token_count ?? 0,
        ...formatGenerationTimer(mes.gen_started, mes.gen_finished, mes.extra?.token_count),
    };

    const renderedMessage = getMessageFromTemplate(params);

    if (type !== 'swipe') {
        if (!insertAfter && !insertBefore) {
            chatElement.append(renderedMessage);
        }
        else if (insertAfter) {
            const target = chatElement.find(`.mes[mesid="${insertAfter}"]`);
            $(renderedMessage).insertAfter(target);
        } else {
            const target = chatElement.find(`.mes[mesid="${insertBefore}"]`);
            $(renderedMessage).insertBefore(target);
        }
    }

    // Callers push the new message to chat before calling addOneMessage
    const newMessageId = typeof forceId == 'number' ? forceId : chat.length - 1;

    const newMessage = $(`#chat [mesid="${newMessageId}"]`);
    const isSmallSys = mes?.extra?.isSmallSys;
    newMessage.data('isSystem', isSystem);

    if (isSmallSys === true) {
        newMessage.addClass('smallSysMes');
    }

    //shows or hides the Prompt display button
    let mesIdToFind = type == 'swipe' ? params.mesId - 1 : params.mesId;  //Number(newMessage.attr('mesId'));

    //if we have itemized messages, and the array isn't null..
    if (params.isUser === false && Array.isArray(itemizedPrompts) && itemizedPrompts.length > 0) {
        const itemizedPrompt = itemizedPrompts.find(x => Number(x.mesId) === Number(mesIdToFind));
        if (itemizedPrompt) {
            newMessage.find('.mes_prompt').show();
        }
    }

    newMessage.find('.avatar img').on('error', function () {
        $(this).hide();
        $(this).parent().html('<div class="missing-avatar fa-solid fa-user-slash"></div>');
    });

    if (type === 'swipe') {
        const swipeMessage = chatElement.find(`[mesid="${chat.length - 1}"]`);
        swipeMessage.find('.mes_text').html(messageText).attr('title', title);
        swipeMessage.find('.timestamp').text(timestamp).attr('title', `${params.extra.api} - ${params.extra.model}`);
        appendMediaToMessage(mes, swipeMessage);
        if (power_user.timestamp_model_icon && params.extra?.api) {
            insertSVGIcon(swipeMessage, params.extra);
        }

        if (mes.swipe_id == mes.swipes.length - 1) {
            swipeMessage.find('.mes_timer').text(params.timerValue).attr('title', params.timerTitle);
            swipeMessage.find('.tokenCounterDisplay').text(`${params.tokenCount}t`);
        } else {
            swipeMessage.find('.mes_timer').empty();
            swipeMessage.find('.tokenCounterDisplay').empty();
        }
    } else {
        const messageId = forceId ?? chat.length - 1;
        chatElement.find(`[mesid="${messageId}"] .mes_text`).append(messageText);
        appendMediaToMessage(mes, newMessage);
        showSwipes && hideSwipeButtons();
    }

    addCopyToCodeBlocks(newMessage);

    if (showSwipes) {
        $('#chat .mes').last().addClass('last_mes');
        $('#chat .mes').eq(-2).removeClass('last_mes');
        hideSwipeButtons();
        showSwipeButtons();
    }

    // Don't scroll if not inserting last
    if (!insertAfter && !insertBefore && scroll) {
        scrollChatToBottom();
    }
}

/**
 * Returns the URL of the avatar for the given user avatar Id.
 * @param {string} avatarImg User avatar Id
 * @returns {string} User avatar URL
 */
export function getUserAvatar(avatarImg) {
    return `User Avatars/${avatarImg}`;
}

/**
 * Returns the URL of the avatar for the given character Id.
 * @param {number} characterId Character Id
 * @returns {string} Avatar URL
 */
export function getCharacterAvatar(characterId) {
    const character = characters[characterId];
    const avatarImg = character?.avatar;

    if (!avatarImg || avatarImg === 'none') {
        return default_avatar;
    }

    return formatCharacterAvatar(avatarImg);
}

export function formatCharacterAvatar(characterAvatar) {
    return `characters/${characterAvatar}`;
}

/**
 * Formats the title for the generation timer.
 * @param {Date} gen_started Date when generation was started
 * @param {Date} gen_finished Date when generation was finished
 * @param {number} tokenCount Number of tokens generated (0 if not available)
 * @returns {Object} Object containing the formatted timer value and title
 * @example
 * const { timerValue, timerTitle } = formatGenerationTimer(gen_started, gen_finished, tokenCount);
 * console.log(timerValue); // 1.2s
 * console.log(timerTitle); // Generation queued: 12:34:56 7 Jan 2021\nReply received: 12:34:57 7 Jan 2021\nTime to generate: 1.2 seconds\nToken rate: 5 t/s
 */
function formatGenerationTimer(gen_started, gen_finished, tokenCount) {
    if (!gen_started || !gen_finished) {
        return {};
    }

    const dateFormat = 'HH:mm:ss D MMM YYYY';
    const start = moment(gen_started);
    const finish = moment(gen_finished);
    const seconds = finish.diff(start, 'seconds', true);
    const timerValue = `${seconds.toFixed(1)}s`;
    const timerTitle = [
        `Generation queued: ${start.format(dateFormat)}`,
        `Reply received: ${finish.format(dateFormat)}`,
        `Time to generate: ${seconds} seconds`,
        tokenCount > 0 ? `Token rate: ${Number(tokenCount / seconds).toFixed(1)} t/s` : '',
    ].join('\n');

    if (isNaN(seconds) || seconds < 0) {
        return { timerValue: '', timerTitle };
    }

    return { timerValue, timerTitle };
}

function scrollChatToBottom() {
    if (power_user.auto_scroll_chat_to_bottom) {
        let position = chatElement[0].scrollHeight;

        if (power_user.waifuMode) {
            const lastMessage = chatElement.find('.mes').last();
            if (lastMessage.length) {
                const lastMessagePosition = lastMessage.position().top;
                position = chatElement.scrollTop() + lastMessagePosition;
            }
        }

        chatElement.scrollTop(position);
    }
}

/**
 * Substitutes {{macro}} parameters in a string.
 * @param {string} content - The string to substitute parameters in.
 * @param {string} [_name1] - The name of the user. Uses global name1 if not provided.
 * @param {string} [_name2] - The name of the character. Uses global name2 if not provided.
 * @param {string} [_original] - The original message for {{original}} substitution.
 * @param {string} [_group] - The group members list for {{group}} substitution.
 * @param {boolean} [_replaceCharacterCard] - Whether to replace character card macros.
 * @returns {string} The string with substituted parameters.
 */
function substituteParams(content, _name1, _name2, _original, _group, _replaceCharacterCard = true) {
    const environment = {};

    if (typeof _original === 'string') {
        let originalSubstituted = false;
        environment.original = () => {
            if (originalSubstituted) {
                return '';
            }

            originalSubstituted = true;
            return _original;
        };
    }

    const getGroupValue = () => {
        if (typeof _group === 'string') {
            return _group;
        }

        if (selected_group) {
            const members = groups.find(x => x.id === selected_group)?.members;
            const names = Array.isArray(members)
                ? members.map(m => characters.find(c => c.avatar === m)?.name).filter(Boolean).join(', ')
                : '';
            return names;
        } else {
            return _name2 ?? name2;
        }
    };

    if (_replaceCharacterCard) {
        const fields = getCharacterCardFields();
        environment.charPrompt = fields.system || '';
        environment.charJailbreak = fields.jailbreak || '';
        environment.description = fields.description || '';
        environment.personality = fields.personality || '';
        environment.scenario = fields.scenario || '';
        environment.persona = fields.persona || '';
        environment.mesExamples = fields.mesExamples || '';
    }

    // Must be substituted last so that they're replaced inside {{description}}
    environment.user = _name1 ?? name1;
    environment.char = _name2 ?? name2;
    environment.group = environment.charIfNotGroup = getGroupValue();
    environment.model = getGeneratingModel();

    return evaluateMacros(content, environment);
}


/**
 * Gets stopping sequences for the prompt.
 * @param {boolean} isImpersonate A request is made to impersonate a user
 * @param {boolean} isContinue A request is made to continue the message
 * @returns {string[]} Array of stopping strings
 */
function getStoppingStrings(isImpersonate, isContinue) {
    const charString = `\n${name2}:`;
    const userString = `\n${name1}:`;
    const result = isImpersonate ? [charString] : [userString];

    result.push(userString);

    if (isContinue && Array.isArray(chat) && chat[chat.length - 1]?.is_user) {
        result.push(charString);
    }

    // Add other group members as the stopping strings
    if (selected_group) {
        const group = groups.find(x => x.id === selected_group);

        if (group && Array.isArray(group.members)) {
            const names = group.members
                .map(x => characters.find(y => y.avatar == x))
                .filter(x => x && x.name && x.name !== name2)
                .map(x => `\n${x.name}:`);
            result.push(...names);
        }
    }

    result.push(...getInstructStoppingSequences());
    result.push(...getCustomStoppingStrings());

    if (power_user.single_line) {
        result.unshift('\n');
    }

    return result.filter(onlyUnique);
}

/**
 * Background generation based on the provided prompt.
 * @param {string} quiet_prompt Instruction prompt for the AI
 * @param {boolean} quietToLoud Whether the message should be sent in a foreground (loud) or background (quiet) mode
 * @param {boolean} skipWIAN whether to skip addition of World Info and Author's Note into the prompt
 * @param {string} quietImage Image to use for the quiet prompt
 * @param {string} quietName Name to use for the quiet prompt (defaults to "System:")
 * @param {number} [responseLength] Maximum response length. If unset, the global default value is used.
 * @returns
 */
export async function generateQuietPrompt(quiet_prompt, quietToLoud, skipWIAN, quietImage = null, quietName = null, responseLength = null) {
    console.log('got into genQuietPrompt');
    const responseLengthCustomized = typeof responseLength === 'number' && responseLength > 0;
    let originalResponseLength = -1;
    try {
        /** @type {GenerateOptions} */
        const options = {
            quiet_prompt,
            quietToLoud,
            skipWIAN: skipWIAN,
            force_name2: true,
            quietImage: quietImage,
            quietName: quietName,
        };
        originalResponseLength = responseLengthCustomized ? saveResponseLength(main_api, responseLength) : -1;
        const generateFinished = await Generate('quiet', options);
        return generateFinished;
    } finally {
        if (responseLengthCustomized) {
            restoreResponseLength(main_api, originalResponseLength);
        }
    }
}

/**
 * Executes slash commands and returns the new text and whether the generation was interrupted.
 * @param {string} message Text to be sent
 * @returns {Promise<boolean>} Whether the message sending was interrupted
 */
async function processCommands(message) {
    if (!message || !message.trim().startsWith('/')) {
        return false;
    }

    const previousText = String($('#send_textarea').val());
    const result = await executeSlashCommands(message);

    if (!result || typeof result !== 'object') {
        return false;
    }

    const currentText = String($('#send_textarea').val());

    if (previousText === currentText) {
        $('#send_textarea').val(result.newText).trigger('input');
    }

    // interrupt generation if the input was nothing but a command
    if (message.length > 0 && result?.newText.length === 0) {
        return true;
    }

    return result?.interrupt;
}

function sendSystemMessage(type, text, extra = {}) {
    const systemMessage = system_messages[type];

    if (!systemMessage) {
        return;
    }

    const newMessage = { ...systemMessage, send_date: getMessageTimeStamp() };

    if (text) {
        newMessage.mes = text;
    }

    if (type == system_message_types.SLASH_COMMANDS) {
        newMessage.mes = getSlashCommandsHelp();
    }

    if (!newMessage.extra) {
        newMessage.extra = {};
    }

    newMessage.extra = Object.assign(newMessage.extra, extra);
    newMessage.extra.type = type;

    chat.push(newMessage);
    addOneMessage(newMessage);
    is_send_press = false;
}

/**
 * Extracts the contents of bias macros from a message.
 * @param {string} message Message text
 * @returns {string} Message bias extracted from the message (or an empty string if not found)
 */
export function extractMessageBias(message) {
    if (!message) {
        return '';
    }

    try {
        const biasHandlebars = Handlebars.create();
        const biasMatches = [];
        biasHandlebars.registerHelper('bias', function (text) {
            biasMatches.push(text);
            return '';
        });
        const template = biasHandlebars.compile(message);
        template({});

        if (biasMatches && biasMatches.length > 0) {
            return ` ${biasMatches.join(' ')}`;
        }

        return '';
    } catch {
        return '';
    }
}

/**
 * Removes impersonated group member lines from the group member messages.
 * Doesn't do anything if group reply trimming is disabled.
 * @param {string} getMessage Group message
 * @returns Cleaned-up group message
 */
function cleanGroupMessage(getMessage) {
    if (power_user.disable_group_trimming) {
        return getMessage;
    }

    const group = groups.find((x) => x.id == selected_group);

    if (group && Array.isArray(group.members) && group.members) {
        for (let member of group.members) {
            const character = characters.find(x => x.avatar == member);

            if (!character) {
                continue;
            }

            const name = character.name;

            // Skip current speaker.
            if (name === name2) {
                continue;
            }

            const regex = new RegExp(`(^|\n)${escapeRegex(name)}:`);
            const nameMatch = getMessage.match(regex);
            if (nameMatch) {
                getMessage = getMessage.substring(0, nameMatch.index);
            }
        }
    }
    return getMessage;
}

function addPersonaDescriptionExtensionPrompt() {
    if (!power_user.persona_description) {
        return;
    }

    const promptPositions = [persona_description_positions.BOTTOM_AN, persona_description_positions.TOP_AN];

    if (promptPositions.includes(power_user.persona_description_position) && shouldWIAddPrompt) {
        const originalAN = extension_prompts[NOTE_MODULE_NAME].value;
        const ANWithDesc = power_user.persona_description_position === persona_description_positions.TOP_AN
            ? `${power_user.persona_description}\n${originalAN}`
            : `${originalAN}\n${power_user.persona_description}`;

        setExtensionPrompt(NOTE_MODULE_NAME, ANWithDesc, chat_metadata[metadata_keys.position], chat_metadata[metadata_keys.depth], extension_settings.note.allowWIScan, chat_metadata[metadata_keys.role]);
    }
}

function getAllExtensionPrompts() {
    const value = Object
        .values(extension_prompts)
        .filter(x => x.value)
        .map(x => x.value.trim())
        .join('\n');

    return value.length ? substituteParams(value) : '';
}

// Wrapper to fetch extension prompts by module name
function getExtensionPromptByName(moduleName) {
    if (moduleName) {
        return substituteParams(extension_prompts[moduleName]?.value);
    } else {
        return;
    }
}

/**
 * Returns the extension prompt for the given position, depth, and role.
 * If multiple prompts are found, they are joined with a separator.
 * @param {number} [position] Position of the prompt
 * @param {number} [depth] Depth of the prompt
 * @param {string} [separator] Separator for joining multiple prompts
 * @param {number} [role] Role of the prompt
 * @param {boolean} [wrap] Wrap start and end with a separator
 * @returns {string} Extension prompt
 */
function getExtensionPrompt(position = extension_prompt_types.IN_PROMPT, depth = undefined, separator = '\n', role = undefined, wrap = true) {
    let extension_prompt = Object.keys(extension_prompts)
        .sort()
        .map((x) => extension_prompts[x])
        .filter(x => x.position == position && x.value)
        .filter(x => depth === undefined || x.depth === undefined || x.depth === depth)
        .filter(x => role === undefined || x.role === undefined || x.role === role)
        .map(x => x.value.trim())
        .join(separator);
    if (wrap && extension_prompt.length && !extension_prompt.startsWith(separator)) {
        extension_prompt = separator + extension_prompt;
    }
    if (wrap && extension_prompt.length && !extension_prompt.endsWith(separator)) {
        extension_prompt = extension_prompt + separator;
    }
    if (extension_prompt.length) {
        extension_prompt = substituteParams(extension_prompt);
    }
    return extension_prompt;
}

export function baseChatReplace(value, name1, name2) {
    if (value !== undefined && value.length > 0) {
        const _ = undefined;
        value = substituteParams(value, name1, name2, _, _, false);

        if (power_user.collapse_newlines) {
            value = collapseNewlines(value);
        }

        value = value.replace(/\r/g, '');
    }
    return value;
}

/**
 * Returns the character card fields for the current character.
 * @returns {{system: string, mesExamples: string, description: string, personality: string, persona: string, scenario: string, jailbreak: string}}
 */
export function getCharacterCardFields() {
    const result = { system: '', mesExamples: '', description: '', personality: '', persona: '', scenario: '', jailbreak: '' };
    const character = characters[this_chid];

    if (!character) {
        return result;
    }

    const scenarioText = chat_metadata['scenario'] || characters[this_chid]?.scenario;
    result.description = baseChatReplace(characters[this_chid].description?.trim(), name1, name2);
    result.personality = baseChatReplace(characters[this_chid].personality?.trim(), name1, name2);
    result.scenario = baseChatReplace(scenarioText.trim(), name1, name2);
    result.mesExamples = baseChatReplace(characters[this_chid].mes_example?.trim(), name1, name2);
    result.persona = baseChatReplace(power_user.persona_description?.trim(), name1, name2);
    result.system = power_user.prefer_character_prompt ? baseChatReplace(characters[this_chid].data?.system_prompt?.trim(), name1, name2) : '';
    result.jailbreak = power_user.prefer_character_jailbreak ? baseChatReplace(characters[this_chid].data?.post_history_instructions?.trim(), name1, name2) : '';

    if (selected_group) {
        const groupCards = getGroupCharacterCards(selected_group, Number(this_chid));

        if (groupCards) {
            result.description = groupCards.description;
            result.personality = groupCards.personality;
            result.scenario = groupCards.scenario;
            result.mesExamples = groupCards.mesExamples;
        }
    }

    return result;
}

function isStreamingEnabled() {
    const noStreamSources = [chat_completion_sources.SCALE, chat_completion_sources.AI21];
    return ((main_api == 'openai' && oai_settings.stream_openai && !noStreamSources.includes(oai_settings.chat_completion_source) && !(oai_settings.chat_completion_source == chat_completion_sources.MAKERSUITE && oai_settings.google_model.includes('bison')))
        || (main_api == 'kobold' && kai_settings.streaming_kobold && kai_flags.can_use_streaming)
        || (main_api == 'novel' && nai_settings.streaming_novel)
        || (main_api == 'textgenerationwebui' && textgen_settings.streaming));
}

function showStopButton() {
    $('#mes_stop').css({ 'display': 'flex' });
}

function hideStopButton() {
    // prevent NOOP, because hideStopButton() gets called multiple times
    if ($('#mes_stop').css('display') !== 'none') {
        $('#mes_stop').css({ 'display': 'none' });
        eventSource.emit(event_types.GENERATION_ENDED, chat.length);
    }
}

class StreamingProcessor {
    constructor(type, force_name2, timeStarted, messageAlreadyGenerated) {
        this.result = '';
        this.messageId = -1;
        this.type = type;
        this.force_name2 = force_name2;
        this.isStopped = false;
        this.isFinished = false;
        this.generator = this.nullStreamingGeneration;
        this.abortController = new AbortController();
        this.firstMessageText = '...';
        this.timeStarted = timeStarted;
        this.messageAlreadyGenerated = messageAlreadyGenerated;
        this.swipes = [];
        /** @type {import('./scripts/logprobs.js').TokenLogprobs[]} */
        this.messageLogprobs = [];
    }

    showMessageButtons(messageId) {
        if (messageId == -1) {
            return;
        }

        showStopButton();
        $(`#chat .mes[mesid="${messageId}"] .mes_buttons`).css({ 'display': 'none' });
    }

    hideMessageButtons(messageId) {
        if (messageId == -1) {
            return;
        }

        hideStopButton();
        $(`#chat .mes[mesid="${messageId}"] .mes_buttons`).css({ 'display': 'flex' });
    }

    async onStartStreaming(text) {
        let messageId = -1;

        if (this.type == 'impersonate') {
            $('#send_textarea').val('').trigger('input');
        }
        else {
            await saveReply(this.type, text, true);
            messageId = chat.length - 1;
            this.showMessageButtons(messageId);
        }

        hideSwipeButtons();
        scrollChatToBottom();
        return messageId;
    }

    onProgressStreaming(messageId, text, isFinal) {
        const isImpersonate = this.type == 'impersonate';
        const isContinue = this.type == 'continue';

        if (!isImpersonate && !isContinue && Array.isArray(this.swipes) && this.swipes.length > 0) {
            for (let i = 0; i < this.swipes.length; i++) {
                this.swipes[i] = cleanUpMessage(this.swipes[i], false, false, true, this.stoppingStrings);
            }
        }

        let processedText = cleanUpMessage(text, isImpersonate, isContinue, !isFinal, this.stoppingStrings);

        // Predict unbalanced asterisks / quotes during streaming
        const charsToBalance = ['*', '"', '```'];
        for (const char of charsToBalance) {
            if (!isFinal && isOdd(countOccurrences(processedText, char))) {
                // Add character at the end to balance it
                const separator = char.length > 1 ? '\n' : '';
                processedText = processedText.trimEnd() + separator + char;
            }
        }

        if (isImpersonate) {
            $('#send_textarea').val(processedText).trigger('input');
        }
        else {
            let currentTime = new Date();
            // Don't waste time calculating token count for streaming
            let currentTokenCount = isFinal && power_user.message_token_count_enabled ? getTokenCount(processedText, 0) : 0;
            const timePassed = formatGenerationTimer(this.timeStarted, currentTime, currentTokenCount);
            chat[messageId]['mes'] = processedText;
            chat[messageId]['gen_started'] = this.timeStarted;
            chat[messageId]['gen_finished'] = currentTime;

            if (currentTokenCount) {
                if (!chat[messageId]['extra']) {
                    chat[messageId]['extra'] = {};
                }

                chat[messageId]['extra']['token_count'] = currentTokenCount;
                const tokenCounter = $(`#chat .mes[mesid="${messageId}"] .tokenCounterDisplay`);
                tokenCounter.text(`${currentTokenCount}t`);
            }

            if ((this.type == 'swipe' || this.type === 'continue') && Array.isArray(chat[messageId]['swipes'])) {
                chat[messageId]['swipes'][chat[messageId]['swipe_id']] = processedText;
                chat[messageId]['swipe_info'][chat[messageId]['swipe_id']] = { 'send_date': chat[messageId]['send_date'], 'gen_started': chat[messageId]['gen_started'], 'gen_finished': chat[messageId]['gen_finished'], 'extra': JSON.parse(JSON.stringify(chat[messageId]['extra'])) };
            }

            let formattedText = messageFormatting(
                processedText,
                chat[messageId].name,
                chat[messageId].is_system,
                chat[messageId].is_user,
                messageId,
            );
            const mesText = $(`#chat .mes[mesid="${messageId}"] .mes_text`);
            mesText.html(formattedText);
            $(`#chat .mes[mesid="${messageId}"] .mes_timer`).text(timePassed.timerValue).attr('title', timePassed.timerTitle);
            this.setFirstSwipe(messageId);
        }

        if (!scrollLock) {
            scrollChatToBottom();
        }
    }

    async onFinishStreaming(messageId, text) {
        this.hideMessageButtons(this.messageId);
        this.onProgressStreaming(messageId, text, true);
        addCopyToCodeBlocks($(`#chat .mes[mesid="${messageId}"]`));

        if (Array.isArray(this.swipes) && this.swipes.length > 0) {
            const message = chat[messageId];
            const swipeInfo = {
                send_date: message.send_date,
                gen_started: message.gen_started,
                gen_finished: message.gen_finished,
                extra: structuredClone(message.extra),
            };
            const swipeInfoArray = [];
            swipeInfoArray.length = this.swipes.length;
            swipeInfoArray.fill(swipeInfo);
            chat[messageId].swipes.push(...this.swipes);
            chat[messageId].swipe_info.push(...swipeInfoArray);
        }

        if (this.type !== 'impersonate') {
            await eventSource.emit(event_types.MESSAGE_RECEIVED, this.messageId);
            await eventSource.emit(event_types.CHARACTER_MESSAGE_RENDERED, this.messageId);
        } else {
            await eventSource.emit(event_types.IMPERSONATE_READY, text);
        }

        const continueMsg = this.type === 'continue' ? this.messageAlreadyGenerated : undefined;
        saveLogprobsForActiveMessage(this.messageLogprobs.filter(Boolean), continueMsg);
        await saveChatConditional();
        unblockGeneration();
        generatedPromptCache = '';

        //console.log("Generated text size:", text.length, text)

        if (power_user.auto_swipe) {
            function containsBlacklistedWords(str, blacklist, threshold) {
                const regex = new RegExp(`\\b(${blacklist.join('|')})\\b`, 'gi');
                const matches = str.match(regex) || [];
                return matches.length >= threshold;
            }

            const generatedTextFiltered = (text) => {
                if (text) {
                    if (power_user.auto_swipe_minimum_length) {
                        if (text.length < power_user.auto_swipe_minimum_length && text.length !== 0) {
                            console.log('Generated text size too small');
                            return true;
                        }
                    }
                    if (power_user.auto_swipe_blacklist_threshold) {
                        if (containsBlacklistedWords(text, power_user.auto_swipe_blacklist, power_user.auto_swipe_blacklist_threshold)) {
                            console.log('Generated text has blacklisted words');
                            return true;
                        }
                    }
                }
                return false;
            };

            if (generatedTextFiltered(text)) {
                swipe_right();
                return;
            }
        }
        playMessageSound();
    }

    onErrorStreaming() {
        this.abortController.abort();
        this.isStopped = true;

        this.hideMessageButtons(this.messageId);
        generatedPromptCache = '';
        unblockGeneration();
    }

    setFirstSwipe(messageId) {
        if (this.type !== 'swipe' && this.type !== 'impersonate') {
            if (Array.isArray(chat[messageId]['swipes']) && chat[messageId]['swipes'].length === 1 && chat[messageId]['swipe_id'] === 0) {
                chat[messageId]['swipes'][0] = chat[messageId]['mes'];
                chat[messageId]['swipe_info'][0] = { 'send_date': chat[messageId]['send_date'], 'gen_started': chat[messageId]['gen_started'], 'gen_finished': chat[messageId]['gen_finished'], 'extra': JSON.parse(JSON.stringify(chat[messageId]['extra'])) };
            }
        }
    }

    onStopStreaming() {
        this.onErrorStreaming();
    }

    *nullStreamingGeneration() {
        throw new Error('Generation function for streaming is not hooked up');
    }

    async generate() {
        if (this.messageId == -1) {
            this.messageId = await this.onStartStreaming(this.firstMessageText);
            await delay(1); // delay for message to be rendered
            scrollLock = false;
        }

        // Stopping strings are expensive to calculate, especially with macros enabled. To remove stopping strings
        // when streaming, we cache the result of getStoppingStrings instead of calling it once per token.
        const isImpersonate = this.type == 'impersonate';
        const isContinue = this.type == 'continue';
        this.stoppingStrings = getStoppingStrings(isImpersonate, isContinue);

        try {
            const sw = new Stopwatch(1000 / power_user.streaming_fps);
            const timestamps = [];
            for await (const { text, swipes, logprobs } of this.generator()) {
                timestamps.push(Date.now());
                if (this.isStopped) {
                    return;
                }

                this.result = text;
                this.swipes = swipes;
                if (logprobs) {
                    this.messageLogprobs.push(...(Array.isArray(logprobs) ? logprobs : [logprobs]));
                }
                await sw.tick(() => this.onProgressStreaming(this.messageId, this.messageAlreadyGenerated + text));
            }
            const seconds = (timestamps[timestamps.length - 1] - timestamps[0]) / 1000;
            console.warn(`Stream stats: ${timestamps.length} tokens, ${seconds.toFixed(2)} seconds, rate: ${Number(timestamps.length / seconds).toFixed(2)} TPS`);
        }
        catch (err) {
            console.error(err);
            this.onErrorStreaming();
            return;
        }

        this.isFinished = true;
        return this.result;
    }
}

/**
 * Generates a message using the provided prompt.
 * @param {string} prompt Prompt to generate a message from
 * @param {string} api API to use. Main API is used if not specified.
 * @param {boolean} instructOverride true to override instruct mode, false to use the default value
 * @param {boolean} quietToLoud true to generate a message in system mode, false to generate a message in character mode
 * @param {string} [systemPrompt] System prompt to use. Only Instruct mode or OpenAI.
 * @param {number} [responseLength] Maximum response length. If unset, the global default value is used.
 * @returns {Promise<string>} Generated message
 */
export async function generateRaw(prompt, api, instructOverride, quietToLoud, systemPrompt, responseLength) {
    if (!api) {
        api = main_api;
    }

    const abortController = new AbortController();
    const responseLengthCustomized = typeof responseLength === 'number' && responseLength > 0;
    let originalResponseLength = -1;
    const isInstruct = power_user.instruct.enabled && api !== 'openai' && api !== 'novel' && !instructOverride;
    const isQuiet = true;

    if (systemPrompt) {
        systemPrompt = substituteParams(systemPrompt);
        systemPrompt = isInstruct ? formatInstructModeSystemPrompt(systemPrompt) : systemPrompt;
        prompt = api === 'openai' ? prompt : `${systemPrompt}\n${prompt}`;
    }

    prompt = substituteParams(prompt);
    prompt = api == 'novel' ? adjustNovelInstructionPrompt(prompt) : prompt;
    prompt = isInstruct ? formatInstructModeChat(name1, prompt, false, true, '', name1, name2, false) : prompt;
    prompt = isInstruct ? (prompt + formatInstructModePrompt(name2, false, '', name1, name2, isQuiet, quietToLoud)) : (prompt + '\n');

    try {
        originalResponseLength = responseLengthCustomized ? saveResponseLength(api, responseLength) : -1;
        let generateData = {};

        switch (api) {
            case 'kobold':
            case 'koboldhorde':
                if (preset_settings === 'gui') {
                    generateData = { prompt: prompt, gui_settings: true, max_length: amount_gen, max_context_length: max_context, api_server };
                } else {
                    const isHorde = api === 'koboldhorde';
                    const koboldSettings = koboldai_settings[koboldai_setting_names[preset_settings]];
                    generateData = getKoboldGenerationData(prompt, koboldSettings, amount_gen, max_context, isHorde, 'quiet');
                }
                break;
            case 'novel': {
                const novelSettings = novelai_settings[novelai_setting_names[nai_settings.preset_settings_novel]];
                generateData = getNovelGenerationData(prompt, novelSettings, amount_gen, false, false, null, 'quiet');
                break;
            }
            case 'textgenerationwebui':
                generateData = getTextGenGenerationData(prompt, amount_gen, false, false, null, 'quiet');
                break;
            case 'openai': {
                generateData = [{ role: 'user', content: prompt.trim() }];
                if (systemPrompt) {
                    generateData.unshift({ role: 'system', content: systemPrompt.trim() });
                }
            } break;
        }

        let data = {};

        if (api == 'koboldhorde') {
            data = await generateHorde(prompt, generateData, abortController.signal, false);
        } else if (api == 'openai') {
            data = await sendOpenAIRequest('quiet', generateData, abortController.signal);
        } else {
            const generateUrl = getGenerateUrl(api);
            const response = await fetch(generateUrl, {
                method: 'POST',
                headers: getRequestHeaders(),
                cache: 'no-cache',
                body: JSON.stringify(generateData),
                signal: abortController.signal,
            });

            if (!response.ok) {
                const error = await response.json();
                throw error;
            }

            data = await response.json();
        }

        if (data.error) {
            throw new Error(data.error);
        }

        const message = cleanUpMessage(extractMessageFromData(data), false, false, true);

        if (!message) {
            throw new Error('No message generated');
        }

        return message;
    } finally {
        if (responseLengthCustomized) {
            restoreResponseLength(api, originalResponseLength);
        }
    }
}

/**
 * Temporarily change the response length for the specified API.
 * @param {string} api API to use.
 * @param {number} responseLength Target response length.
 * @returns {number} The original response length.
 */
function saveResponseLength(api, responseLength) {
    let oldValue = -1;
    if (api === 'openai') {
        oldValue = oai_settings.openai_max_tokens;
        oai_settings.openai_max_tokens = responseLength;
    } else {
        oldValue = amount_gen;
        amount_gen = responseLength;
    }
    return oldValue;
}

/**
 * Restore the original response length for the specified API.
 * @param {string} api API to use.
 * @param {number} responseLength Target response length.
 * @returns {void}
 */
function restoreResponseLength(api, responseLength) {
    if (api === 'openai') {
        oai_settings.openai_max_tokens = responseLength;
    } else {
        amount_gen = responseLength;
    }
}

/**
 * Runs a generation using the current chat context.
 * @param {string} type Generation type
 * @param {GenerateOptions} options Generation options
 * @param {boolean} dryRun Whether to actually generate a message or just assemble the prompt
 * @returns {Promise<any>} Returns a promise that resolves when the text is done generating.
 * @typedef {{automatic_trigger?: boolean, force_name2?: boolean, quiet_prompt?: string, quietToLoud?: boolean, skipWIAN?: boolean, force_chid?: number, signal?: AbortSignal, quietImage?: string, maxLoops?: number, quietName?: string }} GenerateOptions
 */
async function Generate(type, { automatic_trigger, force_name2, quiet_prompt, quietToLoud, skipWIAN, force_chid, signal, quietImage, maxLoops, quietName } = {}, dryRun = false) {
    console.log('Generate entered');
    eventSource.emit(event_types.GENERATION_STARTED, type, { automatic_trigger, force_name2, quiet_prompt, quietToLoud, skipWIAN, force_chid, signal, quietImage, maxLoops }, dryRun);
    setGenerationProgress(0);
    generation_started = new Date();

    // Don't recreate abort controller if signal is passed
    if (!(abortController && signal)) {
        abortController = new AbortController();
    }

    // OpenAI doesn't need instruct mode. Use OAI main prompt instead.
    const isInstruct = power_user.instruct.enabled && main_api !== 'openai';
    const isImpersonate = type == 'impersonate';

    let message_already_generated = isImpersonate ? `${name1}: ` : `${name2}: `;

    if (!(dryRun || type == 'regenerate' || type == 'swipe' || type == 'quiet')) {
        const interruptedByCommand = await processCommands(String($('#send_textarea').val()));

        if (interruptedByCommand) {
            //$("#send_textarea").val('').trigger('input');
            unblockGeneration(type);
            return Promise.resolve();
        }
    }

    if (main_api == 'kobold' && kai_settings.streaming_kobold && !kai_flags.can_use_streaming) {
        toastr.error('Streaming is enabled, but the version of Kobold used does not support token streaming.', undefined, { timeOut: 10000, preventDuplicates: true });
        unblockGeneration(type);
        return Promise.resolve();
    }

    if (main_api === 'textgenerationwebui' &&
        textgen_settings.streaming &&
        textgen_settings.legacy_api &&
        (textgen_settings.type === OOBA || textgen_settings.type === APHRODITE)) {
        toastr.error('Streaming is not supported for the Legacy API. Update Ooba and use new API to enable streaming.', undefined, { timeOut: 10000, preventDuplicates: true });
        unblockGeneration(type);
        return Promise.resolve();
    }

    if (isHordeGenerationNotAllowed()) {
        unblockGeneration(type);
        return Promise.resolve();
    }

    if (!dryRun) {
        // Hide swipes if not in a dry run.
        hideSwipeButtons();
        // If generated any message, set the flag to indicate it can't be recreated again.
        chat_metadata['tainted'] = true;
    }

    if (selected_group && !is_group_generating) {
        if (!dryRun) {
            // Returns the promise that generateGroupWrapper returns; resolves when generation is done
            return generateGroupWrapper(false, type, { quiet_prompt, force_chid, signal: abortController.signal, quietImage, maxLoops });
        }

        const characterIndexMap = new Map(characters.map((char, index) => [char.avatar, index]));
        const group = groups.find((x) => x.id === selected_group);

        const enabledMembers = group.members.reduce((acc, member) => {
            if (!group.disabled_members.includes(member) && !acc.includes(member)) {
                acc.push(member);
            }
            return acc;
        }, []);

        const memberIds = enabledMembers
            .map((member) => characterIndexMap.get(member))
            .filter((index) => index !== undefined && index !== null);

        if (memberIds.length > 0) {
            setCharacterId(memberIds[0]);
            setCharacterName('');
        } else {
            console.log('No enabled members found');
            unblockGeneration(type);
            return Promise.resolve();
        }
    }

    //#########QUIET PROMPT STUFF##############
    //this function just gives special care to novel quiet instruction prompts
    if (quiet_prompt) {
        quiet_prompt = substituteParams(quiet_prompt);
        quiet_prompt = main_api == 'novel' && !quietToLoud ? adjustNovelInstructionPrompt(quiet_prompt) : quiet_prompt;
    }

    const isChatValid = online_status !== 'no_connection' && this_chid !== undefined;

    // We can't do anything because we're not in a chat right now. (Unless it's a dry run, in which case we need to
    // assemble the prompt so we can count its tokens regardless of whether a chat is active.)
    if (!dryRun && !isChatValid) {
        if (this_chid === undefined) {
            toastr.warning('Сharacter is not selected');
        }
        is_send_press = false;
        return Promise.resolve();
    }

    let textareaText;
    if (type !== 'regenerate' && type !== 'swipe' && type !== 'quiet' && !isImpersonate && !dryRun) {
        is_send_press = true;
        textareaText = String($('#send_textarea').val());
        $('#send_textarea').val('').trigger('input');
    } else {
        textareaText = '';
        if (chat.length && chat[chat.length - 1]['is_user']) {
            //do nothing? why does this check exist?
        }
        else if (type !== 'quiet' && type !== 'swipe' && !isImpersonate && !dryRun && chat.length) {
            chat.length = chat.length - 1;
            $('#chat').children().last().hide(250, function () {
                $(this).remove();
            });
            await eventSource.emit(event_types.MESSAGE_DELETED, chat.length);
        }
    }

    const isContinue = type == 'continue';

    // Rewrite the generation timer to account for the time passed for all the continuations.
    if (isContinue && chat.length) {
        const prevFinished = chat[chat.length - 1]['gen_finished'];
        const prevStarted = chat[chat.length - 1]['gen_started'];

        if (prevFinished && prevStarted) {
            const timePassed = prevFinished - prevStarted;
            generation_started = new Date(Date.now() - timePassed);
            chat[chat.length - 1]['gen_started'] = generation_started;
        }
    }

    if (!dryRun) {
        deactivateSendButtons();
    }

    let { messageBias, promptBias, isUserPromptBias } = getBiasStrings(textareaText, type);

    //*********************************
    //PRE FORMATING STRING
    //*********************************

    //for normal messages sent from user..
    if ((textareaText != '' || hasPendingFileAttachment()) && !automatic_trigger && type !== 'quiet' && !dryRun) {
        // If user message contains no text other than bias - send as a system message
        if (messageBias && !removeMacros(textareaText)) {
            sendSystemMessage(system_message_types.GENERIC, ' ', { bias: messageBias });
        }
        else {
            await sendMessageAsUser(textareaText, messageBias);
        }
    }
    else if (textareaText == '' && !automatic_trigger && !dryRun && type === undefined && main_api == 'openai' && oai_settings.send_if_empty.trim().length > 0) {
        // Use send_if_empty if set and the user message is empty. Only when sending messages normally
        await sendMessageAsUser(oai_settings.send_if_empty.trim(), messageBias);
    }

    let {
        description,
        personality,
        persona,
        scenario,
        mesExamples,
        system,
        jailbreak,
    } = getCharacterCardFields();

    if (isInstruct) {
        system = power_user.prefer_character_prompt && system ? system : baseChatReplace(power_user.instruct.system_prompt, name1, name2);
        system = formatInstructModeSystemPrompt(substituteParams(system, name1, name2, power_user.instruct.system_prompt));
    }

    // Depth prompt (character-specific A/N)
    removeDepthPrompts();
    const groupDepthPrompts = getGroupDepthPrompts(selected_group, Number(this_chid));

    if (selected_group && Array.isArray(groupDepthPrompts) && groupDepthPrompts.length > 0) {
        groupDepthPrompts.forEach((value, index) => {
            const role = getExtensionPromptRoleByName(value.role);
            setExtensionPrompt('DEPTH_PROMPT_' + index, value.text, extension_prompt_types.IN_CHAT, value.depth, extension_settings.note.allowWIScan, role);
        });
    } else {
        const depthPromptText = baseChatReplace(characters[this_chid].data?.extensions?.depth_prompt?.prompt?.trim(), name1, name2) || '';
        const depthPromptDepth = characters[this_chid].data?.extensions?.depth_prompt?.depth ?? depth_prompt_depth_default;
        const depthPromptRole = getExtensionPromptRoleByName(characters[this_chid].data?.extensions?.depth_prompt?.role ?? depth_prompt_role_default);
        setExtensionPrompt('DEPTH_PROMPT', depthPromptText, extension_prompt_types.IN_CHAT, depthPromptDepth, extension_settings.note.allowWIScan, depthPromptRole);
    }

    // Parse example messages
    if (!mesExamples.startsWith('<START>')) {
        mesExamples = '<START>\n' + mesExamples.trim();
    }
    if (mesExamples.replace(/<START>/gi, '').trim().length === 0) {
        mesExamples = '';
    }
    const mesExamplesRaw = mesExamples;
    /**
     * Adds a block heading to the examples string.
     * @param {string} examplesStr
     * @returns {string[]} Examples array with block heading
     */
    function addBlockHeading(examplesStr) {
        const exampleSeparator = power_user.context.example_separator ? `${substituteParams(power_user.context.example_separator)}\n` : '';
        const blockHeading = main_api === 'openai' ? '<START>\n' : (exampleSeparator || (isInstruct ? '<START>\n' : ''));
        return examplesStr.split(/<START>/gi).slice(1).map(block => `${blockHeading}${block.trim()}\n`);
    }

    let mesExamplesArray = addBlockHeading(mesExamples);
    let mesExamplesRawArray = addBlockHeading(mesExamplesRaw);

    if (mesExamplesArray && isInstruct) {
        mesExamplesArray = formatInstructModeExamples(mesExamplesArray, name1, name2);
    }

    // First message in fresh 1-on-1 chat reacts to user/character settings changes
    if (chat.length) {
        chat[0].mes = substituteParams(chat[0].mes);
    }

    // Collect messages with usable content
    let coreChat = chat.filter(x => !x.is_system);
    if (type === 'swipe') {
        coreChat.pop();
    }

    coreChat = await Promise.all(coreChat.map(async (chatItem, index) => {
        let message = chatItem.mes;
        let regexType = chatItem.is_user ? regex_placement.USER_INPUT : regex_placement.AI_OUTPUT;
        let options = { isPrompt: true, depth: (coreChat.length - index - 1) };

        let regexedMessage = getRegexedString(message, regexType, options);
        regexedMessage = await appendFileContent(chatItem, regexedMessage);

        return {
            ...chatItem,
            mes: regexedMessage,
            index,
        };
    }));

    // Determine token limit
    let this_max_context = getMaxContextSize();

    if (!dryRun && type !== 'quiet') {
        console.debug('Running extension interceptors');
        const aborted = await runGenerationInterceptors(coreChat, this_max_context);

        if (aborted) {
            console.debug('Generation aborted by extension interceptors');
            unblockGeneration(type);
            return Promise.resolve();
        }
    } else {
        console.debug('Skipping extension interceptors for dry run');
    }

    // Adjust token limit for Horde
    let adjustedParams;
    if (main_api == 'koboldhorde' && (horde_settings.auto_adjust_context_length || horde_settings.auto_adjust_response_length)) {
        try {
            adjustedParams = await adjustHordeGenerationParams(max_context, amount_gen);
        }
        catch {
            unblockGeneration(type);
            return Promise.resolve();
        }
        if (horde_settings.auto_adjust_context_length) {
            this_max_context = (adjustedParams.maxContextLength - adjustedParams.maxLength);
        }
    }

    console.log(`Core/all messages: ${coreChat.length}/${chat.length}`);

    // kingbri MARK: - Make sure the prompt bias isn't the same as the user bias
    if ((promptBias && !isUserPromptBias) || power_user.always_force_name2 || main_api == 'novel') {
        force_name2 = true;
    }

    if (isImpersonate) {
        force_name2 = false;
    }

    //////////////////////////////////
    // Extension added strings
    // Set non-WI AN
    setFloatingPrompt();
    // Add WI to prompt (and also inject WI to AN value via hijack)

    const chatForWI = coreChat.map(x => `${x.name}: ${x.mes}`).reverse();
    let { worldInfoString, worldInfoBefore, worldInfoAfter, worldInfoDepth } = await getWorldInfoPrompt(chatForWI, this_max_context, dryRun);

    if (skipWIAN !== true) {
        console.log('skipWIAN not active, adding WIAN');
        // Add all depth WI entries to prompt
        flushWIDepthInjections();
        if (Array.isArray(worldInfoDepth)) {
            worldInfoDepth.forEach((e) => {
                const joinedEntries = e.entries.join('\n');
                setExtensionPrompt(`customDepthWI-${e.depth}-${e.role}`, joinedEntries, extension_prompt_types.IN_CHAT, e.depth, false, e.role);
            });
        }
    } else {
        console.log('skipping WIAN');
    }

    // Inject all Depth prompts. Chat Completion does it separately
    let injectedIndices = [];
    if (main_api !== 'openai') {
        injectedIndices = doChatInject(coreChat, isContinue);
    }

    // Insert character jailbreak as the last user message (if exists, allowed, preferred, and not using Chat Completion)
    if (power_user.context.allow_jailbreak && power_user.prefer_character_jailbreak && main_api !== 'openai' && jailbreak) {
        // Set "original" explicity to empty string since there's no original
        jailbreak = substituteParams(jailbreak, name1, name2, '');

        // When continuing generation of previous output, last user message precedes the message to continue
        if (isContinue) {
            coreChat.splice(coreChat.length - 1, 0, { mes: jailbreak, is_user: true });
        }
        else {
            coreChat.push({ mes: jailbreak, is_user: true });
        }
    }

    let chat2 = [];
    let continue_mag = '';
    const userMessageIndices = [];

    for (let i = coreChat.length - 1, j = 0; i >= 0; i--, j++) {
        if (main_api == 'openai') {
            chat2[i] = coreChat[j].mes;
            if (i === 0 && isContinue) {
                chat2[i] = chat2[i].slice(0, chat2[i].lastIndexOf(coreChat[j].mes) + coreChat[j].mes.length);
                continue_mag = coreChat[j].mes;
            }
            continue;
        }

        chat2[i] = formatMessageHistoryItem(coreChat[j], isInstruct, false);

        if (j === 0 && isInstruct) {
            // Reformat with the first output sequence (if any)
            chat2[i] = formatMessageHistoryItem(coreChat[j], isInstruct, force_output_sequence.FIRST);
        }

        // Do not suffix the message for continuation
        if (i === 0 && isContinue) {
            if (isInstruct) {
                // Reformat with the last output sequence (if any)
                chat2[i] = formatMessageHistoryItem(coreChat[j], isInstruct, force_output_sequence.LAST);
            }

            chat2[i] = chat2[i].slice(0, chat2[i].lastIndexOf(coreChat[j].mes) + coreChat[j].mes.length);
            continue_mag = coreChat[j].mes;
        }

        if (coreChat[j].is_user) {
            userMessageIndices.push(i);
        }
    }

    let addUserAlignment = isInstruct && power_user.instruct.user_alignment_message;
    let userAlignmentMessage = '';

    if (addUserAlignment) {
        const alignmentMessage = {
            name: name1,
            mes: power_user.instruct.user_alignment_message,
            is_user: true,
        };
        userAlignmentMessage = formatMessageHistoryItem(alignmentMessage, isInstruct, false);
    }

    // Add persona description to prompt
    addPersonaDescriptionExtensionPrompt();
    // Call combined AN into Generate
    const beforeScenarioAnchor = getExtensionPrompt(extension_prompt_types.BEFORE_PROMPT).trimStart();
    const afterScenarioAnchor = getExtensionPrompt(extension_prompt_types.IN_PROMPT);

    const storyStringParams = {
        description: description,
        personality: personality,
        persona: persona,
        scenario: scenario,
        system: isInstruct ? system : '',
        char: name2,
        user: name1,
        wiBefore: worldInfoBefore,
        wiAfter: worldInfoAfter,
        loreBefore: worldInfoBefore,
        loreAfter: worldInfoAfter,
        mesExamples: mesExamplesArray.join(''),
        mesExamplesRaw: mesExamplesRawArray.join(''),
    };

    const storyString = renderStoryString(storyStringParams);

    // Story string rendered, safe to remove
    if (power_user.strip_examples) {
        mesExamplesArray = [];
    }

    let oaiMessages = [];
    let oaiMessageExamples = [];

    if (main_api === 'openai') {
        message_already_generated = '';
        oaiMessages = setOpenAIMessages(coreChat);
        oaiMessageExamples = setOpenAIMessageExamples(mesExamplesArray);
    }

    // hack for regeneration of the first message
    if (chat2.length == 0) {
        chat2.push('');
    }

    let examplesString = '';
    let chatString = '';
    let cyclePrompt = '';

    async function getMessagesTokenCount() {
        const encodeString = [
            beforeScenarioAnchor,
            storyString,
            afterScenarioAnchor,
            examplesString,
            chatString,
            quiet_prompt,
            cyclePrompt,
            userAlignmentMessage,
        ].join('').replace(/\r/gm, '');
        return getTokenCountAsync(encodeString, power_user.token_padding);
    }

    // Force pinned examples into the context
    let pinExmString;
    if (power_user.pin_examples) {
        pinExmString = examplesString = mesExamplesArray.join('');
    }

    // Only add the chat in context if past the greeting message
    if (isContinue && (chat2.length > 1 || main_api === 'openai')) {
        cyclePrompt = chat2.shift();
    }

    // Collect enough messages to fill the context
    let arrMes = new Array(chat2.length);
    let tokenCount = await getMessagesTokenCount();
    let lastAddedIndex = -1;

    // Pre-allocate all injections first.
    // If it doesn't fit - user shot himself in the foot
    for (const index of injectedIndices) {
        const item = chat2[index];

        if (typeof item !== 'string') {
            continue;
        }

        tokenCount += await getTokenCountAsync(item.replace(/\r/gm, ''));
        chatString = item + chatString;
        if (tokenCount < this_max_context) {
            arrMes[index] = item;
            lastAddedIndex = Math.max(lastAddedIndex, index);
        } else {
            break;
        }
    }

    for (let i = 0; i < chat2.length; i++) {
        // not needed for OAI prompting
        if (main_api == 'openai') {
            break;
        }

        // Skip already injected messages
        if (arrMes[i] !== undefined) {
            continue;
        }

        const item = chat2[i];

        if (typeof item !== 'string') {
            continue;
        }

        tokenCount += await getTokenCountAsync(item.replace(/\r/gm, ''));
        chatString = item + chatString;
        if (tokenCount < this_max_context) {
            arrMes[i] = item;
            lastAddedIndex = Math.max(lastAddedIndex, i);
        } else {
            break;
        }
    }

    // Add user alignment message if last message is not a user message
    const stoppedAtUser = userMessageIndices.includes(lastAddedIndex);
    if (addUserAlignment && !stoppedAtUser) {
        tokenCount += await getTokenCountAsync(userAlignmentMessage.replace(/\r/gm, ''));
        chatString = userAlignmentMessage + chatString;
        arrMes.push(userAlignmentMessage);
        injectedIndices.push(arrMes.length - 1);
    }

    // Unsparse the array. Adjust injected indices
    const newArrMes = [];
    const newInjectedIndices = [];
    for (let i = 0; i < arrMes.length; i++) {
        if (arrMes[i] !== undefined) {
            newArrMes.push(arrMes[i]);
            if (injectedIndices.includes(i)) {
                newInjectedIndices.push(newArrMes.length - 1);
            }
        }
    }

    arrMes = newArrMes;
    injectedIndices = newInjectedIndices;

    if (main_api !== 'openai') {
        setInContextMessages(arrMes.length - injectedIndices.length, type);
    }

    // Estimate how many unpinned example messages fit in the context
    tokenCount = await getMessagesTokenCount();
    let count_exm_add = 0;
    if (!power_user.pin_examples) {
        for (let example of mesExamplesArray) {
            tokenCount += await getTokenCountAsync(example.replace(/\r/gm, ''));
            examplesString += example;
            if (tokenCount < this_max_context) {
                count_exm_add++;
            } else {
                break;
            }
        }
    }

    let mesSend = [];
    console.debug('calling runGenerate');

    if (isContinue) {
        // Coping mechanism for OAI spacing
        const isForceInstruct = isOpenRouterWithInstruct();
        if (main_api === 'openai' && !isForceInstruct && !cyclePrompt.endsWith(' ')) {
            cyclePrompt += oai_settings.continue_postfix;
            continue_mag += oai_settings.continue_postfix;
        }
        message_already_generated = continue_mag;
    }

    const originalType = type;

    if (!dryRun) {
        is_send_press = true;
    }

    generatedPromptCache += cyclePrompt;
    if (generatedPromptCache.length == 0 || type === 'continue') {
        console.debug('generating prompt');
        chatString = '';
        arrMes = arrMes.reverse();
        arrMes.forEach(function (item, i, arr) {
            // OAI doesn't need all of this
            if (main_api === 'openai') {
                return;
            }

            // Cohee: This removes a newline from the end of the last message in the context
            // Last prompt line will add a newline if it's not a continuation
            // In instruct mode it only removes it if wrap is enabled and it's not a quiet generation
            if (i === arrMes.length - 1 && type !== 'continue') {
                if (!isInstruct || (power_user.instruct.wrap && type !== 'quiet')) {
                    item = item.replace(/\n?$/, '');
                }
            }

            mesSend[mesSend.length] = { message: item, extensionPrompts: [] };
        });
    }

    let mesExmString = '';

    function setPromptString() {
        if (main_api == 'openai') {
            return;
        }

        console.debug('--setting Prompt string');
        mesExmString = pinExmString ?? mesExamplesArray.slice(0, count_exm_add).join('');

        if (mesSend.length) {
            mesSend[mesSend.length - 1].message = modifyLastPromptLine(mesSend[mesSend.length - 1].message);
        }
    }

    function modifyLastPromptLine(lastMesString) {
        //#########QUIET PROMPT STUFF PT2##############

        // Add quiet generation prompt at depth 0
        if (quiet_prompt && quiet_prompt.length) {

            // here name1 is forced for all quiet prompts..why?
            const name = name1;
            //checks if we are in instruct, if so, formats the chat as such, otherwise just adds the quiet prompt
            const quietAppend = isInstruct ? formatInstructModeChat(name, quiet_prompt, false, true, '', name1, name2, false) : `\n${quiet_prompt}`;

            //This begins to fix quietPrompts (particularly /sysgen) for instruct
            //previously instruct input sequence was being appended to the last chat message w/o '\n'
            //and no output sequence was added after the input's content.
            //TODO: respect output_sequence vs last_output_sequence settings
            //TODO: decide how to prompt this to clarify who is talking 'Narrator', 'System', etc.
            if (isInstruct) {
                lastMesString += quietAppend; // + power_user.instruct.output_sequence + '\n';
            } else {
                lastMesString += quietAppend;
            }


            // Ross: bailing out early prevents quiet prompts from respecting other instruct prompt toggles
            // for sysgen, SD, and summary this is desireable as it prevents the AI from responding as char..
            // but for idle prompting, we want the flexibility of the other prompt toggles, and to respect them as per settings in the extension
            // need a detection for what the quiet prompt is being asked for...

            // Bail out early?
            if (!isInstruct && !quietToLoud) {
                return lastMesString;
            }
        }


        // Get instruct mode line
        if (isInstruct && !isContinue) {
            const name = (quiet_prompt && !quietToLoud) ? (quietName ?? 'System') : (isImpersonate ? name1 : name2);
            const isQuiet = quiet_prompt && type == 'quiet';
            lastMesString += formatInstructModePrompt(name, isImpersonate, promptBias, name1, name2, isQuiet, quietToLoud);
        }

        // Get non-instruct impersonation line
        if (!isInstruct && isImpersonate && !isContinue) {
            const name = name1;
            if (!lastMesString.endsWith('\n')) {
                lastMesString += '\n';
            }
            lastMesString += name + ':';
        }

        // Add character's name
        // Force name append on continue (if not continuing on user message or first message)
        const isContinuingOnFirstMessage = chat.length === 1 && isContinue;
        if (!isInstruct && force_name2 && !isContinuingOnFirstMessage) {
            if (!lastMesString.endsWith('\n')) {
                lastMesString += '\n';
            }
            if (!isContinue || !(chat[chat.length - 1]?.is_user)) {
                lastMesString += `${name2}:`;
            }
        }

        return lastMesString;
    }

    // Clean up the already generated prompt for seamless addition
    function cleanupPromptCache(promptCache) {
        // Remove the first occurrance of character's name
        if (promptCache.trimStart().startsWith(`${name2}:`)) {
            promptCache = promptCache.replace(`${name2}:`, '').trimStart();
        }

        // Remove the first occurrance of prompt bias
        if (promptCache.trimStart().startsWith(promptBias)) {
            promptCache = promptCache.replace(promptBias, '');
        }

        // Add a space if prompt cache doesn't start with one
        if (!/^\s/.test(promptCache) && !isInstruct) {
            promptCache = ' ' + promptCache;
        }

        return promptCache;
    }

    async function checkPromptSize() {
        console.debug('---checking Prompt size');
        setPromptString();
        const prompt = [
            beforeScenarioAnchor,
            storyString,
            afterScenarioAnchor,
            mesExmString,
            mesSend.map((e) => `${e.extensionPrompts.join('')}${e.message}`).join(''),
            '\n',
            generatedPromptCache,
            quiet_prompt,
        ].join('').replace(/\r/gm, '');
        let thisPromptContextSize = await getTokenCountAsync(prompt, power_user.token_padding);

        if (thisPromptContextSize > this_max_context) {        //if the prepared prompt is larger than the max context size...
            if (count_exm_add > 0) {                            // ..and we have example mesages..
                count_exm_add--;                            // remove the example messages...
                await checkPromptSize();                            // and try agin...
            } else if (mesSend.length > 0) {                    // if the chat history is longer than 0
                mesSend.shift();                            // remove the first (oldest) chat entry..
                await checkPromptSize();                            // and check size again..
            } else {
                //end
                console.debug(`---mesSend.length = ${mesSend.length}`);
            }
        }
    }

    if (generatedPromptCache.length > 0 && main_api !== 'openai') {
        console.debug('---Generated Prompt Cache length: ' + generatedPromptCache.length);
        await checkPromptSize();
    } else {
        console.debug('---calling setPromptString ' + generatedPromptCache.length);
        setPromptString();
    }

    // Fetches the combined prompt for both negative and positive prompts
    const cfgGuidanceScale = getGuidanceScale();

    // For prompt bit itemization
    let mesSendString = '';

    function getCombinedPrompt(isNegative) {
        // Only return if the guidance scale doesn't exist or the value is 1
        // Also don't return if constructing the neutral prompt
        if (isNegative && (!cfgGuidanceScale || cfgGuidanceScale?.value === 1)) {
            return;
        }

        // OAI has its own prompt manager. No need to do anything here
        if (main_api === 'openai') {
            return '';
        }

        // Deep clone
        let finalMesSend = structuredClone(mesSend);

        let cfgPrompt = {};
        if (cfgGuidanceScale && cfgGuidanceScale?.value !== 1) {
            cfgPrompt = getCfgPrompt(cfgGuidanceScale, isNegative);
        }

        if (cfgPrompt && cfgPrompt?.value) {
            if (cfgPrompt?.depth === 0) {
                finalMesSend[finalMesSend.length - 1].message +=
                    /\s/.test(finalMesSend[finalMesSend.length - 1].message.slice(-1))
                        ? cfgPrompt.value
                        : ` ${cfgPrompt.value}`;
            } else {
                // TODO: Make all extension prompts use an array/splice method
                const lengthDiff = mesSend.length - cfgPrompt.depth;
                const cfgDepth = lengthDiff >= 0 ? lengthDiff : 0;
                finalMesSend[cfgDepth].extensionPrompts.push(`${cfgPrompt.value}\n`);
            }
        }

        // Add prompt bias after everything else
        // Always run with continue
        if (!isInstruct && !isImpersonate) {
            if (promptBias.trim().length !== 0) {
                finalMesSend[finalMesSend.length - 1].message +=
                    /\s/.test(finalMesSend[finalMesSend.length - 1].message.slice(-1))
                        ? promptBias.trimStart()
                        : ` ${promptBias.trimStart()}`;
            }
        }

        // Prune from prompt cache if it exists
        if (generatedPromptCache.length !== 0) {
            generatedPromptCache = cleanupPromptCache(generatedPromptCache);
        }

        // Flattens the multiple prompt objects to a string.
        const combine = () => {
            // Right now, everything is suffixed with a newline
            mesSendString = finalMesSend.map((e) => `${e.extensionPrompts.join('')}${e.message}`).join('');

            // add a custom dingus (if defined)
            mesSendString = addChatsSeparator(mesSendString);

            // add chat preamble
            mesSendString = addChatsPreamble(mesSendString);

            let combinedPrompt = beforeScenarioAnchor +
                storyString +
                afterScenarioAnchor +
                mesExmString +
                mesSendString +
                generatedPromptCache;

            combinedPrompt = combinedPrompt.replace(/\r/gm, '');

            if (power_user.collapse_newlines) {
                combinedPrompt = collapseNewlines(combinedPrompt);
            }

            return combinedPrompt;
        };

        finalMesSend.forEach((item, i) => {
            item.injected = injectedIndices.includes(finalMesSend.length - i - 1);
        });

        let data = {
            api: main_api,
            combinedPrompt: null,
            description,
            personality,
            persona,
            scenario,
            char: name2,
            user: name1,
            worldInfoBefore,
            worldInfoAfter,
            beforeScenarioAnchor,
            afterScenarioAnchor,
            storyString,
            mesExmString,
            mesSendString,
            finalMesSend,
            generatedPromptCache,
            main: system,
            jailbreak,
            naiPreamble: nai_settings.preamble,
        };

        // Before returning the combined prompt, give available context related information to all subscribers.
        eventSource.emitAndWait(event_types.GENERATE_BEFORE_COMBINE_PROMPTS, data);

        // If one or multiple subscribers return a value, forfeit the responsibillity of flattening the context.
        return !data.combinedPrompt ? combine() : data.combinedPrompt;
    }

    // Get the negative prompt first since it has the unmodified mesSend array
    let negativePrompt = main_api == 'textgenerationwebui' ? getCombinedPrompt(true) : undefined;
    let finalPrompt = getCombinedPrompt(false);

    // Include the entire guidance scale object
    const cfgValues = cfgGuidanceScale && cfgGuidanceScale?.value !== 1 ? ({ guidanceScale: cfgGuidanceScale, negativePrompt: negativePrompt }) : null;

    let maxLength = Number(amount_gen); // how many tokens the AI will be requested to generate
    let thisPromptBits = [];

    // TODO: Make this a switch
    if (main_api == 'koboldhorde' && horde_settings.auto_adjust_response_length) {
        maxLength = Math.min(maxLength, adjustedParams.maxLength);
        maxLength = Math.max(maxLength, MIN_LENGTH); // prevent validation errors
    }

    let generate_data;
    if (main_api == 'koboldhorde' || main_api == 'kobold') {
        generate_data = {
            prompt: finalPrompt,
            gui_settings: true,
            max_length: maxLength,
            max_context_length: max_context,
            api_server,
        };

        if (preset_settings != 'gui') {
            const isHorde = main_api == 'koboldhorde';
            const presetSettings = koboldai_settings[koboldai_setting_names[preset_settings]];
            const maxContext = (adjustedParams && horde_settings.auto_adjust_context_length) ? adjustedParams.maxContextLength : max_context;
            generate_data = getKoboldGenerationData(finalPrompt, presetSettings, maxLength, maxContext, isHorde, type);
        }
    }
    else if (main_api == 'textgenerationwebui') {
        generate_data = getTextGenGenerationData(finalPrompt, maxLength, isImpersonate, isContinue, cfgValues, type);
    }
    else if (main_api == 'novel') {
        const presetSettings = novelai_settings[novelai_setting_names[nai_settings.preset_settings_novel]];
        generate_data = getNovelGenerationData(finalPrompt, presetSettings, maxLength, isImpersonate, isContinue, cfgValues, type);
    }
    else if (main_api == 'openai') {
        let [prompt, counts] = await prepareOpenAIMessages({
            name2: name2,
            charDescription: description,
            charPersonality: personality,
            Scenario: scenario,
            worldInfoBefore: worldInfoBefore,
            worldInfoAfter: worldInfoAfter,
            extensionPrompts: extension_prompts,
            bias: promptBias,
            type: type,
            quietPrompt: quiet_prompt,
            quietImage: quietImage,
            cyclePrompt: cyclePrompt,
            systemPromptOverride: system,
            jailbreakPromptOverride: jailbreak,
            personaDescription: persona,
            messages: oaiMessages,
            messageExamples: oaiMessageExamples,
        }, dryRun);
        generate_data = { prompt: prompt };

        // counts will return false if the user has not enabled the token breakdown feature
        if (counts) {
            parseTokenCounts(counts, thisPromptBits);
        }

        if (!dryRun) {
            setInContextMessages(openai_messages_count, type);
        }
    }

    if (dryRun) {
        generatedPromptCache = '';
        return Promise.resolve();
    }

    async function finishGenerating() {
        if (power_user.console_log_prompts) {
            console.log(generate_data.prompt);
        }

        console.debug('rungenerate calling API');

        showStopButton();

        //set array object for prompt token itemization of this message
        let currentArrayEntry = Number(thisPromptBits.length - 1);
        let additionalPromptStuff = {
            ...thisPromptBits[currentArrayEntry],
            rawPrompt: generate_data.prompt || generate_data.input,
            mesId: getNextMessageId(type),
            allAnchors: getAllExtensionPrompts(),
            chatInjects: injectedIndices?.map(index => arrMes[arrMes.length - index - 1])?.join('') || '',
            summarizeString: (extension_prompts['1_memory']?.value || ''),
            authorsNoteString: (extension_prompts['2_floating_prompt']?.value || ''),
            smartContextString: (extension_prompts['chromadb']?.value || ''),
            worldInfoString: worldInfoString,
            storyString: storyString,
            beforeScenarioAnchor: beforeScenarioAnchor,
            afterScenarioAnchor: afterScenarioAnchor,
            examplesString: examplesString,
            mesSendString: mesSendString,
            generatedPromptCache: generatedPromptCache,
            promptBias: promptBias,
            finalPrompt: finalPrompt,
            charDescription: description,
            charPersonality: personality,
            scenarioText: scenario,
            this_max_context: this_max_context,
            padding: power_user.token_padding,
            main_api: main_api,
            instruction: isInstruct ? substituteParams(power_user.prefer_character_prompt && system ? system : power_user.instruct.system_prompt) : '',
            userPersona: (power_user.persona_description || ''),
        };

        thisPromptBits = additionalPromptStuff;

        //console.log(thisPromptBits);
        const itemizedIndex = itemizedPrompts.findIndex((item) => item.mesId === thisPromptBits['mesId']);

        if (itemizedIndex !== -1) {
            itemizedPrompts[itemizedIndex] = thisPromptBits;
        }
        else {
            itemizedPrompts.push(thisPromptBits);
        }

        console.debug(`pushed prompt bits to itemizedPrompts array. Length is now: ${itemizedPrompts.length}`);

        if (isStreamingEnabled() && type !== 'quiet') {
            streamingProcessor = new StreamingProcessor(type, force_name2, generation_started, message_already_generated);
            if (isContinue) {
                // Save reply does add cycle text to the prompt, so it's not needed here
                streamingProcessor.firstMessageText = '';
            }

            streamingProcessor.generator = await sendStreamingRequest(type, generate_data);

            hideSwipeButtons();
            let getMessage = await streamingProcessor.generate();
            let messageChunk = cleanUpMessage(getMessage, isImpersonate, isContinue, false);

            if (isContinue) {
                getMessage = continue_mag + getMessage;
            }

            if (streamingProcessor && !streamingProcessor.isStopped && streamingProcessor.isFinished) {
                await streamingProcessor.onFinishStreaming(streamingProcessor.messageId, getMessage);
                streamingProcessor = null;
                triggerAutoContinue(messageChunk, isImpersonate);
                return Object.defineProperties(new String(getMessage), {
                    'messageChunk': { value: messageChunk },
                    'fromStream': { value: true },
                });
            }
        } else {
            return await sendGenerationRequest(type, generate_data);
        }
    }

    return finishGenerating().then(onSuccess, onError);

    async function onSuccess(data) {
        if (!data) return;

        if (data?.fromStream) {
            return data;
        }

        let messageChunk = '';

        if (data.error) {
            generatedPromptCache = '';

            if (data?.response) {
                toastr.error(data.response, 'API Error');
            }
            throw data?.response;
        }

        //const getData = await response.json();
        let getMessage = extractMessageFromData(data);
        let title = extractTitleFromData(data);
        kobold_horde_model = title;

        const swipes = extractMultiSwipes(data, type);

        messageChunk = cleanUpMessage(getMessage, isImpersonate, isContinue, false);

        if (isContinue) {
            getMessage = continue_mag + getMessage;
        }

        //Formating
        const displayIncomplete = type === 'quiet' && !quietToLoud;
        getMessage = cleanUpMessage(getMessage, isImpersonate, isContinue, displayIncomplete);

        if (getMessage.length > 0) {
            if (isImpersonate) {
                $('#send_textarea').val(getMessage).trigger('input');
                generatedPromptCache = '';
                await eventSource.emit(event_types.IMPERSONATE_READY, getMessage);
            }
            else if (type == 'quiet') {
                unblockGeneration(type);
                return getMessage;
            }
            else {
                // Without streaming we'll be having a full message on continuation. Treat it as a last chunk.
                if (originalType !== 'continue') {
                    ({ type, getMessage } = await saveReply(type, getMessage, false, title, swipes));
                }
                else {
                    ({ type, getMessage } = await saveReply('appendFinal', getMessage, false, title, swipes));
                }

                // This relies on `saveReply` having been called to add the message to the chat, so it must be last.
                parseAndSaveLogprobs(data, continue_mag);
            }

            if (type !== 'quiet') {
                playMessageSound();
            }
        } else {
            // If maxLoops is not passed in (e.g. first time generating), set it to MAX_GENERATION_LOOPS
            maxLoops ??= MAX_GENERATION_LOOPS;

            if (maxLoops === 0) {
                if (type !== 'quiet') {
                    throwCircuitBreakerError();
                }
                throw new Error('Generate circuit breaker interruption');
            }

            // regenerate with character speech reenforced
            // to make sure we leave on swipe type while also adding the name2 appendage
            await delay(1000);
            // A message was already deleted on regeneration, so instead treat is as a normal gen
            if (type === 'regenerate') {
                type = 'normal';
            }
            // The first await is for waiting for the generate to start. The second one is waiting for it to finish
            const result = await await Generate(type, { automatic_trigger, force_name2: true, quiet_prompt, quietToLoud, skipWIAN, force_chid, signal, quietImage, quietName, maxLoops: maxLoops - 1 });
            return result;
        }

        if (power_user.auto_swipe) {
            console.debug('checking for autoswipeblacklist on non-streaming message');
            function containsBlacklistedWords(getMessage, blacklist, threshold) {
                console.debug('checking blacklisted words');
                const regex = new RegExp(`\\b(${blacklist.join('|')})\\b`, 'gi');
                const matches = getMessage.match(regex) || [];
                return matches.length >= threshold;
            }

            const generatedTextFiltered = (getMessage) => {
                if (power_user.auto_swipe_blacklist_threshold) {
                    if (containsBlacklistedWords(getMessage, power_user.auto_swipe_blacklist, power_user.auto_swipe_blacklist_threshold)) {
                        console.debug('Generated text has blacklisted words');
                        return true;
                    }
                }

                return false;
            };
            if (generatedTextFiltered(getMessage)) {
                console.debug('swiping right automatically');
                is_send_press = false;
                swipe_right();
                // TODO: do we want to resolve after an auto-swipe?
                return;
            }
        }

        console.debug('/api/chats/save called by /Generate');
        await saveChatConditional();
        unblockGeneration(type);
        streamingProcessor = null;

        if (type !== 'quiet') {
            triggerAutoContinue(messageChunk, isImpersonate);
        }

        // Don't break the API chain that expects a single string in return
        return Object.defineProperty(new String(getMessage), 'messageChunk', { value: messageChunk });
    }

    function onError(exception) {
        if (typeof exception?.error?.message === 'string') {
            toastr.error(exception.error.message, 'Error', { timeOut: 10000, extendedTimeOut: 20000 });
        }

        generatedPromptCache = '';

        unblockGeneration(type);
        console.log(exception);
        streamingProcessor = null;
        throw exception;
    }
}

/**
 * Injects extension prompts into chat messages.
 * @param {object[]} messages Array of chat messages
 * @param {boolean} isContinue Whether the generation is a continuation. If true, the extension prompts of depth 0 are injected at position 1.
 * @returns {number[]} Array of indices where the extension prompts were injected
 */
function doChatInject(messages, isContinue) {
    const injectedIndices = [];
    let totalInsertedMessages = 0;
    messages.reverse();

    for (let i = 0; i <= MAX_INJECTION_DEPTH; i++) {
        // Order of priority (most important go lower)
        const roles = [extension_prompt_roles.SYSTEM, extension_prompt_roles.USER, extension_prompt_roles.ASSISTANT];
        const names = {
            [extension_prompt_roles.SYSTEM]: '',
            [extension_prompt_roles.USER]: name1,
            [extension_prompt_roles.ASSISTANT]: name2,
        };
        const roleMessages = [];
        const separator = '\n';
        const wrap = false;

        for (const role of roles) {
            const extensionPrompt = String(getExtensionPrompt(extension_prompt_types.IN_CHAT, i, separator, role, wrap)).trimStart();
            const isNarrator = role === extension_prompt_roles.SYSTEM;
            const isUser = role === extension_prompt_roles.USER;
            const name = names[role];

            if (extensionPrompt) {
                roleMessages.push({
                    name: name,
                    is_user: isUser,
                    mes: extensionPrompt,
                    extra: {
                        type: isNarrator ? system_message_types.NARRATOR : null,
                    },
                });
            }
        }

        if (roleMessages.length) {
            const depth = isContinue && i === 0 ? 1 : i;
            const injectIdx = depth + totalInsertedMessages;
            messages.splice(injectIdx, 0, ...roleMessages);
            totalInsertedMessages += roleMessages.length;
            injectedIndices.push(...Array.from({ length: roleMessages.length }, (_, i) => injectIdx + i));
        }
    }

    messages.reverse();
    return injectedIndices;
}

function flushWIDepthInjections() {
    //prevent custom depth WI entries (which have unique random key names) from duplicating
    for (const key of Object.keys(extension_prompts)) {
        if (key.startsWith('customDepthWI')) {
            delete extension_prompts[key];
        }
    }
}

/**
 * Unblocks the UI after a generation is complete.
 * @param {string} [type] Generation type (optional)
 */
function unblockGeneration(type) {
    // Don't unblock if a parallel stream is still running
    if (type === 'quiet' && streamingProcessor && !streamingProcessor.isFinished) {
        return;
    }

    is_send_press = false;
    activateSendButtons();
    showSwipeButtons();
    setGenerationProgress(0);
    flushEphemeralStoppingStrings();
    flushWIDepthInjections();
    $('#send_textarea').removeAttr('disabled');
}

export function getNextMessageId(type) {
    return type == 'swipe' ? chat.length - 1 : chat.length;
}

/**
 * Determines if the message should be auto-continued.
 * @param {string} messageChunk Current message chunk
 * @param {boolean} isImpersonate Is the user impersonation
 * @returns {boolean} Whether the message should be auto-continued
 */
export function shouldAutoContinue(messageChunk, isImpersonate) {
    if (!power_user.auto_continue.enabled) {
        console.debug('Auto-continue is disabled by user.');
        return false;
    }

    if (typeof messageChunk !== 'string') {
        console.debug('Not triggering auto-continue because message chunk is not a string');
        return false;
    }

    if (isImpersonate) {
        console.log('Continue for impersonation is not implemented yet');
        return false;
    }

    if (is_send_press) {
        console.debug('Auto-continue is disabled because a message is currently being sent.');
        return false;
    }

    if (power_user.auto_continue.target_length <= 0) {
        console.log('Auto-continue target length is 0, not triggering auto-continue');
        return false;
    }

    if (main_api === 'openai' && !power_user.auto_continue.allow_chat_completions) {
        console.log('Auto-continue for OpenAI is disabled by user.');
        return false;
    }

    const textareaText = String($('#send_textarea').val());
    const USABLE_LENGTH = 5;

    if (textareaText.length > 0) {
        console.log('Not triggering auto-continue because user input is not empty');
        return false;
    }

    if (messageChunk.trim().length > USABLE_LENGTH && chat.length) {
        const lastMessage = chat[chat.length - 1];
        const messageLength = getTokenCount(lastMessage.mes);
        const shouldAutoContinue = messageLength < power_user.auto_continue.target_length;

        if (shouldAutoContinue) {
            console.log(`Triggering auto-continue. Message tokens: ${messageLength}. Target tokens: ${power_user.auto_continue.target_length}. Message chunk: ${messageChunk}`);
            return true;
        } else {
            console.log(`Not triggering auto-continue. Message tokens: ${messageLength}. Target tokens: ${power_user.auto_continue.target_length}`);
            return false;
        }
    } else {
        console.log('Last generated chunk was empty, not triggering auto-continue');
        return false;
    }
}

/**
 * Triggers auto-continue if the message meets the criteria.
 * @param {string} messageChunk Current message chunk
 * @param {boolean} isImpersonate Is the user impersonation
 */
export function triggerAutoContinue(messageChunk, isImpersonate) {
    if (selected_group) {
        console.debug('Auto-continue is disabled for group chat');
        return;
    }

    if (shouldAutoContinue(messageChunk, isImpersonate)) {
        $('#option_continue').trigger('click');
    }
}

export function getBiasStrings(textareaText, type) {
    if (type == 'impersonate' || type == 'continue') {
        return { messageBias: '', promptBias: '', isUserPromptBias: false };
    }

    let promptBias = '';
    let messageBias = extractMessageBias(textareaText);

    // If user input is not provided, retrieve the bias of the most recent relevant message
    if (!textareaText) {
        for (let i = chat.length - 1; i >= 0; i--) {
            const mes = chat[i];
            if (type === 'swipe' && chat.length - 1 === i) {
                continue;
            }
            if (mes && (mes.is_user || mes.is_system || mes.extra?.type === system_message_types.NARRATOR)) {
                if (mes.extra?.bias?.trim()?.length > 0) {
                    promptBias = mes.extra.bias;
                }
                break;
            }
        }
    }

    promptBias = messageBias || promptBias || power_user.user_prompt_bias || '';
    const isUserPromptBias = promptBias === power_user.user_prompt_bias;

    // Substitute params for everything
    messageBias = substituteParams(messageBias);
    promptBias = substituteParams(promptBias);

    return { messageBias, promptBias, isUserPromptBias };
}

/**
 * @param {Object} chatItem Message history item.
 * @param {boolean} isInstruct Whether instruct mode is enabled.
 * @param {boolean|number} forceOutputSequence Whether to force the first/last output sequence for instruct mode.
 */
function formatMessageHistoryItem(chatItem, isInstruct, forceOutputSequence) {
    const isNarratorType = chatItem?.extra?.type === system_message_types.NARRATOR;
    const characterName = chatItem?.name ? chatItem.name : name2;
    const itemName = chatItem.is_user ? chatItem['name'] : characterName;
    const shouldPrependName = !isNarratorType;

    let textResult = shouldPrependName ? `${itemName}: ${chatItem.mes}\n` : `${chatItem.mes}\n`;

    if (isInstruct) {
        textResult = formatInstructModeChat(itemName, chatItem.mes, chatItem.is_user, isNarratorType, chatItem.force_avatar, name1, name2, forceOutputSequence);
    }

    return textResult;
}

/**
 * Removes all {{macros}} from a string.
 * @param {string} str String to remove macros from.
 * @returns {string} String with macros removed.
 */
export function removeMacros(str) {
    return (str ?? '').replace(/\{\{[\s\S]*?\}\}/gm, '').trim();
}

/**
 * Inserts a user message into the chat history.
 * @param {string} messageText Message text.
 * @param {string} messageBias Message bias.
 * @param {number} [insertAt] Optional index to insert the message at.
 * @params {boolean} [compact] Send as a compact display message.
 * @returns {Promise<void>} A promise that resolves when the message is inserted.
 */
export async function sendMessageAsUser(messageText, messageBias, insertAt = null, compact = false) {
    messageText = getRegexedString(messageText, regex_placement.USER_INPUT);

    const message = {
        name: name1,
        is_user: true,
        is_system: false,
        send_date: getMessageTimeStamp(),
        mes: substituteParams(messageText),
        extra: {
            isSmallSys: compact,
        },
    };

    if (power_user.message_token_count_enabled) {
        message.extra.token_count = await getTokenCountAsync(message.mes, 0);
    }

    // Lock user avatar to a persona.
    if (user_avatar in power_user.personas) {
        message.force_avatar = getUserAvatar(user_avatar);
    }

    if (messageBias) {
        message.extra.bias = messageBias;
        message.mes = removeMacros(message.mes);
    }

    await populateFileAttachment(message);
    statMesProcess(message, 'user', characters, this_chid, '');

    if (typeof insertAt === 'number' && insertAt >= 0 && insertAt <= chat.length) {
        chat.splice(insertAt, 0, message);
        await saveChatConditional();
        await eventSource.emit(event_types.MESSAGE_SENT, insertAt);
        await reloadCurrentChat();
        await eventSource.emit(event_types.USER_MESSAGE_RENDERED, insertAt);
    } else {
        chat.push(message);
        const chat_id = (chat.length - 1);
        await eventSource.emit(event_types.MESSAGE_SENT, chat_id);
        addOneMessage(message);
        await eventSource.emit(event_types.USER_MESSAGE_RENDERED, chat_id);
    }
}

/**
 * Gets the maximum usable context size for the current API.
 * @param {number|null} overrideResponseLength Optional override for the response length.
 * @returns {number} Maximum usable context size.
 */
export function getMaxContextSize(overrideResponseLength = null) {
    if (typeof overrideResponseLength !== 'number' || overrideResponseLength <= 0 || isNaN(overrideResponseLength)) {
        overrideResponseLength = null;
    }

    let this_max_context = 1487;
    if (main_api == 'kobold' || main_api == 'koboldhorde' || main_api == 'textgenerationwebui') {
        this_max_context = (max_context - (overrideResponseLength || amount_gen));
    }
    if (main_api == 'novel') {
        this_max_context = Number(max_context);
        if (nai_settings.model_novel.includes('clio')) {
            this_max_context = Math.min(max_context, 8192);
        }
        if (nai_settings.model_novel.includes('kayra')) {
            this_max_context = Math.min(max_context, 8192);

            const subscriptionLimit = getKayraMaxContextTokens();
            if (typeof subscriptionLimit === 'number' && this_max_context > subscriptionLimit) {
                this_max_context = subscriptionLimit;
                console.log(`NovelAI subscription limit reached. Max context size is now ${this_max_context}`);
            }
        }

        this_max_context = this_max_context - (overrideResponseLength || amount_gen);
    }
    if (main_api == 'openai') {
        this_max_context = oai_settings.openai_max_context - (overrideResponseLength || oai_settings.openai_max_tokens);
    }
    return this_max_context;
}

function parseTokenCounts(counts, thisPromptBits) {
    /**
     * @param {any[]} numbers
     */
    function getSum(...numbers) {
        return numbers.map(x => Number(x)).filter(x => !Number.isNaN(x)).reduce((acc, val) => acc + val, 0);
    }
    const total = getSum(Object.values(counts));

    thisPromptBits.push({
        oaiStartTokens: (counts?.start + counts?.controlPrompts) || 0,
        oaiPromptTokens: getSum(counts?.prompt, counts?.charDescription, counts?.charPersonality, counts?.scenario) || 0,
        oaiBiasTokens: counts?.bias || 0,
        oaiNudgeTokens: counts?.nudge || 0,
        oaiJailbreakTokens: counts?.jailbreak || 0,
        oaiImpersonateTokens: counts?.impersonate || 0,
        oaiExamplesTokens: (counts?.dialogueExamples + counts?.examples) || 0,
        oaiConversationTokens: (counts?.conversation + counts?.chatHistory) || 0,
        oaiNsfwTokens: counts?.nsfw || 0,
        oaiMainTokens: counts?.main || 0,
        oaiTotalTokens: total,
    });
}

function addChatsPreamble(mesSendString) {
    return main_api === 'novel'
        ? substituteParams(nai_settings.preamble) + '\n' + mesSendString
        : mesSendString;
}

function addChatsSeparator(mesSendString) {
    if (power_user.context.chat_start) {
        return substituteParams(power_user.context.chat_start + '\n') + mesSendString;
    }

    else {
        return mesSendString;
    }
}

async function DupeChar() {
    if (!this_chid) {
        toastr.warning('You must first select a character to duplicate!');
        return;
    }

    const confirmMessage = `
    <h3>Are you sure you want to duplicate this character?</h3>
    <span>If you just want to start a new chat with the same character, use "Start new chat" option in the bottom-left options menu.</span><br><br>`;

    const confirm = await callPopup(confirmMessage, 'confirm');

    if (!confirm) {
        console.log('User cancelled duplication');
        return;
    }

    const body = { avatar_url: characters[this_chid].avatar };
    const response = await fetch('/api/characters/duplicate', {
        method: 'POST',
        headers: getRequestHeaders(),
        body: JSON.stringify(body),
    });
    if (response.ok) {
        toastr.success('Character Duplicated');
        const data = await response.json();
        await eventSource.emit(event_types.CHARACTER_DUPLICATED, { oldAvatar: body.avatar_url, newAvatar: data.path });
        getCharacters();
    }
}

async function promptItemize(itemizedPrompts, requestedMesId) {
    console.log('PROMPT ITEMIZE ENTERED');
    var incomingMesId = Number(requestedMesId);
    console.debug(`looking for MesId ${incomingMesId}`);
    var thisPromptSet = undefined;

    for (var i = 0; i < itemizedPrompts.length; i++) {
        console.log(`looking for ${incomingMesId} vs ${itemizedPrompts[i].mesId}`);
        if (itemizedPrompts[i].mesId === incomingMesId) {
            console.log(`found matching mesID ${i}`);
            thisPromptSet = i;
            PromptArrayItemForRawPromptDisplay = i;
            console.log(`wanting to raw display of ArrayItem: ${PromptArrayItemForRawPromptDisplay} which is mesID ${incomingMesId}`);
            console.log(itemizedPrompts[thisPromptSet]);
        }
    }

    if (thisPromptSet === undefined) {
        console.log(`couldnt find the right mesId. looked for ${incomingMesId}`);
        console.log(itemizedPrompts);
        return null;
    }

    const params = {
        charDescriptionTokens: await getTokenCountAsync(itemizedPrompts[thisPromptSet].charDescription),
        charPersonalityTokens: await getTokenCountAsync(itemizedPrompts[thisPromptSet].charPersonality),
        scenarioTextTokens: await getTokenCountAsync(itemizedPrompts[thisPromptSet].scenarioText),
        userPersonaStringTokens: await getTokenCountAsync(itemizedPrompts[thisPromptSet].userPersona),
        worldInfoStringTokens: await getTokenCountAsync(itemizedPrompts[thisPromptSet].worldInfoString),
        allAnchorsTokens: await getTokenCountAsync(itemizedPrompts[thisPromptSet].allAnchors),
        summarizeStringTokens: await getTokenCountAsync(itemizedPrompts[thisPromptSet].summarizeString),
        authorsNoteStringTokens: await getTokenCountAsync(itemizedPrompts[thisPromptSet].authorsNoteString),
        smartContextStringTokens: await getTokenCountAsync(itemizedPrompts[thisPromptSet].smartContextString),
        beforeScenarioAnchorTokens: await getTokenCountAsync(itemizedPrompts[thisPromptSet].beforeScenarioAnchor),
        afterScenarioAnchorTokens: await getTokenCountAsync(itemizedPrompts[thisPromptSet].afterScenarioAnchor),
        zeroDepthAnchorTokens: await getTokenCountAsync(itemizedPrompts[thisPromptSet].zeroDepthAnchor), // TODO: unused
        thisPrompt_padding: itemizedPrompts[thisPromptSet].padding,
        this_main_api: itemizedPrompts[thisPromptSet].main_api,
        chatInjects: await getTokenCountAsync(itemizedPrompts[thisPromptSet].chatInjects),
    };

    if (params.chatInjects) {
        params.ActualChatHistoryTokens = params.ActualChatHistoryTokens - params.chatInjects;
    }

    if (params.this_main_api == 'openai') {
        //for OAI API
        //console.log('-- Counting OAI Tokens');

        //params.finalPromptTokens = itemizedPrompts[thisPromptSet].oaiTotalTokens;
        params.oaiMainTokens = itemizedPrompts[thisPromptSet].oaiMainTokens;
        params.oaiStartTokens = itemizedPrompts[thisPromptSet].oaiStartTokens;
        params.ActualChatHistoryTokens = itemizedPrompts[thisPromptSet].oaiConversationTokens;
        params.examplesStringTokens = itemizedPrompts[thisPromptSet].oaiExamplesTokens;
        params.oaiPromptTokens = itemizedPrompts[thisPromptSet].oaiPromptTokens - (params.afterScenarioAnchorTokens + params.beforeScenarioAnchorTokens) + params.examplesStringTokens;
        params.oaiBiasTokens = itemizedPrompts[thisPromptSet].oaiBiasTokens;
        params.oaiJailbreakTokens = itemizedPrompts[thisPromptSet].oaiJailbreakTokens;
        params.oaiNudgeTokens = itemizedPrompts[thisPromptSet].oaiNudgeTokens;
        params.oaiImpersonateTokens = itemizedPrompts[thisPromptSet].oaiImpersonateTokens;
        params.oaiNsfwTokens = itemizedPrompts[thisPromptSet].oaiNsfwTokens;
        params.finalPromptTokens =
            params.oaiStartTokens +
            params.oaiPromptTokens +
            params.oaiMainTokens +
            params.oaiNsfwTokens +
            params.oaiBiasTokens +
            params.oaiImpersonateTokens +
            params.oaiJailbreakTokens +
            params.oaiNudgeTokens +
            params.ActualChatHistoryTokens +
            //charDescriptionTokens +
            //charPersonalityTokens +
            //allAnchorsTokens +
            params.worldInfoStringTokens +
            params.beforeScenarioAnchorTokens +
            params.afterScenarioAnchorTokens;
        // Max context size - max completion tokens
        params.thisPrompt_max_context = (oai_settings.openai_max_context - oai_settings.openai_max_tokens);

        //console.log('-- applying % on OAI tokens');
        params.oaiStartTokensPercentage = ((params.oaiStartTokens / (params.finalPromptTokens)) * 100).toFixed(2);
        params.storyStringTokensPercentage = (((params.afterScenarioAnchorTokens + params.beforeScenarioAnchorTokens + params.oaiPromptTokens) / (params.finalPromptTokens)) * 100).toFixed(2);
        params.ActualChatHistoryTokensPercentage = ((params.ActualChatHistoryTokens / (params.finalPromptTokens)) * 100).toFixed(2);
        params.promptBiasTokensPercentage = ((params.oaiBiasTokens / (params.finalPromptTokens)) * 100).toFixed(2);
        params.worldInfoStringTokensPercentage = ((params.worldInfoStringTokens / (params.finalPromptTokens)) * 100).toFixed(2);
        params.allAnchorsTokensPercentage = ((params.allAnchorsTokens / (params.finalPromptTokens)) * 100).toFixed(2);
        params.selectedTokenizer = getFriendlyTokenizerName(params.this_main_api).tokenizerName;
        params.oaiSystemTokens = params.oaiImpersonateTokens + params.oaiJailbreakTokens + params.oaiNudgeTokens + params.oaiStartTokens + params.oaiNsfwTokens + params.oaiMainTokens;
        params.oaiSystemTokensPercentage = ((params.oaiSystemTokens / (params.finalPromptTokens)) * 100).toFixed(2);
    } else {
        //for non-OAI APIs
        //console.log('-- Counting non-OAI Tokens');
        params.finalPromptTokens = await getTokenCountAsync(itemizedPrompts[thisPromptSet].finalPrompt);
        params.storyStringTokens = await getTokenCountAsync(itemizedPrompts[thisPromptSet].storyString) - params.worldInfoStringTokens;
        params.examplesStringTokens = await getTokenCountAsync(itemizedPrompts[thisPromptSet].examplesString);
        params.mesSendStringTokens = await getTokenCountAsync(itemizedPrompts[thisPromptSet].mesSendString);
        params.ActualChatHistoryTokens = params.mesSendStringTokens - (params.allAnchorsTokens - (params.beforeScenarioAnchorTokens + params.afterScenarioAnchorTokens)) + power_user.token_padding;
        params.instructionTokens = await getTokenCountAsync(itemizedPrompts[thisPromptSet].instruction);
        params.promptBiasTokens = await getTokenCountAsync(itemizedPrompts[thisPromptSet].promptBias);

        params.totalTokensInPrompt =
            params.storyStringTokens +     //chardefs total
            params.worldInfoStringTokens +
            params.examplesStringTokens + // example messages
            params.ActualChatHistoryTokens +  //chat history
            params.allAnchorsTokens +      // AN and/or legacy anchors
            //afterScenarioAnchorTokens +       //only counts if AN is set to 'after scenario'
            //zeroDepthAnchorTokens +           //same as above, even if AN not on 0 depth
            params.promptBiasTokens;       //{{}}
        //- thisPrompt_padding;  //not sure this way of calculating is correct, but the math results in same value as 'finalPrompt'
        params.thisPrompt_max_context = itemizedPrompts[thisPromptSet].this_max_context;
        params.thisPrompt_actual = params.thisPrompt_max_context - params.thisPrompt_padding;

        //console.log('-- applying % on non-OAI tokens');
        params.storyStringTokensPercentage = ((params.storyStringTokens / (params.totalTokensInPrompt)) * 100).toFixed(2);
        params.ActualChatHistoryTokensPercentage = ((params.ActualChatHistoryTokens / (params.totalTokensInPrompt)) * 100).toFixed(2);
        params.promptBiasTokensPercentage = ((params.promptBiasTokens / (params.totalTokensInPrompt)) * 100).toFixed(2);
        params.worldInfoStringTokensPercentage = ((params.worldInfoStringTokens / (params.totalTokensInPrompt)) * 100).toFixed(2);
        params.allAnchorsTokensPercentage = ((params.allAnchorsTokens / (params.totalTokensInPrompt)) * 100).toFixed(2);
        params.selectedTokenizer = getFriendlyTokenizerName(params.this_main_api).tokenizerName;
    }

    if (params.this_main_api == 'openai') {
        const template = await renderTemplateAsync('itemizationChat', params);
        callPopup(template, 'text');

    } else {
        const template = await renderTemplateAsync('itemizationText', params);
        callPopup(template, 'text');
    }
}

function setInContextMessages(lastmsg, type) {
    $('#chat .mes').removeClass('lastInContext');

    if (type === 'swipe' || type === 'regenerate' || type === 'continue') {
        lastmsg++;
    }

    const lastMessageBlock = $('#chat .mes:not([is_system="true"])').eq(-lastmsg);
    lastMessageBlock.addClass('lastInContext');

    if (lastMessageBlock.length === 0) {
        const firstMessageId = getFirstDisplayedMessageId();
        $(`#chat .mes[mesid="${firstMessageId}"`).addClass('lastInContext');
    }
}

/**
 * Sends a non-streaming request to the API.
 * @param {string} type Generation type
 * @param {object} data Generation data
 * @returns {Promise<object>} Response data from the API
 */
async function sendGenerationRequest(type, data) {
    if (main_api === 'openai') {
        return await sendOpenAIRequest(type, data.prompt, abortController.signal);
    }

    if (main_api === 'koboldhorde') {
        return await generateHorde(data.prompt, data, abortController.signal, true);
    }

    const response = await fetch(getGenerateUrl(main_api), {
        method: 'POST',
        headers: getRequestHeaders(),
        cache: 'no-cache',
        body: JSON.stringify(data),
        signal: abortController.signal,
    });

    if (!response.ok) {
        const error = await response.json();
        throw error;
    }

    const responseData = await response.json();
    return responseData;
}

/**
 * Sends a streaming request to the API.
 * @param {string} type Generation type
 * @param {object} data Generation data
 * @returns {Promise<any>} Streaming generator
 */
async function sendStreamingRequest(type, data) {
    switch (main_api) {
        case 'openai':
            return await sendOpenAIRequest(type, data.prompt, streamingProcessor.abortController.signal);
        case 'textgenerationwebui':
            return await generateTextGenWithStreaming(data, streamingProcessor.abortController.signal);
        case 'novel':
            return await generateNovelWithStreaming(data, streamingProcessor.abortController.signal);
        case 'kobold':
            return await generateKoboldWithStreaming(data, streamingProcessor.abortController.signal);
        default:
            throw new Error('Streaming is enabled, but the current API does not support streaming.');
    }
}

/**
 * Gets the generation endpoint URL for the specified API.
 * @param {string} api API name
 * @returns {string} Generation URL
 */
function getGenerateUrl(api) {
    switch (api) {
        case 'kobold':
            return '/api/backends/kobold/generate';
        case 'koboldhorde':
            return '/api/backends/koboldhorde/generate';
        case 'textgenerationwebui':
            return '/api/backends/text-completions/generate';
        case 'novel':
            return '/api/novelai/generate';
        default:
            throw new Error(`Unknown API: ${api}`);
    }
}

function throwCircuitBreakerError() {
    callPopup(`Could not extract reply in ${MAX_GENERATION_LOOPS} attempts. Try generating again`, 'text');
    unblockGeneration();
}

function extractTitleFromData(data) {
    if (main_api == 'koboldhorde') {
        return data.workerName;
    }

    return undefined;
}

/**
 * parseAndSaveLogprobs receives the full data response for a non-streaming
 * generation, parses logprobs for all tokens in the message, and saves them
 * to the currently active message.
 * @param {object} data - response data containing all tokens/logprobs
 * @param {string} continueFrom - for 'continue' generations, the prompt
 *  */
function parseAndSaveLogprobs(data, continueFrom) {
    /** @type {import('./scripts/logprobs.js').TokenLogprobs[] | null} */
    let logprobs = null;

    switch (main_api) {
        case 'novel':
            // parser only handles one token/logprob pair at a time
            logprobs = data.logprobs?.map(parseNovelAILogprobs) || null;
            break;
        case 'openai':
            // OAI and other chat completion APIs must handle this earlier in
            // `sendOpenAIRequest`. `data` for these APIs is just a string with
            // the text of the generated message, logprobs are not included.
            return;
        case 'textgenerationwebui':
            switch (textgen_settings.type) {
                case textgen_types.LLAMACPP: {
                    logprobs = data?.completion_probabilities?.map(x => parseTextgenLogprobs(x.content, [x])) || null;
                } break;
                case textgen_types.APHRODITE:
                case textgen_types.MANCER:
                case textgen_types.TABBY: {
                    logprobs = parseTabbyLogprobs(data) || null;
                } break;
            } break;
        default:
            return;
    }

    saveLogprobsForActiveMessage(logprobs, continueFrom);
}

/**
 * Extracts the message from the response data.
 * @param {object} data Response data
 * @returns {string} Extracted message
 */
function extractMessageFromData(data) {
    if (typeof data === 'string') {
        return data;
    }

    switch (main_api) {
        case 'kobold':
            return data.results[0].text;
        case 'koboldhorde':
            return data.text;
        case 'textgenerationwebui':
            return data.choices?.[0]?.text ?? data.content ?? data.response ?? '';
        case 'novel':
            return data.output;
        case 'openai':
            return data?.choices?.[0]?.message?.content ?? data?.choices?.[0]?.text ?? data?.text ?? '';
        default:
            return '';
    }
}

/**
 * Extracts multiswipe swipes from the response data.
 * @param {Object} data Response data
 * @param {string} type Type of generation
 * @returns {string[]} Array of extra swipes
 */
function extractMultiSwipes(data, type) {
    const swipes = [];

    if (!data) {
        return swipes;
    }

    if (type === 'continue' || type === 'impersonate' || type === 'quiet') {
        return swipes;
    }

    if (main_api === 'openai' || (main_api === 'textgenerationwebui' && [MANCER, APHRODITE].includes(textgen_settings.type))) {
        if (!Array.isArray(data.choices)) {
            return swipes;
        }

        const multiSwipeCount = data.choices.length - 1;

        if (multiSwipeCount <= 0) {
            return swipes;
        }

        for (let i = 1; i < data.choices.length; i++) {
            const text = data?.choices[i]?.message?.content ?? data?.choices[i]?.text ?? '';
            const cleanedText = cleanUpMessage(text, false, false, false);
            swipes.push(cleanedText);
        }
    }

    return swipes;
}

function cleanUpMessage(getMessage, isImpersonate, isContinue, displayIncompleteSentences = false, stoppingStrings = null) {
    if (!getMessage) {
        return '';
    }

    // Add the prompt bias before anything else
    if (
        power_user.user_prompt_bias &&
        !isImpersonate &&
        !isContinue &&
        power_user.user_prompt_bias.length !== 0
    ) {
        getMessage = substituteParams(power_user.user_prompt_bias) + getMessage;
    }

    // Allow for caching of stopping strings. getStoppingStrings is an expensive function, especially with macros
    // enabled, so for streaming, we call it once and then pass it into each cleanUpMessage call.
    if (!stoppingStrings) {
        stoppingStrings = getStoppingStrings(isImpersonate, isContinue);
    }

    for (const stoppingString of stoppingStrings) {
        if (stoppingString.length) {
            for (let j = stoppingString.length; j > 0; j--) {
                if (getMessage.slice(-j) === stoppingString.slice(0, j)) {
                    getMessage = getMessage.slice(0, -j);
                    break;
                }
            }
        }
    }

    // Regex uses vars, so add before formatting
    getMessage = getRegexedString(getMessage, isImpersonate ? regex_placement.USER_INPUT : regex_placement.AI_OUTPUT);

    if (!displayIncompleteSentences && power_user.trim_sentences) {
        getMessage = trimToEndSentence(getMessage, power_user.include_newline);
    }

    if (power_user.collapse_newlines) {
        getMessage = collapseNewlines(getMessage);
    }

    if (power_user.trim_spaces) {
        getMessage = getMessage.trim();
    }
    // trailing invisible whitespace before every newlines, on a multiline string
    // "trailing whitespace on newlines       \nevery line of the string    \n?sample text" ->
    // "trailing whitespace on newlines\nevery line of the string\nsample text"
    getMessage = getMessage.replace(/[^\S\r\n]+$/gm, '');

    let nameToTrim = isImpersonate ? name2 : name1;

    if (isImpersonate) {
        nameToTrim = power_user.allow_name2_display ? '' : name2;
    }
    else {
        nameToTrim = power_user.allow_name1_display ? '' : name1;
    }

    if (nameToTrim && getMessage.indexOf(`${nameToTrim}:`) == 0) {
        getMessage = getMessage.substring(0, getMessage.indexOf(`${nameToTrim}:`));
    }
    if (nameToTrim && getMessage.indexOf(`\n${nameToTrim}:`) >= 0) {
        getMessage = getMessage.substring(0, getMessage.indexOf(`\n${nameToTrim}:`));
    }
    if (getMessage.indexOf('<|endoftext|>') != -1) {
        getMessage = getMessage.substring(0, getMessage.indexOf('<|endoftext|>'));
    }
    const isInstruct = power_user.instruct.enabled && main_api !== 'openai';
    if (isInstruct && power_user.instruct.stop_sequence) {
        if (getMessage.indexOf(power_user.instruct.stop_sequence) != -1) {
            getMessage = getMessage.substring(0, getMessage.indexOf(power_user.instruct.stop_sequence));
        }
    }
    // Hana: Only use the first sequence (should be <|model|>)
    // of the prompt before <|user|> (as KoboldAI Lite does it).
    if (isInstruct && power_user.instruct.input_sequence) {
        if (getMessage.indexOf(power_user.instruct.input_sequence) != -1) {
            getMessage = getMessage.substring(0, getMessage.indexOf(power_user.instruct.input_sequence));
        }
    }
    if (isInstruct && power_user.instruct.input_sequence && isImpersonate) {
        //getMessage = getMessage.replaceAll(power_user.instruct.input_sequence, '');
        power_user.instruct.input_sequence.split('\n')
            .filter(line => line.trim() !== '')
            .forEach(line => {
                getMessage = getMessage.replaceAll(line, '');
            });
    }
    if (isInstruct && power_user.instruct.output_sequence && !isImpersonate) {
        //getMessage = getMessage.replaceAll(power_user.instruct.output_sequence, '');
        power_user.instruct.output_sequence.split('\n')
            .filter(line => line.trim() !== '')
            .forEach(line => {
                getMessage = getMessage.replaceAll(line, '');
            });
    }
    if (isInstruct && power_user.instruct.last_output_sequence && !isImpersonate) {
        //getMessage = getMessage.replaceAll(power_user.instruct.last_output_sequence, '');
        power_user.instruct.last_output_sequence.split('\n')
            .filter(line => line.trim() !== '')
            .forEach(line => {
                getMessage = getMessage.replaceAll(line, '');
            });
    }
    // clean-up group message from excessive generations
    if (selected_group) {
        getMessage = cleanGroupMessage(getMessage);
    }

    if (!power_user.allow_name2_display) {
        const name2Escaped = escapeRegex(name2);
        getMessage = getMessage.replace(new RegExp(`(^|\n)${name2Escaped}:\\s*`, 'g'), '$1');
    }

    if (isImpersonate) {
        getMessage = getMessage.trim();
    }

    if (power_user.auto_fix_generated_markdown) {
        getMessage = fixMarkdown(getMessage, false);
    }

    const nameToTrim2 = isImpersonate ? name1 : name2;

    if (getMessage.startsWith(nameToTrim2 + ':')) {
        getMessage = getMessage.replace(nameToTrim2 + ':', '');
        getMessage = getMessage.trimStart();
    }

    if (isImpersonate) {
        getMessage = getMessage.trim();
    }

    return getMessage;
}

async function saveReply(type, getMessage, fromStreaming, title, swipes) {
    if (type != 'append' && type != 'continue' && type != 'appendFinal' && chat.length && (chat[chat.length - 1]['swipe_id'] === undefined ||
        chat[chat.length - 1]['is_user'])) {
        type = 'normal';
    }

    if (chat.length && (!chat[chat.length - 1]['extra'] || typeof chat[chat.length - 1]['extra'] !== 'object')) {
        chat[chat.length - 1]['extra'] = {};
    }

    let oldMessage = '';
    const generationFinished = new Date();
    const img = extractImageFromMessage(getMessage);
    getMessage = img.getMessage;
    if (type === 'swipe') {
        oldMessage = chat[chat.length - 1]['mes'];
        chat[chat.length - 1]['swipes'].length++;
        if (chat[chat.length - 1]['swipe_id'] === chat[chat.length - 1]['swipes'].length - 1) {
            chat[chat.length - 1]['title'] = title;
            chat[chat.length - 1]['mes'] = getMessage;
            chat[chat.length - 1]['gen_started'] = generation_started;
            chat[chat.length - 1]['gen_finished'] = generationFinished;
            chat[chat.length - 1]['send_date'] = getMessageTimeStamp();
            chat[chat.length - 1]['extra']['api'] = getGeneratingApi();
            chat[chat.length - 1]['extra']['model'] = getGeneratingModel();
            if (power_user.message_token_count_enabled) {
                chat[chat.length - 1]['extra']['token_count'] = await getTokenCountAsync(chat[chat.length - 1]['mes'], 0);
            }
            const chat_id = (chat.length - 1);
            await eventSource.emit(event_types.MESSAGE_RECEIVED, chat_id);
            addOneMessage(chat[chat_id], { type: 'swipe' });
            await eventSource.emit(event_types.CHARACTER_MESSAGE_RENDERED, chat_id);
        } else {
            chat[chat.length - 1]['mes'] = getMessage;
        }
    } else if (type === 'append' || type === 'continue') {
        console.debug('Trying to append.');
        oldMessage = chat[chat.length - 1]['mes'];
        chat[chat.length - 1]['title'] = title;
        chat[chat.length - 1]['mes'] += getMessage;
        chat[chat.length - 1]['gen_started'] = generation_started;
        chat[chat.length - 1]['gen_finished'] = generationFinished;
        chat[chat.length - 1]['send_date'] = getMessageTimeStamp();
        chat[chat.length - 1]['extra']['api'] = getGeneratingApi();
        chat[chat.length - 1]['extra']['model'] = getGeneratingModel();
        if (power_user.message_token_count_enabled) {
            chat[chat.length - 1]['extra']['token_count'] = await getTokenCountAsync(chat[chat.length - 1]['mes'], 0);
        }
        const chat_id = (chat.length - 1);
        await eventSource.emit(event_types.MESSAGE_RECEIVED, chat_id);
        addOneMessage(chat[chat_id], { type: 'swipe' });
        await eventSource.emit(event_types.CHARACTER_MESSAGE_RENDERED, chat_id);
    } else if (type === 'appendFinal') {
        oldMessage = chat[chat.length - 1]['mes'];
        console.debug('Trying to appendFinal.');
        chat[chat.length - 1]['title'] = title;
        chat[chat.length - 1]['mes'] = getMessage;
        chat[chat.length - 1]['gen_started'] = generation_started;
        chat[chat.length - 1]['gen_finished'] = generationFinished;
        chat[chat.length - 1]['send_date'] = getMessageTimeStamp();
        chat[chat.length - 1]['extra']['api'] = getGeneratingApi();
        chat[chat.length - 1]['extra']['model'] = getGeneratingModel();
        if (power_user.message_token_count_enabled) {
            chat[chat.length - 1]['extra']['token_count'] = await getTokenCountAsync(chat[chat.length - 1]['mes'], 0);
        }
        const chat_id = (chat.length - 1);
        await eventSource.emit(event_types.MESSAGE_RECEIVED, chat_id);
        addOneMessage(chat[chat_id], { type: 'swipe' });
        await eventSource.emit(event_types.CHARACTER_MESSAGE_RENDERED, chat_id);

    } else {
        console.debug('entering chat update routine for non-swipe post');
        chat[chat.length] = {};
        chat[chat.length - 1]['extra'] = {};
        chat[chat.length - 1]['name'] = name2;
        chat[chat.length - 1]['is_user'] = false;
        chat[chat.length - 1]['send_date'] = getMessageTimeStamp();
        chat[chat.length - 1]['extra']['api'] = getGeneratingApi();
        chat[chat.length - 1]['extra']['model'] = getGeneratingModel();
        if (power_user.trim_spaces) {
            getMessage = getMessage.trim();
        }
        chat[chat.length - 1]['mes'] = getMessage;
        chat[chat.length - 1]['title'] = title;
        chat[chat.length - 1]['gen_started'] = generation_started;
        chat[chat.length - 1]['gen_finished'] = generationFinished;

        if (power_user.message_token_count_enabled) {
            chat[chat.length - 1]['extra']['token_count'] = await getTokenCountAsync(chat[chat.length - 1]['mes'], 0);
        }

        if (selected_group) {
            console.debug('entering chat update for groups');
            let avatarImg = 'img/ai4.png';
            if (characters[this_chid].avatar != 'none') {
                avatarImg = getThumbnailUrl('avatar', characters[this_chid].avatar);
            }
            chat[chat.length - 1]['force_avatar'] = avatarImg;
            chat[chat.length - 1]['original_avatar'] = characters[this_chid].avatar;
            chat[chat.length - 1]['extra']['gen_id'] = group_generation_id;
        }

        saveImageToMessage(img, chat[chat.length - 1]);
        const chat_id = (chat.length - 1);

        !fromStreaming && await eventSource.emit(event_types.MESSAGE_RECEIVED, chat_id);
        addOneMessage(chat[chat_id]);
        !fromStreaming && await eventSource.emit(event_types.CHARACTER_MESSAGE_RENDERED, chat_id);
    }

    const item = chat[chat.length - 1];
    if (item['swipe_info'] === undefined) {
        item['swipe_info'] = [];
    }
    if (item['swipe_id'] !== undefined) {
        const swipeId = item['swipe_id'];
        item['swipes'][swipeId] = item['mes'];
        item['swipe_info'][swipeId] = {
            send_date: item['send_date'],
            gen_started: item['gen_started'],
            gen_finished: item['gen_finished'],
            extra: JSON.parse(JSON.stringify(item['extra'])),
        };
    } else {
        item['swipe_id'] = 0;
        item['swipes'] = [];
        item['swipes'][0] = chat[chat.length - 1]['mes'];
        item['swipe_info'][0] = {
            send_date: chat[chat.length - 1]['send_date'],
            gen_started: chat[chat.length - 1]['gen_started'],
            gen_finished: chat[chat.length - 1]['gen_finished'],
            extra: JSON.parse(JSON.stringify(chat[chat.length - 1]['extra'])),
        };
    }

    if (Array.isArray(swipes) && swipes.length > 0) {
        const swipeInfo = {
            send_date: item.send_date,
            gen_started: item.gen_started,
            gen_finished: item.gen_finished,
            extra: structuredClone(item.extra),
        };
        const swipeInfoArray = [];
        swipeInfoArray.length = swipes.length;
        swipeInfoArray.fill(swipeInfo, 0, swipes.length);
        item.swipes.push(...swipes);
        item.swipe_info.push(...swipeInfoArray);
    }

    statMesProcess(chat[chat.length - 1], type, characters, this_chid, oldMessage);
    return { type, getMessage };
}

function saveImageToMessage(img, mes) {
    if (mes && img.image) {
        if (!mes.extra || typeof mes.extra !== 'object') {
            mes.extra = {};
        }
        mes.extra.image = img.image;
        mes.extra.title = img.title;
    }
}

function getGeneratingApi() {
    switch (main_api) {
        case 'openai':
            return oai_settings.chat_completion_source || 'openai';
        case 'textgenerationwebui':
            return textgen_settings.type === textgen_types.OOBA ? 'textgenerationwebui' : textgen_settings.type;
        default:
            return main_api;
    }
}

function getGeneratingModel(mes) {
    let model = '';
    switch (main_api) {
        case 'kobold':
            model = online_status;
            break;
        case 'novel':
            model = nai_settings.model_novel;
            break;
        case 'openai':
            model = getChatCompletionModel();
            break;
        case 'textgenerationwebui':
            model = online_status;
            break;
        case 'koboldhorde':
            model = kobold_horde_model;
            break;
    }
    return model;
}

function extractImageFromMessage(getMessage) {
    const regex = /<img src="(.*?)".*?alt="(.*?)".*?>/g;
    const results = regex.exec(getMessage);
    const image = results ? results[1] : '';
    const title = results ? results[2] : '';
    getMessage = getMessage.replace(regex, '');
    return { getMessage, image, title };
}

export function activateSendButtons() {
    is_send_press = false;
    $('#send_but').removeClass('displayNone');
    $('#mes_continue').removeClass('displayNone');
    $('#send_textarea').attr('disabled', false);
    $('.mes_buttons:last').show();
    hideStopButton();
}

export function deactivateSendButtons() {
    $('#send_but').addClass('displayNone');
    $('#mes_continue').addClass('displayNone');
    showStopButton();
}

function resetChatState() {
    //unsets expected chid before reloading (related to getCharacters/printCharacters from using old arrays)
    this_chid = undefined;
    // replaces deleted charcter name with system user since it will be displayed next.
    name2 = systemUserName;
    // sets up system user to tell user about having deleted a character
    chat = [...safetychat];
    // resets chat metadata
    chat_metadata = {};
    // resets the characters array, forcing getcharacters to reset
    characters.length = 0;
}

export function setMenuType(value) {
    menu_type = value;
}

export function setExternalAbortController(controller) {
    abortController = controller;
}

function setCharacterId(value) {
    this_chid = value;
}

function setCharacterName(value) {
    name2 = value;
}

function setOnlineStatus(value) {
    online_status = value;
    displayOnlineStatus();
}

function setEditedMessageId(value) {
    this_edit_mes_id = value;
}

function setSendButtonState(value) {
    is_send_press = value;
}

async function renameCharacter() {
    const oldAvatar = characters[this_chid].avatar;
    const newValue = await callPopup('<h3>New name:</h3>', 'input', characters[this_chid].name);

    if (newValue && newValue !== characters[this_chid].name) {
        const body = JSON.stringify({ avatar_url: oldAvatar, new_name: newValue });
        const response = await fetch('/api/characters/rename', {
            method: 'POST',
            headers: getRequestHeaders(),
            body,
        });

        try {
            if (response.ok) {
                const data = await response.json();
                const newAvatar = data.avatar;

                // Replace tags list
                renameTagKey(oldAvatar, newAvatar);

                // Reload characters list
                await getCharacters();

                // Find newly renamed character
                const newChId = characters.findIndex(c => c.avatar == data.avatar);

                if (newChId !== -1) {
                    // Select the character after the renaming
                    this_chid = -1;
                    await selectCharacterById(String(newChId));

                    // Async delay to update UI
                    await delay(1);

                    if (this_chid === -1) {
                        throw new Error('New character not selected');
                    }

                    // Also rename as a group member
                    await renameGroupMember(oldAvatar, newAvatar, newValue);
                    const renamePastChatsConfirm = await callPopup(`<h3>Character renamed!</h3>
                    <p>Past chats will still contain the old character name. Would you like to update the character name in previous chats as well?</p>
                    <i><b>Sprites folder (if any) should be renamed manually.</b></i>`, 'confirm');

                    if (renamePastChatsConfirm) {
                        await renamePastChats(newAvatar, newValue);
                        await reloadCurrentChat();
                        toastr.success('Character renamed and past chats updated!');
                    }
                }
                else {
                    throw new Error('Newly renamed character was lost?');
                }
            }
            else {
                throw new Error('Could not rename the character');
            }
        }
        catch {
            // Reloading to prevent data corruption
            await callPopup('Something went wrong. The page will be reloaded.', 'text');
            location.reload();
        }
    }
}

async function renamePastChats(newAvatar, newValue) {
    const pastChats = await getPastCharacterChats();

    for (const { file_name } of pastChats) {
        try {
            const fileNameWithoutExtension = file_name.replace('.jsonl', '');
            const getChatResponse = await fetch('/api/chats/get', {
                method: 'POST',
                headers: getRequestHeaders(),
                body: JSON.stringify({
                    ch_name: newValue,
                    file_name: fileNameWithoutExtension,
                    avatar_url: newAvatar,
                }),
                cache: 'no-cache',
            });

            if (getChatResponse.ok) {
                const currentChat = await getChatResponse.json();

                for (const message of currentChat) {
                    if (message.is_user || message.is_system || message.extra?.type == system_message_types.NARRATOR) {
                        continue;
                    }

                    if (message.name !== undefined) {
                        message.name = newValue;
                    }
                }

                const saveChatResponse = await fetch('/api/chats/save', {
                    method: 'POST',
                    headers: getRequestHeaders(),
                    body: JSON.stringify({
                        ch_name: newValue,
                        file_name: fileNameWithoutExtension,
                        chat: currentChat,
                        avatar_url: newAvatar,
                    }),
                    cache: 'no-cache',
                });

                if (!saveChatResponse.ok) {
                    throw new Error('Could not save chat');
                }
            }
        } catch (error) {
            toastr.error(`Past chat could not be updated: ${file_name}`);
            console.error(error);
        }
    }
}

export function saveChatDebounced() {
    const chid = this_chid;
    const selectedGroup = selected_group;

    if (chatSaveTimeout) {
        console.debug('Clearing chat save timeout');
        clearTimeout(chatSaveTimeout);
    }

    chatSaveTimeout = setTimeout(async () => {
        if (selectedGroup !== selected_group) {
            console.warn('Chat save timeout triggered, but group changed. Aborting.');
            return;
        }

        if (chid !== this_chid) {
            console.warn('Chat save timeout triggered, but chid changed. Aborting.');
            return;
        }

        console.debug('Chat save timeout triggered');
        await saveChatConditional();
        console.debug('Chat saved');
    }, 1000);
}

async function saveChat(chat_name, withMetadata, mesId) {
    const metadata = { ...chat_metadata, ...(withMetadata || {}) };
    let file_name = chat_name ?? characters[this_chid]?.chat;

    if (!file_name) {
        console.warn('saveChat called without chat_name and no chat file found');
        return;
    }

    characters[this_chid]['date_last_chat'] = Date.now();
    chat.forEach(function (item, i) {
        if (item['is_group']) {
            toastr.error('Trying to save group chat with regular saveChat function. Aborting to prevent corruption.');
            throw new Error('Group chat saved from saveChat');
        }
        /*
        if (item.is_user) {
            //var str = item.mes.replace(`${name1}:`, `${name1}:`);
            //chat[i].mes = str;
            //chat[i].name = name1;
        } else if (i !== chat.length - 1 && chat[i].swipe_id !== undefined) {
            //  delete chat[i].swipes;
            //  delete chat[i].swipe_id;
        }
        */
    });

    const trimmed_chat = (mesId !== undefined && mesId >= 0 && mesId < chat.length)
        ? chat.slice(0, parseInt(mesId) + 1)
        : chat;

    var save_chat = [
        {
            user_name: name1,
            character_name: name2,
            create_date: chat_create_date,
            chat_metadata: metadata,
        },
        ...trimmed_chat,
    ];
    return jQuery.ajax({
        type: 'POST',
        url: '/api/chats/save',
        data: JSON.stringify({
            ch_name: characters[this_chid].name,
            file_name: file_name,
            chat: save_chat,
            avatar_url: characters[this_chid].avatar,
        }),
        beforeSend: function () {

        },
        cache: false,
        dataType: 'json',
        contentType: 'application/json',
        success: function (data) { },
        error: function (jqXHR, exception) {
            console.log(exception);
            console.log(jqXHR);
        },
    });
}

async function read_avatar_load(input) {
    if (input.files && input.files[0]) {
        if (selected_button == 'create') {
            create_save.avatar = input.files;
        }

        const file = input.files[0];
        const fileData = await getBase64Async(file);

        if (!power_user.never_resize_avatars) {
            $('#dialogue_popup').addClass('large_dialogue_popup wide_dialogue_popup');
            const croppedImage = await callPopup(getCropPopup(fileData), 'avatarToCrop');
            if (!croppedImage) {
                return;
            }

            $('#avatar_load_preview').attr('src', croppedImage);
        } else {
            $('#avatar_load_preview').attr('src', fileData);
        }

        if (menu_type == 'create') {
            return;
        }

        await createOrEditCharacter();
        await delay(durationSaveEdit);

        const formData = new FormData($('#form_create').get(0));
        await fetch(getThumbnailUrl('avatar', formData.get('avatar_url')), {
            method: 'GET',
            cache: 'no-cache',
            headers: {
                'pragma': 'no-cache',
                'cache-control': 'no-cache',
            },
        });

        $('.mes').each(async function () {
            const nameMatch = $(this).attr('ch_name') == formData.get('ch_name');
            if ($(this).attr('is_system') == 'true' && !nameMatch) {
                return;
            }
            if ($(this).attr('is_user') == 'true') {
                return;
            }
            if (nameMatch) {
                const previewSrc = $('#avatar_load_preview').attr('src');
                const avatar = $(this).find('.avatar img');
                avatar.attr('src', default_avatar);
                await delay(1);
                avatar.attr('src', previewSrc);
            }
        });

        console.log('Avatar refreshed');
    }
}

export function getCropPopup(src) {
    return `<h3>Set the crop position of the avatar image and click Accept to confirm.</h3>
            <div id='avatarCropWrap'>
                <img id='avatarToCrop' src='${src}'>
            </div>`;
}

function getThumbnailUrl(type, file) {
    return `/thumbnail?type=${type}&file=${encodeURIComponent(file)}`;
}

function buildAvatarList(block, entities, { templateId = 'inline_avatar_template', empty = true, selectable = false, highlightFavs = true } = {}) {
    if (empty) {
        block.empty();
    }

    for (const entity of entities) {
        const id = entity.id;

        // Populate the template
        const avatarTemplate = $(`#${templateId} .avatar`).clone();

        let this_avatar = default_avatar;
        if (entity.item.avatar !== undefined && entity.item.avatar != 'none') {
            this_avatar = getThumbnailUrl('avatar', entity.item.avatar);
        }

        avatarTemplate.attr('data-type', entity.type);
        avatarTemplate.attr({ 'chid': id, 'id': `CharID${id}` });
        avatarTemplate.find('img').attr('src', this_avatar).attr('alt', entity.item.name);
        avatarTemplate.attr('title', `[Character] ${entity.item.name}\nFile: ${entity.item.avatar}`);
        if (highlightFavs) {
            avatarTemplate.toggleClass('is_fav', entity.item.fav || entity.item.fav == 'true');
            avatarTemplate.find('.ch_fav').val(entity.item.fav);
        }

        // If this is a group, we need to hack slightly. We still want to keep most of the css classes and layout, but use a group avatar instead.
        if (entity.type === 'group') {
            const grpTemplate = getGroupAvatar(entity.item);

            avatarTemplate.addClass(grpTemplate.attr('class'));
            avatarTemplate.empty();
            avatarTemplate.append(grpTemplate.children());
            avatarTemplate.attr('title', `[Group] ${entity.item.name}`);
        }

        if (selectable) {
            avatarTemplate.addClass('selectable');
            avatarTemplate.toggleClass('character_select', entity.type === 'character');
            avatarTemplate.toggleClass('group_select', entity.type === 'group');
        }

        block.append(avatarTemplate);
    }
}

async function getChat() {
    //console.log('/api/chats/get -- entered for -- ' + characters[this_chid].name);
    try {
        const response = await $.ajax({
            type: 'POST',
            url: '/api/chats/get',
            data: JSON.stringify({
                ch_name: characters[this_chid].name,
                file_name: characters[this_chid].chat,
                avatar_url: characters[this_chid].avatar,
            }),
            dataType: 'json',
            contentType: 'application/json',
        });
        if (response[0] !== undefined) {
            chat.splice(0, chat.length, ...response);
            chat_create_date = chat[0]['create_date'];
            chat_metadata = chat[0]['chat_metadata'] ?? {};

            chat.shift();
        } else {
            chat_create_date = humanizedDateTime();
        }
        await getChatResult();
        eventSource.emit('chatLoaded', { detail: { id: this_chid, character: characters[this_chid] } });

        // Focus on the textarea if not already focused on a visible text input
        setTimeout(function () {
            if ($(document.activeElement).is('input:visible, textarea:visible')) {
                return;
            }
            $('#send_textarea').trigger('click').trigger('focus');
        }, 200);
    } catch (error) {
        await getChatResult();
        console.log(error);
    }
}

async function getChatResult() {
    name2 = characters[this_chid].name;
    if (chat.length === 0) {
        const message = getFirstMessage();
        chat.push(message);
        await saveChatConditional();
    }
    await loadItemizedPrompts(getCurrentChatId());
    await printMessages();
    select_selected_character(this_chid);

    await eventSource.emit(event_types.CHAT_CHANGED, (getCurrentChatId()));

    if (chat.length === 1) {
        const chat_id = (chat.length - 1);
        await eventSource.emit(event_types.MESSAGE_RECEIVED, chat_id);
        await eventSource.emit(event_types.CHARACTER_MESSAGE_RENDERED, chat_id);
    }
}

function getFirstMessage() {
    const firstMes = characters[this_chid].first_mes || default_ch_mes;
    const alternateGreetings = characters[this_chid]?.data?.alternate_greetings;

    const message = {
        name: name2,
        is_user: false,
        is_system: false,
        send_date: getMessageTimeStamp(),
        mes: getRegexedString(firstMes, regex_placement.AI_OUTPUT),
        extra: {},
    };

    if (Array.isArray(alternateGreetings) && alternateGreetings.length > 0) {
        const swipes = [message.mes, ...(alternateGreetings.map(greeting => getRegexedString(greeting, regex_placement.AI_OUTPUT)))];
        message['swipe_id'] = 0;
        message['swipes'] = swipes;
        message['swipe_info'] = [];
    }
    return message;
}

async function openCharacterChat(file_name) {
    await clearChat();
    characters[this_chid]['chat'] = file_name;
    chat.length = 0;
    chat_metadata = {};
    await getChat();
    $('#selected_chat_pole').val(file_name);
    await createOrEditCharacter();
}

////////// OPTIMZED MAIN API CHANGE FUNCTION ////////////

function changeMainAPI() {
    const selectedVal = $('#main_api').val();
    //console.log(selectedVal);
    const apiElements = {
        'koboldhorde': {
            apiSettings: $('#kobold_api-settings'),
            apiConnector: $('#kobold_horde'),
            apiPresets: $('#kobold_api-presets'),
            apiRanges: $('#range_block'),
            maxContextElem: $('#max_context_block'),
            amountGenElem: $('#amount_gen_block'),
        },
        'kobold': {
            apiSettings: $('#kobold_api-settings'),
            apiConnector: $('#kobold_api'),
            apiPresets: $('#kobold_api-presets'),
            apiRanges: $('#range_block'),
            maxContextElem: $('#max_context_block'),
            amountGenElem: $('#amount_gen_block'),
        },
        'textgenerationwebui': {
            apiSettings: $('#textgenerationwebui_api-settings'),
            apiConnector: $('#textgenerationwebui_api'),
            apiPresets: $('#textgenerationwebui_api-presets'),
            apiRanges: $('#range_block_textgenerationwebui'),
            maxContextElem: $('#max_context_block'),
            amountGenElem: $('#amount_gen_block'),
        },
        'novel': {
            apiSettings: $('#novel_api-settings'),
            apiConnector: $('#novel_api'),
            apiPresets: $('#novel_api-presets'),
            apiRanges: $('#range_block_novel'),
            maxContextElem: $('#max_context_block'),
            amountGenElem: $('#amount_gen_block'),
        },
        'openai': {
            apiSettings: $('#openai_settings'),
            apiConnector: $('#openai_api'),
            apiPresets: $('#openai_api-presets'),
            apiRanges: $('#range_block_openai'),
            maxContextElem: $('#max_context_block'),
            amountGenElem: $('#amount_gen_block'),
        },
    };
    //console.log('--- apiElements--- ');
    //console.log(apiElements);

    //first, disable everything so the old elements stop showing
    for (const apiName in apiElements) {
        const apiObj = apiElements[apiName];
        //do not hide items to then proceed to immediately show them.
        if (selectedVal === apiName) {
            continue;
        }
        apiObj.apiSettings.css('display', 'none');
        apiObj.apiConnector.css('display', 'none');
        apiObj.apiRanges.css('display', 'none');
        apiObj.apiPresets.css('display', 'none');
    }

    //then, find and enable the active item.
    //This is split out of the loop so that different apis can share settings divs
    let activeItem = apiElements[selectedVal];

    activeItem.apiSettings.css('display', 'block');
    activeItem.apiConnector.css('display', 'block');
    activeItem.apiRanges.css('display', 'block');
    activeItem.apiPresets.css('display', 'block');

    if (selectedVal === 'openai') {
        activeItem.apiPresets.css('display', 'flex');
    }

    if (selectedVal === 'textgenerationwebui' || selectedVal === 'novel') {
        console.log('enabling amount_gen for ooba/novel');
        activeItem.amountGenElem.find('input').prop('disabled', false);
        activeItem.amountGenElem.css('opacity', 1.0);
    }

    //custom because streaming has been moved up under response tokens, which exists inside common settings block
    if (selectedVal === 'textgenerationwebui') {
        $('#streaming_textgenerationwebui_block').css('display', 'block');
    } else {
        $('#streaming_textgenerationwebui_block').css('display', 'none');
    }
    if (selectedVal === 'kobold') {
        $('#streaming_kobold_block').css('display', 'block');
    } else {
        $('#streaming_kobold_block').css('display', 'none');
    }

    if (selectedVal === 'novel') {
        $('#ai_module_block_novel').css('display', 'block');
    } else {
        $('#ai_module_block_novel').css('display', 'none');
    }

    // Hide common settings for OpenAI
    console.debug('value?', selectedVal);
    if (selectedVal == 'openai') {
        console.debug('hiding settings?');
        $('#common-gen-settings-block').css('display', 'none');
    } else {
        $('#common-gen-settings-block').css('display', 'block');
    }

    main_api = selectedVal;
    online_status = 'no_connection';

    if (main_api == 'openai' && oai_settings.chat_completion_source == chat_completion_sources.WINDOWAI) {
        $('#api_button_openai').trigger('click');
    }

    if (main_api == 'koboldhorde') {
        getStatusHorde();
        getHordeModels(true);
    }

    setupChatCompletionPromptManager(oai_settings);
    forceCharacterEditorTokenize();
}

////////////////////////////////////////////////////

/**
 * Gets a list of user avatars.
 * @param {boolean} doRender Whether to render the list
 * @param {string} openPageAt Item to be opened at
 * @returns {Promise<string[]>} List of avatar file names
 */
export async function getUserAvatars(doRender = true, openPageAt = '') {
    const response = await fetch('/api/avatars/get', {
        method: 'POST',
        headers: getRequestHeaders(),
    });
    if (response.ok) {
        const allEntities = await response.json();

        if (!Array.isArray(allEntities)) {
            return [];
        }

        allEntities.sort((a, b) => {
            const aName = String(power_user.personas[a] || a);
            const bName = String(power_user.personas[b] || b);
            return power_user.persona_sort_order === 'asc' ? aName.localeCompare(bName) : bName.localeCompare(aName);
        });

        if (!doRender) {
            return allEntities;
        }

        const entities = personasFilter.applyFilters(allEntities);
        const storageKey = 'Personas_PerPage';
        const listId = '#user_avatar_block';
        const perPage = Number(localStorage.getItem(storageKey)) || 5;

        $('#persona_pagination_container').pagination({
            dataSource: entities,
            pageSize: perPage,
            sizeChangerOptions: [5, 10, 25, 50, 100, 250, 500, 1000],
            pageRange: 1,
            pageNumber: savePersonasPage || 1,
            position: 'top',
            showPageNumbers: false,
            showSizeChanger: true,
            prevText: '<',
            nextText: '>',
            formatNavigator: PAGINATION_TEMPLATE,
            showNavigator: true,
            callback: function (data) {
                $(listId).empty();
                for (const item of data) {
                    $(listId).append(getUserAvatarBlock(item));
                }
                highlightSelectedAvatar();
            },
            afterSizeSelectorChange: function (e) {
                localStorage.setItem(storageKey, e.target.value);
            },
            afterPaging: function (e) {
                savePersonasPage = e;
            },
            afterRender: function () {
                $(listId).scrollTop(0);
            },
        });

        if (openPageAt) {
            const avatarIndex = entities.indexOf(openPageAt);
            const page = Math.floor(avatarIndex / perPage) + 1;

            if (avatarIndex !== -1) {
                $('#persona_pagination_container').pagination('go', page);
            }
        }

        return allEntities;
    }
}

function highlightSelectedAvatar() {
    $('#user_avatar_block .avatar-container').removeClass('selected');
    $(`#user_avatar_block .avatar-container[imgfile="${user_avatar}"]`).addClass('selected');
}

/**
 * Gets a rendered avatar block.
 * @param {string} name Avatar file name
 * @returns {JQuery<HTMLElement>} Avatar block
 */
function getUserAvatarBlock(name) {
    const isFirefox = navigator.userAgent.toLowerCase().indexOf('firefox') > -1;
    const template = $('#user_avatar_template .avatar-container').clone();
    const personaName = power_user.personas[name];
    const personaDescription = power_user.persona_descriptions[name]?.description;
    template.find('.ch_name').text(personaName || '[Unnamed Persona]');
    template.find('.ch_description').text(personaDescription || $('#user_avatar_block').attr('no_desc_text')).toggleClass('text_muted', !personaDescription);
    template.attr('imgfile', name);
    template.find('.avatar').attr('imgfile', name).attr('title', name);
    template.toggleClass('default_persona', name === power_user.default_persona);
    let avatarUrl = getUserAvatar(name);
    if (isFirefox) {
        avatarUrl += '?t=' + Date.now();
    }
    template.find('img').attr('src', avatarUrl);
    $('#user_avatar_block').append(template);
    return template;
}

function reloadUserAvatar(force = false) {
    $('.mes').each(function () {
        const avatarImg = $(this).find('.avatar img');
        if (force) {
            avatarImg.attr('src', avatarImg.attr('src'));
        }

        if ($(this).attr('is_user') == 'true' && $(this).attr('force_avatar') == 'false') {
            avatarImg.attr('src', getUserAvatar(user_avatar));
        }
    });
}

export function setUserName(value) {
    name1 = value;
    if (name1 === undefined || name1 == '')
        name1 = default_user_name;
    console.log(`User name changed to ${name1}`);
    $('#your_name').val(name1);
    if (power_user.persona_show_notifications) {
        toastr.success(`Your messages will now be sent as ${name1}`, 'Current persona updated');
    }
    saveSettingsDebounced();
}

/**
 * Sets a user avatar file
 * @param {string} imgfile Link to an image file
 */
export function setUserAvatar(imgfile) {
    user_avatar = imgfile && typeof imgfile === 'string' ? imgfile : $(this).attr('imgfile');
    reloadUserAvatar();
    highlightSelectedAvatar();
    selectCurrentPersona();
    saveSettingsDebounced();
    $('.zoomed_avatar[forchar]').remove();
}

export function retriggerFirstMessageOnEmptyChat() {
    if (this_chid >= 0 && !selected_group && chat.length === 1) {
        $('#firstmessage_textarea').trigger('input');
    }
}

async function uploadUserAvatar(e) {
    const file = e.target.files[0];

    if (!file) {
        $('#form_upload_avatar').trigger('reset');
        return;
    }

    const formData = new FormData($('#form_upload_avatar').get(0));
    const dataUrl = await getBase64Async(file);
    let url = '/api/avatars/upload';

    if (!power_user.never_resize_avatars) {
        $('#dialogue_popup').addClass('large_dialogue_popup wide_dialogue_popup');
        const confirmation = await callPopup(getCropPopup(dataUrl), 'avatarToCrop');
        if (!confirmation) {
            return;
        }

        if (crop_data !== undefined) {
            url += `?crop=${encodeURIComponent(JSON.stringify(crop_data))}`;
        }
    }

    const rawFile = formData.get('avatar');
    if (rawFile instanceof File) {
        const convertedFile = await ensureImageFormatSupported(rawFile);
        formData.set('avatar', convertedFile);
    }

    jQuery.ajax({
        type: 'POST',
        url: url,
        data: formData,
        beforeSend: () => { },
        cache: false,
        contentType: false,
        processData: false,
        success: async function (data) {
            // If the user uploaded a new avatar, we want to make sure it's not cached
            const name = formData.get('overwrite_name');
            if (name) {
                await fetch(getUserAvatar(name), { cache: 'no-cache' });
                reloadUserAvatar(true);
            }

            if (!name && data.path) {
                await getUserAvatars();
                await delay(500);
                await createPersona(data.path);
            }

            crop_data = undefined;
            await getUserAvatars(true, name || data.path);
        },
        error: (jqXHR, exception) => { },
    });

    // Will allow to select the same file twice in a row
    $('#form_upload_avatar').trigger('reset');
}

async function doOnboarding(avatarId) {
    let simpleUiMode = false;
    const template = $('#onboarding_template .onboarding');
    template.find('input[name="enable_simple_mode"]').on('input', function () {
        simpleUiMode = $(this).is(':checked');
    });
    let userName = await callPopup(template, 'input', currentUser?.name || name1);

    if (userName) {
        userName = userName.replace('\n', ' ');
        setUserName(userName);
        console.log(`Binding persona ${avatarId} to name ${userName}`);
        power_user.personas[avatarId] = userName;
        power_user.persona_descriptions[avatarId] = {
            description: '',
            position: persona_description_positions.IN_PROMPT,
        };
    }

    if (simpleUiMode) {
        power_user.ui_mode = ui_mode.SIMPLE;
        $('#ui_mode_select').val(power_user.ui_mode);
        switchSimpleMode();
    }
}

function reloadLoop() {
    const MAX_RELOADS = 5;
    let reloads = Number(sessionStorage.getItem('reloads') || 0);
    if (reloads < MAX_RELOADS) {
        reloads++;
        sessionStorage.setItem('reloads', String(reloads));
        window.location.reload();
    }
}

//***************SETTINGS****************//
///////////////////////////////////////////
async function getSettings() {
    const response = await fetch('/api/settings/get', {
        method: 'POST',
        headers: getRequestHeaders(),
        body: JSON.stringify({}),
        cache: 'no-cache',
    });

    if (!response.ok) {
        reloadLoop();
        toastr.error('Settings could not be loaded after multiple attempts. Please try again later.');
        throw new Error('Error getting settings');
    }

    const data = await response.json();
    if (data.result != 'file not find' && data.settings) {
        settings = JSON.parse(data.settings);
        if (settings.username !== undefined && settings.username !== '') {
            name1 = settings.username;
            $('#your_name').val(name1);
        }

        await setUserControls(data.enable_accounts);

        // Allow subscribers to mutate settings
        eventSource.emit(event_types.SETTINGS_LOADED_BEFORE, settings);

        //Load KoboldAI settings
        koboldai_setting_names = data.koboldai_setting_names;
        koboldai_settings = data.koboldai_settings;
        koboldai_settings.forEach(function (item, i, arr) {
            koboldai_settings[i] = JSON.parse(item);
        });

        let arr_holder = {};

        $('#settings_preset').empty();
        $('#settings_preset').append(
            '<option value="gui">GUI KoboldAI Settings</option>',
        ); //adding in the GUI settings, since it is not loaded dynamically

        koboldai_setting_names.forEach(function (item, i, arr) {
            arr_holder[item] = i;
            $('#settings_preset').append(`<option value=${i}>${item}</option>`);
            //console.log('loading preset #'+i+' -- '+item);
        });
        koboldai_setting_names = {};
        koboldai_setting_names = arr_holder;
        preset_settings = settings.preset_settings;

        if (preset_settings == 'gui') {
            selectKoboldGuiPreset();
        } else {
            if (typeof koboldai_setting_names[preset_settings] !== 'undefined') {
                $(`#settings_preset option[value=${koboldai_setting_names[preset_settings]}]`)
                    .attr('selected', 'true');
            } else {
                preset_settings = 'gui';
                selectKoboldGuiPreset();
            }
        }

        novelai_setting_names = data.novelai_setting_names;
        novelai_settings = data.novelai_settings;
        novelai_settings.forEach(function (item, i, arr) {
            novelai_settings[i] = JSON.parse(item);
        });
        arr_holder = {};

        $('#settings_preset_novel').empty();

        novelai_setting_names.forEach(function (item, i, arr) {
            arr_holder[item] = i;
            $('#settings_preset_novel').append(`<option value=${i}>${item}</option>`);
        });
        novelai_setting_names = {};
        novelai_setting_names = arr_holder;

        //Load AI model config settings

        amount_gen = settings.amount_gen;
        if (settings.max_context !== undefined)
            max_context = parseInt(settings.max_context);

        swipes = settings.swipes !== undefined ? !!settings.swipes : true;  // enable swipes by default
        $('#swipes-checkbox').prop('checked', swipes); /// swipecode
        hideSwipeButtons();
        showSwipeButtons();

        // Kobold
        loadKoboldSettings(settings.kai_settings ?? settings);

        // Novel
        loadNovelSettings(settings.nai_settings ?? settings);
        $(`#settings_preset_novel option[value=${novelai_setting_names[nai_settings.preset_settings_novel]}]`).attr('selected', 'true');

        // TextGen
        loadTextGenSettings(data, settings);

        // OpenAI
        loadOpenAISettings(data, settings.oai_settings ?? settings);

        // Horde
        loadHordeSettings(settings);

        // Load power user settings
        loadPowerUserSettings(settings, data);

        // Load character tags
        loadTagsSettings(settings);

        // Load background
        loadBackgroundSettings(settings);

        // Load proxy presets
        loadProxyPresets(settings);

        // Allow subscribers to mutate settings
        eventSource.emit(event_types.SETTINGS_LOADED_AFTER, settings);

        // Set context size after loading power user (may override the max value)
        $('#max_context').val(max_context);
        $('#max_context_counter').val(max_context);

        $('#amount_gen').val(amount_gen);
        $('#amount_gen_counter').val(amount_gen);

        //Load which API we are using
        if (settings.main_api == undefined) {
            settings.main_api = 'kobold';
        }

        if (settings.main_api == 'poe') {
            settings.main_api = 'openai';
        }

        main_api = settings.main_api;
        $('#main_api').val(main_api);
        $('#main_api option[value=' + main_api + ']').attr(
            'selected',
            'true',
        );
        changeMainAPI();

        //Load User's Name and Avatar

        user_avatar = settings.user_avatar;
        firstRun = !!settings.firstRun;

        if (firstRun) {
            hideLoader();
            await doOnboarding(user_avatar);
            firstRun = false;
        }

        reloadUserAvatar();
        highlightSelectedAvatar();
        setPersonaDescription();

        //Load the active character and group
        active_character = settings.active_character;
        active_group = settings.active_group;

        //Load the API server URL from settings
        api_server = settings.api_server;
        $('#api_url_text').val(api_server);

        setWorldInfoSettings(settings.world_info_settings ?? settings, data);

        selected_button = settings.selected_button;

        if (data.enable_extensions) {
            const isVersionChanged = settings.currentVersion !== currentVersion;
            await loadExtensionSettings(settings, isVersionChanged);
            eventSource.emit(event_types.EXTENSION_SETTINGS_LOADED);
        }
    }

    settingsReady = true;
    eventSource.emit(event_types.SETTINGS_LOADED);
}

function selectKoboldGuiPreset() {
    $('#settings_preset option[value=gui]')
        .attr('selected', 'true')
        .trigger('change');
}

async function saveSettings(type) {
    if (!settingsReady) {
        console.warn('Settings not ready, aborting save');
        return;
    }

    //console.log('Entering settings with name1 = '+name1);
    return jQuery.ajax({
        type: 'POST',
        url: '/api/settings/save',
        data: JSON.stringify({
            firstRun: firstRun,
            currentVersion: currentVersion,
            username: name1,
            active_character: active_character,
            active_group: active_group,
            api_server: api_server,
            preset_settings: preset_settings,
            user_avatar: user_avatar,
            amount_gen: amount_gen,
            max_context: max_context,
            main_api: main_api,
            world_info_settings: getWorldInfoSettings(),
            textgenerationwebui_settings: textgen_settings,
            swipes: swipes,
            horde_settings: horde_settings,
            power_user: power_user,
            extension_settings: extension_settings,
            tags: tags,
            tag_map: tag_map,
            nai_settings: nai_settings,
            kai_settings: kai_settings,
            oai_settings: oai_settings,
            background: background_settings,
            proxies: proxies,
            selected_proxy: selected_proxy,
        }, null, 4),
        beforeSend: function () { },
        cache: false,
        dataType: 'json',
        contentType: 'application/json',
        //processData: false,
        success: async function (data) {
            eventSource.emit(event_types.SETTINGS_UPDATED);
        },
        error: function (jqXHR, exception) {
            toastr.error('Check the server connection and reload the page to prevent data loss.', 'Settings could not be saved');
            console.log(exception);
            console.log(jqXHR);
        },
    });
}

export function setGenerationParamsFromPreset(preset, isMancerChange = null) {
    const needsUnlock = (preset.max_length ?? max_context) > MAX_CONTEXT_DEFAULT || (preset.genamt ?? amount_gen) > MAX_RESPONSE_DEFAULT;
    $('#max_context_unlocked').prop('checked', needsUnlock).trigger('change');

    if (preset.genamt !== undefined) {
        amount_gen = preset.genamt;
        if (isMancerChange) {
            $('#amount_gen').attr('max', amount_gen);
            $('#amount_gen_counter').val($('#amount_gen').val());
        }
        else {
            $('#amount_gen').val(amount_gen);
            $('#amount_gen_counter').val(amount_gen);
        }
    }

    if (preset.max_length !== undefined) {
        max_context = preset.max_length;
        $('#max_context').val(max_context);
        $('#max_context_counter').val(max_context);
    }
}

// Common code for message editor done and auto-save
function updateMessage(div) {
    const mesBlock = div.closest('.mes_block');
    let text = mesBlock.find('.edit_textarea').val();
    const mes = chat[this_edit_mes_id];

    let regexPlacement;
    if (mes.is_user) {
        regexPlacement = regex_placement.USER_INPUT;
    } else if (mes.extra?.type === 'narrator') {
        regexPlacement = regex_placement.SLASH_COMMAND;
    } else {
        regexPlacement = regex_placement.AI_OUTPUT;
    }

    // Ignore character override if sent as system
    text = getRegexedString(
        text,
        regexPlacement,
        { characterOverride: mes.extra?.type === 'narrator' ? undefined : mes.name },
    );


    if (power_user.trim_spaces) {
        text = text.trim();
    }

    const bias = substituteParams(extractMessageBias(text));
    text = substituteParams(text);
    if (bias) {
        text = removeMacros(text);
    }
    mes['mes'] = text;
    if (mes['swipe_id'] !== undefined) {
        mes['swipes'][mes['swipe_id']] = text;
    }

    // editing old messages
    if (!mes.extra) {
        mes.extra = {};
    }

    if (mes.is_system || mes.is_user || mes.extra.type === system_message_types.NARRATOR) {
        mes.extra.bias = bias ?? null;
    } else {
        mes.extra.bias = null;
    }

    return { mesBlock, text, mes, bias };
}

function openMessageDelete(fromSlashCommand) {
    closeMessageEditor();
    hideSwipeButtons();
    if (fromSlashCommand || (this_chid != undefined && !is_send_press) || (selected_group && !is_group_generating)) {
        $('#dialogue_del_mes').css('display', 'block');
        $('#send_form').css('display', 'none');
        $('.del_checkbox').each(function () {
            $(this).css('display', 'grid');
            $(this).parent().children('.for_checkbox').css('display', 'none');
        });
    } else {
        console.debug(`
            ERR -- could not enter del mode
            this_chid: ${this_chid}
            is_send_press: ${is_send_press}
            selected_group: ${selected_group}
            is_group_generating: ${is_group_generating}`);
    }
    this_del_mes = -1;
    is_delete_mode = true;
}

function messageEditAuto(div) {
    const { mesBlock, text, mes, bias } = updateMessage(div);

    mesBlock.find('.mes_text').val('');
    mesBlock.find('.mes_text').val(messageFormatting(
        text,
        this_edit_mes_chname,
        mes.is_system,
        mes.is_user,
        this_edit_mes_id,
    ));
    mesBlock.find('.mes_bias').empty();
    mesBlock.find('.mes_bias').append(messageFormatting(bias, '', false, false, -1));
    saveChatDebounced();
}

async function messageEditDone(div) {
    let { mesBlock, text, mes, bias } = updateMessage(div);
    if (this_edit_mes_id == 0) {
        text = substituteParams(text);
    }

    mesBlock.find('.mes_text').empty();
    mesBlock.find('.mes_edit_buttons').css('display', 'none');
    mesBlock.find('.mes_buttons').css('display', '');
    mesBlock.find('.mes_text').append(
        messageFormatting(
            text,
            this_edit_mes_chname,
            mes.is_system,
            mes.is_user,
            this_edit_mes_id,
        ),
    );
    mesBlock.find('.mes_bias').empty();
    mesBlock.find('.mes_bias').append(messageFormatting(bias, '', false, false, -1));
    appendMediaToMessage(mes, div.closest('.mes'));
    addCopyToCodeBlocks(div.closest('.mes'));
    await eventSource.emit(event_types.MESSAGE_EDITED, this_edit_mes_id);

    this_edit_mes_id = undefined;
    await saveChatConditional();
}

/**
 * Fetches the chat content for each chat file from the server and compiles them into a dictionary.
 * The function iterates over a provided list of chat metadata and requests the actual chat content
 * for each chat, either as an individual chat or a group chat based on the context.
 *
 * @param {Array} data - An array containing metadata about each chat such as file_name.
 * @param {boolean} isGroupChat - A flag indicating if the chat is a group chat.
 * @returns {Promise<Object>} chat_dict - A dictionary where each key is a file_name and the value is the
 * corresponding chat content fetched from the server.
 */
export async function getChatsFromFiles(data, isGroupChat) {
    const context = getContext();
    let chat_dict = {};
    let chat_list = Object.values(data).sort((a, b) => a['file_name'].localeCompare(b['file_name'])).reverse();

    let chat_promise = chat_list.map(({ file_name }) => {
        return new Promise(async (res, rej) => {
            try {
                const endpoint = isGroupChat ? '/api/chats/group/get' : '/api/chats/get';
                const requestBody = isGroupChat
                    ? JSON.stringify({ id: file_name })
                    : JSON.stringify({
                        ch_name: characters[context.characterId].name,
                        file_name: file_name.replace('.jsonl', ''),
                        avatar_url: characters[context.characterId].avatar,
                    });

                const chatResponse = await fetch(endpoint, {
                    method: 'POST',
                    headers: getRequestHeaders(),
                    body: requestBody,
                    cache: 'no-cache',
                });

                if (!chatResponse.ok) {
                    return res();
                    // continue;
                }

                const currentChat = await chatResponse.json();
                if (!isGroupChat) {
                    // remove the first message, which is metadata, only for individual chats
                    currentChat.shift();
                }
                chat_dict[file_name] = currentChat;

            } catch (error) {
                console.error(error);
            }

            return res();
        });
    });

    await Promise.all(chat_promise);

    return chat_dict;
}

/**
 * Fetches the metadata of all past chats related to a specific character based on its avatar URL.
 * The function sends a POST request to the server to retrieve all chats for the character. It then
 * processes the received data, sorts it by the file name, and returns the sorted data.
 *
 * @param {null|number} [characterId=null] - When set, the function will use this character id instead of this_chid.
 *
 * @returns {Promise<Array>} - An array containing metadata of all past chats of the character, sorted
 * in descending order by file name. Returns `undefined` if the fetch request is unsuccessful.
 */
export async function getPastCharacterChats(characterId = null) {
    characterId = characterId ?? this_chid;
    if (!characters[characterId]) return [];

    const response = await fetch('/api/characters/chats', {
        method: 'POST',
        body: JSON.stringify({ avatar_url: characters[characterId].avatar }),
        headers: getRequestHeaders(),
    });

    if (!response.ok) {
        return [];
    }

    let data = await response.json();
    data = Object.values(data);
    data = data.sort((a, b) => a['file_name'].localeCompare(b['file_name'])).reverse();
    return data;
}

/**
 * Helper for `displayPastChats`, to make the same info consistently available for other functions
 */
function getCurrentChatDetails() {
    if (!characters[this_chid] && !selected_group) {
        return { sessionName: '', group: null, characterName: '', avatarImgURL: '' };
    }

    const group = selected_group ? groups.find(x => x.id === selected_group) : null;
    const currentChat = selected_group ? group?.chat_id : characters[this_chid]['chat'];
    const displayName = selected_group ? group?.name : characters[this_chid].name;
    const avatarImg = selected_group ? group?.avatar_url : getThumbnailUrl('avatar', characters[this_chid]['avatar']);
    return { sessionName: currentChat, group: group, characterName: displayName, avatarImgURL: avatarImg };
}

/**
 * Displays the past chats for a character or a group based on the selected context.
 * The function first fetches the chats, processes them, and then displays them in
 * the HTML. It also has a built-in search functionality that allows filtering the
 * displayed chats based on a search query.
 */
export async function displayPastChats() {
    $('#select_chat_div').empty();
    $('#select_chat_search').val('').off('input');

    const data = await (selected_group ? getGroupPastChats(selected_group) : getPastCharacterChats());

    if (!data) {
        toastr.error('Could not load chat data. Try reloading the page.');
        return;
    }

    const chatDetails = getCurrentChatDetails();
    const group = chatDetails.group;
    const currentChat = chatDetails.sessionName;
    const displayName = chatDetails.characterName;
    const avatarImg = chatDetails.avatarImgURL;

    const rawChats = await getChatsFromFiles(data, selected_group);

    // Sort by last message date descending
    data.sort((a, b) => sortMoments(timestampToMoment(a.last_mes), timestampToMoment(b.last_mes)));
    console.log(data);
    $('#load_select_chat_div').css('display', 'none');
    $('#ChatHistoryCharName').text(`${displayName}'s `);

    const displayChats = (searchQuery) => {
        $('#select_chat_div').empty();  // Clear the current chats before appending filtered chats

        const filteredData = data.filter(chat => {
            const fileName = chat['file_name'];
            const chatContent = rawChats[fileName];

            // // Uncomment this to return to old behavior (classical full-substring search).
            // return chatContent && Object.values(chatContent).some(message => message?.mes?.toLowerCase()?.includes(searchQuery.toLowerCase()));

            // Fragment search a.k.a. swoop (as in `helm-swoop` in the Helm package of Emacs).
            // Split a `query` {string} into its fragments {string[]}.
            function makeQueryFragments(query) {
                let fragments = query.trim().split(/\s+/).map(str => str.trim().toLowerCase()).filter(onlyUnique);
                // fragments = fragments.filter( function(str) { return str.length >= 3; } );  // Helm does this, but perhaps better if we don't.
                return fragments;
            }
            // Check whether `text` {string} includes all of the `fragments` {string[]}.
            function matchFragments(fragments, text) {
                if (!text) {
                    return false;
                }
                return fragments.every(item => text.includes(item));
            }
            const fragments = makeQueryFragments(searchQuery);
            // At least one chat message must match *all* the fragments.
            // Currently, this doesn't match if the fragment matches are distributed across several chat messages.
            return chatContent && Object.values(chatContent).some(message => matchFragments(fragments, message?.mes?.toLowerCase()));
        });

        console.debug(filteredData);
        for (const value of filteredData.values()) {
            let strlen = 300;
            let mes = value['mes'];

            if (mes !== undefined) {
                if (mes.length > strlen) {
                    mes = '...' + mes.substring(mes.length - strlen);
                }
                const fileSize = value['file_size'];
                const fileName = value['file_name'];
                const chatItems = rawChats[fileName].length;
                const timestamp = timestampToMoment(value['last_mes']).format('lll');
                const template = $('#past_chat_template .select_chat_block_wrapper').clone();
                template.find('.select_chat_block').attr('file_name', fileName);
                template.find('.avatar img').attr('src', avatarImg);
                template.find('.select_chat_block_filename').text(fileName);
                template.find('.chat_file_size').text(`(${fileSize},`);
                template.find('.chat_messages_num').text(`${chatItems}💬)`);
                template.find('.select_chat_block_mes').text(mes);
                template.find('.PastChat_cross').attr('file_name', fileName);
                template.find('.chat_messages_date').text(timestamp);

                if (selected_group) {
                    template.find('.avatar img').replaceWith(getGroupAvatar(group));
                }

                $('#select_chat_div').append(template);

                if (currentChat === fileName.toString().replace('.jsonl', '')) {
                    $('#select_chat_div').find('.select_chat_block:last').attr('highlight', true);
                }
            }
        }
    };
    displayChats('');  // Display all by default

    const debouncedDisplay = debounce((searchQuery) => {
        displayChats(searchQuery);
    }, 300);

    // Define the search input listener
    $('#select_chat_search').on('input', function () {
        const searchQuery = $(this).val();
        debouncedDisplay(searchQuery);
    });

    // UX convenience: Focus the search field when the Manage Chat Files view opens.
    setTimeout(function () {
        const textSearchElement = $('#select_chat_search');
        textSearchElement.click();
        textSearchElement.focus();
        textSearchElement.select();  // select content (if any) for easy erasing
    }, 200);
}

function selectRightMenuWithAnimation(selectedMenuId) {
    const displayModes = {
        'rm_group_chats_block': 'flex',
        'rm_api_block': 'grid',
        'rm_characters_block': 'flex',
    };
    $('#result_info').toggle(selectedMenuId === 'rm_ch_create_block');
    document.querySelectorAll('#right-nav-panel .right_menu').forEach((menu) => {
        $(menu).css('display', 'none');

        if (selectedMenuId && selectedMenuId.replace('#', '') === menu.id) {
            const mode = displayModes[menu.id] ?? 'block';
            $(menu).css('display', mode);
            $(menu).css('opacity', 0.0);
            $(menu).transition({
                opacity: 1.0,
                duration: animation_duration,
                easing: animation_easing,
                complete: function () { },
            });
        }
    });
}

function select_rm_info(type, charId, previousCharId = null) {
    if (!type) {
        toastr.error('Invalid process (no \'type\')');
        return;
    }
    if (type !== 'group_create') {
        var displayName = String(charId).replace('.png', '');
    }

    if (type === 'char_delete') {
        toastr.warning(`Character Deleted: ${displayName}`);
    }
    if (type === 'char_create') {
        toastr.success(`Character Created: ${displayName}`);
    }
    if (type === 'group_create') {
        toastr.success('Group Created');
    }
    if (type === 'group_delete') {
        toastr.warning('Group Deleted');
    }

    if (type === 'char_import') {
        toastr.success(`Character Imported: ${displayName}`);
    }

    selectRightMenuWithAnimation('rm_characters_block');

    // Set a timeout so multiple flashes don't overlap
    clearTimeout(importFlashTimeout);
    importFlashTimeout = setTimeout(function () {
        if (type === 'char_import' || type === 'char_create') {
            // Find the page at which the character is located
            const avatarFileName = `${charId}.png`;
            const charData = getEntitiesList({ doFilter: true });
            const charIndex = charData.findIndex((x) => x?.item?.avatar?.startsWith(avatarFileName));

            if (charIndex === -1) {
                console.log(`Could not find character ${charId} in the list`);
                return;
            }

            try {
                const perPage = Number(localStorage.getItem('Characters_PerPage')) || per_page_default;
                const page = Math.floor(charIndex / perPage) + 1;
                const selector = `#rm_print_characters_block [title*="${avatarFileName}"]`;
                $('#rm_print_characters_pagination').pagination('go', page);

                waitUntilCondition(() => document.querySelector(selector) !== null).then(() => {
                    const element = $(selector).parent();

                    if (element.length === 0) {
                        console.log(`Could not find element for character ${charId}`);
                        return;
                    }

                    const scrollOffset = element.offset().top - element.parent().offset().top;
                    element.parent().scrollTop(scrollOffset);
                    element.addClass('flash animated');
                    setTimeout(function () {
                        element.removeClass('flash animated');
                    }, 5000);
                });
            } catch (e) {
                console.error(e);
            }
        }

        if (type === 'group_create') {
            // Find the page at which the character is located
            const charData = getEntitiesList({ doFilter: true });
            const charIndex = charData.findIndex((x) => String(x?.item?.id) === String(charId));

            if (charIndex === -1) {
                console.log(`Could not find group ${charId} in the list`);
                return;
            }

            const perPage = Number(localStorage.getItem('Characters_PerPage')) || per_page_default;
            const page = Math.floor(charIndex / perPage) + 1;
            $('#rm_print_characters_pagination').pagination('go', page);
            const selector = `#rm_print_characters_block [grid="${charId}"]`;
            try {
                waitUntilCondition(() => document.querySelector(selector) !== null).then(() => {
                    const element = $(selector);
                    const scrollOffset = element.offset().top - element.parent().offset().top;
                    element.parent().scrollTop(scrollOffset);
                    $(element).addClass('flash animated');
                    setTimeout(function () {
                        $(element).removeClass('flash animated');
                    }, 5000);
                });
            } catch (e) {
                console.error(e);
            }
        }
    }, 250);

    if (previousCharId) {
        const newId = characters.findIndex((x) => x.avatar == previousCharId);
        if (newId >= 0) {
            this_chid = newId;
        }
    }
}

export function select_selected_character(chid) {
    //character select
    //console.log('select_selected_character() -- starting with input of -- ' + chid + ' (name:' + characters[chid].name + ')');
    select_rm_create();
    menu_type = 'character_edit';
    $('#delete_button').css('display', 'flex');
    $('#export_button').css('display', 'flex');
    var display_name = characters[chid].name;

    //create text poles
    $('#rm_button_back').css('display', 'none');
    //$("#character_import_button").css("display", "none");
    $('#create_button').attr('value', 'Save');              // what is the use case for this?
    $('#dupe_button').show();
    $('#create_button_label').css('display', 'none');

    // Hide the chat scenario button if we're peeking the group member defs
    $('#set_chat_scenario').toggle(!selected_group);

    // Don't update the navbar name if we're peeking the group member defs
    if (!selected_group) {
        $('#rm_button_selected_ch').children('h2').text(display_name);
    }

    $('#add_avatar_button').val('');

    $('#character_popup_text_h3').text(characters[chid].name);
    $('#character_name_pole').val(characters[chid].name);
    $('#description_textarea').val(characters[chid].description);
    $('#character_world').val(characters[chid].data?.extensions?.world || '');
    $('#creator_notes_textarea').val(characters[chid].data?.creator_notes || characters[chid].creatorcomment);
    $('#creator_notes_spoiler').html(DOMPurify.sanitize(converter.makeHtml(characters[chid].data?.creator_notes || characters[chid].creatorcomment), { MESSAGE_SANITIZE: true }));
    $('#character_version_textarea').val(characters[chid].data?.character_version || '');
    $('#system_prompt_textarea').val(characters[chid].data?.system_prompt || '');
    $('#post_history_instructions_textarea').val(characters[chid].data?.post_history_instructions || '');
    $('#tags_textarea').val(Array.isArray(characters[chid].data?.tags) ? characters[chid].data.tags.join(', ') : '');
    $('#creator_textarea').val(characters[chid].data?.creator);
    $('#character_version_textarea').val(characters[chid].data?.character_version || '');
    $('#personality_textarea').val(characters[chid].personality);
    $('#firstmessage_textarea').val(characters[chid].first_mes);
    $('#scenario_pole').val(characters[chid].scenario);
    $('#depth_prompt_prompt').val(characters[chid].data?.extensions?.depth_prompt?.prompt ?? '');
    $('#depth_prompt_depth').val(characters[chid].data?.extensions?.depth_prompt?.depth ?? depth_prompt_depth_default);
    $('#depth_prompt_role').val(characters[chid].data?.extensions?.depth_prompt?.role ?? depth_prompt_role_default);
    $('#talkativeness_slider').val(characters[chid].talkativeness || talkativeness_default);
    $('#mes_example_textarea').val(characters[chid].mes_example);
    $('#selected_chat_pole').val(characters[chid].chat);
    $('#create_date_pole').val(characters[chid].create_date);
    $('#avatar_url_pole').val(characters[chid].avatar);
    $('#chat_import_avatar_url').val(characters[chid].avatar);
    $('#chat_import_character_name').val(characters[chid].name);
    $('#character_json_data').val(characters[chid].json_data);
    let this_avatar = default_avatar;
    if (characters[chid].avatar != 'none') {
        this_avatar = getThumbnailUrl('avatar', characters[chid].avatar);
    }

    updateFavButtonState(characters[chid].fav || characters[chid].fav == 'true');

    $('#avatar_load_preview').attr('src', this_avatar);
    $('#name_div').removeClass('displayBlock');
    $('#name_div').addClass('displayNone');
    $('#renameCharButton').css('display', '');
    $('.open_alternate_greetings').data('chid', chid);
    $('#set_character_world').data('chid', chid);
    setWorldInfoButtonClass(chid);
    checkEmbeddedWorld(chid);

    $('#form_create').attr('actiontype', 'editcharacter');
    $('.form_create_bottom_buttons_block .chat_lorebook_button').show();

    const externalMediaState = isExternalMediaAllowed();
    $('#character_open_media_overrides').toggle(!selected_group);
    $('#character_media_allowed_icon').toggle(externalMediaState);
    $('#character_media_forbidden_icon').toggle(!externalMediaState);

    saveSettingsDebounced();
}

function select_rm_create() {
    menu_type = 'create';

    //console.log('select_rm_Create() -- selected button: '+selected_button);
    if (selected_button == 'create') {
        if (create_save.avatar != '') {
            $('#add_avatar_button').get(0).files = create_save.avatar;
            read_avatar_load($('#add_avatar_button').get(0));
        }
    }

    selectRightMenuWithAnimation('rm_ch_create_block');

    $('#set_chat_scenario').hide();
    $('#delete_button_div').css('display', 'none');
    $('#delete_button').css('display', 'none');
    $('#export_button').css('display', 'none');
    $('#create_button_label').css('display', '');
    $('#create_button').attr('value', 'Create');
    $('#dupe_button').hide();

    //create text poles
    $('#rm_button_back').css('display', '');
    $('#character_import_button').css('display', '');
    $('#character_popup_text_h3').text('Create character');
    $('#character_name_pole').val(create_save.name);
    $('#description_textarea').val(create_save.description);
    $('#character_world').val(create_save.world);
    $('#creator_notes_textarea').val(create_save.creator_notes);
    $('#creator_notes_spoiler').html(DOMPurify.sanitize(converter.makeHtml(create_save.creator_notes), { MESSAGE_SANITIZE: true }));
    $('#post_history_instructions_textarea').val(create_save.post_history_instructions);
    $('#system_prompt_textarea').val(create_save.system_prompt);
    $('#tags_textarea').val(create_save.tags);
    $('#creator_textarea').val(create_save.creator);
    $('#character_version_textarea').val(create_save.character_version);
    $('#personality_textarea').val(create_save.personality);
    $('#firstmessage_textarea').val(create_save.first_message);
    $('#talkativeness_slider').val(create_save.talkativeness);
    $('#scenario_pole').val(create_save.scenario);
    $('#depth_prompt_prompt').val(create_save.depth_prompt_prompt);
    $('#depth_prompt_depth').val(create_save.depth_prompt_depth);
    $('#depth_prompt_role').val(create_save.depth_prompt_role);
    $('#mes_example_textarea').val(create_save.mes_example);
    $('#character_json_data').val('');
    $('#avatar_div').css('display', 'flex');
    $('#avatar_load_preview').attr('src', default_avatar);
    $('#renameCharButton').css('display', 'none');
    $('#name_div').removeClass('displayNone');
    $('#name_div').addClass('displayBlock');
    $('.open_alternate_greetings').data('chid', undefined);
    $('#set_character_world').data('chid', undefined);
    setWorldInfoButtonClass(undefined, !!create_save.world);
    updateFavButtonState(false);
    checkEmbeddedWorld();

    $('#form_create').attr('actiontype', 'createcharacter');
    $('.form_create_bottom_buttons_block .chat_lorebook_button').hide();
    $('#character_open_media_overrides').hide();
}

function select_rm_characters() {
    const doFullRefresh = menu_type === 'characters';
    menu_type = 'characters';
    selectRightMenuWithAnimation('rm_characters_block');
    printCharacters(doFullRefresh);
}

/**
 * Sets a prompt injection to insert custom text into any outgoing prompt. For use in UI extensions.
 * @param {string} key Prompt injection id.
 * @param {string} value Prompt injection value.
 * @param {number} position Insertion position. 0 is after story string, 1 is in-chat with custom depth.
 * @param {number} depth Insertion depth. 0 represets the last message in context. Expected values up to MAX_INJECTION_DEPTH.
 * @param {number} role Extension prompt role. Defaults to SYSTEM.
 * @param {boolean} scan Should the prompt be included in the world info scan.
 */
export function setExtensionPrompt(key, value, position, depth, scan = false, role = extension_prompt_roles.SYSTEM) {
    extension_prompts[key] = {
        value: String(value),
        position: Number(position),
        depth: Number(depth),
        scan: !!scan,
        role: Number(role ?? extension_prompt_roles.SYSTEM),
    };
}

/**
 * Gets a enum value of the extension prompt role by its name.
 * @param {string} roleName The name of the extension prompt role.
 * @returns {number} The role id of the extension prompt.
 */
export function getExtensionPromptRoleByName(roleName) {
    // If the role is already a valid number, return it
    if (typeof roleName === 'number' && Object.values(extension_prompt_roles).includes(roleName)) {
        return roleName;
    }

    switch (roleName) {
        case 'system':
            return extension_prompt_roles.SYSTEM;
        case 'user':
            return extension_prompt_roles.USER;
        case 'assistant':
            return extension_prompt_roles.ASSISTANT;
    }

    // Skill issue?
    return extension_prompt_roles.SYSTEM;
}

/**
 * Removes all char A/N prompt injections from the chat.
 * To clean up when switching from groups to solo and vice versa.
 */
export function removeDepthPrompts() {
    for (const key of Object.keys(extension_prompts)) {
        if (key.startsWith('DEPTH_PROMPT')) {
            delete extension_prompts[key];
        }
    }
}

/**
 * Adds or updates the metadata for the currently active chat.
 * @param {Object} newValues An object with collection of new values to be added into the metadata.
 * @param {boolean} reset Should a metadata be reset by this call.
 */
function updateChatMetadata(newValues, reset) {
    chat_metadata = reset ? { ...newValues } : { ...chat_metadata, ...newValues };
}

function updateFavButtonState(state) {
    fav_ch_checked = state;
    $('#fav_checkbox').val(fav_ch_checked);
    $('#favorite_button').toggleClass('fav_on', fav_ch_checked);
    $('#favorite_button').toggleClass('fav_off', !fav_ch_checked);
}

export function setScenarioOverride() {
    if (!selected_group && !this_chid) {
        console.warn('setScenarioOverride() -- no selected group or character');
        return;
    }

    const template = $('#scenario_override_template .scenario_override').clone();
    const metadataValue = chat_metadata['scenario'] || '';
    const isGroup = !!selected_group;
    template.find('[data-group="true"]').toggle(isGroup);
    template.find('[data-character="true"]').toggle(!isGroup);
    template.find('.chat_scenario').val(metadataValue).on('input', onScenarioOverrideInput);
    template.find('.remove_scenario_override').on('click', onScenarioOverrideRemoveClick);
    callPopup(template, 'text');
}

function onScenarioOverrideInput() {
    const value = String($(this).val());
    chat_metadata['scenario'] = value;
    saveMetadataDebounced();
}

function onScenarioOverrideRemoveClick() {
    $(this).closest('.scenario_override').find('.chat_scenario').val('').trigger('input');
}

/**
 * Displays a blocking popup with a given text and type.
 * @param {JQuery<HTMLElement>|string|Element} text - Text to display in the popup.
 * @param {string} type
 * @param {string} inputValue - Value to set the input to.
 * @param {PopupOptions} options - Options for the popup.
<<<<<<< HEAD
 * @typedef {{okButton?: string, rows?: number, wide?: boolean, wider?: boolean, large?: boolean, allowHorizontalScrolling?: boolean, allowVerticalScrolling?: boolean }} PopupOptions - Options for the popup.
 * @returns
 */
function callPopup(text, type, inputValue = '', { okButton, rows, wide, wider, large, allowHorizontalScrolling, allowVerticalScrolling } = {}) {
=======
 * @typedef {{okButton?: string, rows?: number, wide?: boolean, large?: boolean, allowHorizontalScrolling?: boolean, allowVerticalScrolling?: boolean, cropAspect?: number }} PopupOptions - Options for the popup.
 * @returns
 */
function callPopup(text, type, inputValue = '', { okButton, rows, wide, large, allowHorizontalScrolling, allowVerticalScrolling, cropAspect } = {}) {
>>>>>>> 80ff8383
    dialogueCloseStop = true;
    if (type) {
        popup_type = type;
    }

    $('#dialogue_popup').toggleClass('wide_dialogue_popup', !!wide);
    $('#dialogue_popup').toggleClass('wider_dialogue_popup', !!wider);
    $('#dialogue_popup').toggleClass('large_dialogue_popup', !!large);
    $('#dialogue_popup').toggleClass('horizontal_scrolling_dialogue_popup', !!allowHorizontalScrolling);
    $('#dialogue_popup').toggleClass('vertical_scrolling_dialogue_popup', !!allowVerticalScrolling);

    $('#dialogue_popup_cancel').css('display', 'inline-block');
    switch (popup_type) {
        case 'avatarToCrop':
            $('#dialogue_popup_ok').text(okButton ?? 'Accept');
            break;
        case 'text':
        case 'alternate_greeting':
        case 'char_not_selected':
            $('#dialogue_popup_ok').text(okButton ?? 'Ok');
            $('#dialogue_popup_cancel').css('display', 'none');
            break;
        case 'delete_extension':
            $('#dialogue_popup_ok').text(okButton ?? 'Ok');
            break;
        case 'new_chat':
        case 'confirm':
            $('#dialogue_popup_ok').text(okButton ?? 'Yes');
            break;
        case 'del_group':
        case 'rename_chat':
        case 'del_chat':
        default:
            $('#dialogue_popup_ok').text(okButton ?? 'Delete');
    }

    $('#dialogue_popup_input').val(inputValue);
    $('#dialogue_popup_input').attr('rows', rows ?? 1);

    if (popup_type == 'input') {
        $('#dialogue_popup_input').css('display', 'block');
        $('#dialogue_popup_ok').text(okButton ?? 'Save');
    }
    else {
        $('#dialogue_popup_input').css('display', 'none');
    }

    $('#dialogue_popup_text').empty().append(text);
    $('#shadow_popup').css('display', 'block');
    if (popup_type == 'input') {
        $('#dialogue_popup_input').focus();
    }
    if (popup_type == 'avatarToCrop') {
        // unset existing data
        crop_data = undefined;

        $('#avatarToCrop').cropper({
            aspectRatio: cropAspect ?? 2 / 3,
            autoCropArea: 1,
            viewMode: 2,
            rotatable: false,
            crop: function (event) {
                crop_data = event.detail;
                crop_data.want_resize = !power_user.never_resize_avatars;
            },
        });
    }
    $('#shadow_popup').transition({
        opacity: 1,
        duration: animation_duration,
        easing: animation_easing,
    });

    return new Promise((resolve) => {
        dialogueResolve = resolve;
    });
}

function showSwipeButtons() {
    if (chat.length === 0) {
        return;
    }

    if (
        chat[chat.length - 1].is_system ||
        !swipes ||
        Number($('.mes:last').attr('mesid')) < 0 ||
        chat[chat.length - 1].is_user ||
        chat[chat.length - 1].extra?.image ||
        (selected_group && is_group_generating)
    ) { return; }

    // swipe_id should be set if alternate greetings are added
    if (chat.length == 1 && chat[0].swipe_id === undefined) {
        return;
    }

    //had to add this to make the swipe counter work
    //(copied from the onclick functions for swipe buttons..
    //don't know why the array isn't set for non-swipe messsages in Generate or addOneMessage..)

    if (chat[chat.length - 1]['swipe_id'] === undefined) {              // if there is no swipe-message in the last spot of the chat array
        chat[chat.length - 1]['swipe_id'] = 0;                        // set it to id 0
        chat[chat.length - 1]['swipes'] = [];                         // empty the array
        chat[chat.length - 1]['swipes'][0] = chat[chat.length - 1]['mes'];  //assign swipe array with last message from chat
    }

    const currentMessage = $('#chat').children().filter(`[mesid="${chat.length - 1}"]`);
    const swipeId = chat[chat.length - 1].swipe_id;
    var swipesCounterHTML = (`${(swipeId + 1)}/${(chat[chat.length - 1].swipes.length)}`);

    if (swipeId !== undefined && (chat[chat.length - 1].swipes.length > 1 || swipeId > 0)) {
        currentMessage.children('.swipe_left').css('display', 'flex');
    }
    //only show right when generate is off, or when next right swipe would not make a generate happen
    if (is_send_press === false || chat[chat.length - 1].swipes.length >= swipeId) {
        currentMessage.children('.swipe_right').css('display', 'flex');
        currentMessage.children('.swipe_right').css('opacity', '0.3');
    }
    //console.log((chat[chat.length - 1]));
    if ((chat[chat.length - 1].swipes.length - swipeId) === 1) {
        //console.log('highlighting R swipe');
        currentMessage.children('.swipe_right').css('opacity', '0.7');
    }
    //console.log(swipesCounterHTML);

    $('.swipes-counter').html(swipesCounterHTML);

    //console.log(swipeId);
    //console.log(chat[chat.length - 1].swipes.length);
}

function hideSwipeButtons() {
    //console.log('hideswipebuttons entered');
    $('#chat').find('.swipe_right').css('display', 'none');
    $('#chat').find('.swipe_left').css('display', 'none');
}

export async function saveMetadata() {
    if (selected_group) {
        await editGroup(selected_group, true, false);
    }
    else {
        await saveChatConditional();
    }
}

export async function saveChatConditional() {
    try {
        await waitUntilCondition(() => !isChatSaving, durationSaveEdit, 100);
    } catch {
        console.warn('Timeout waiting for chat to save');
        return;
    }

    try {
        isChatSaving = true;

        if (selected_group) {
            await saveGroupChat(selected_group, true);
        }
        else {
            await saveChat();
        }

        // Save token and prompts cache to IndexedDB storage
        saveTokenCache();
        saveItemizedPrompts(getCurrentChatId());
    } catch (error) {
        console.error('Error saving chat', error);
    } finally {
        isChatSaving = false;
    }
}

async function importCharacterChat(formData) {
    await jQuery.ajax({
        type: 'POST',
        url: '/api/chats/import',
        data: formData,
        beforeSend: function () {
        },
        cache: false,
        contentType: false,
        processData: false,
        success: async function (data) {
            if (data.res) {
                await displayPastChats();
            }
        },
        error: function () {
            $('#create_button').removeAttr('disabled');
        },
    });
}

function updateViewMessageIds(startFromZero = false) {
    const minId = startFromZero ? 0 : getFirstDisplayedMessageId();

    $('#chat').find('.mes').each(function (index, element) {
        $(element).attr('mesid', minId + index);
        $(element).find('.mesIDDisplay').text(`#${minId + index}`);
    });

    $('#chat .mes').removeClass('last_mes');
    $('#chat .mes').last().addClass('last_mes');

    updateEditArrowClasses();
}

export function getFirstDisplayedMessageId() {
    const allIds = Array.from(document.querySelectorAll('#chat .mes')).map(el => Number(el.getAttribute('mesid'))).filter(x => !isNaN(x));
    const minId = Math.min(...allIds);
    return minId;
}

function updateEditArrowClasses() {
    $('#chat .mes .mes_edit_up').removeClass('disabled');
    $('#chat .mes .mes_edit_down').removeClass('disabled');

    if (this_edit_mes_id !== undefined) {
        const down = $(`#chat .mes[mesid="${this_edit_mes_id}"] .mes_edit_down`);
        const up = $(`#chat .mes[mesid="${this_edit_mes_id}"] .mes_edit_up`);
        const lastId = Number($('#chat .mes').last().attr('mesid'));
        const firstId = Number($('#chat .mes').first().attr('mesid'));

        if (lastId == Number(this_edit_mes_id)) {
            down.addClass('disabled');
        }

        if (firstId == Number(this_edit_mes_id)) {
            up.addClass('disabled');
        }
    }
}

function closeMessageEditor() {
    if (this_edit_mes_id) {
        $(`#chat .mes[mesid="${this_edit_mes_id}"] .mes_edit_cancel`).click();
    }
}

function setGenerationProgress(progress) {
    if (!progress) {
        $('#send_textarea').css({ 'background': '', 'transition': '' });
    }
    else {
        $('#send_textarea').css({
            'background': `linear-gradient(90deg, #008000d6 ${progress}%, transparent ${progress}%)`,
            'transition': '0.25s ease-in-out',
        });
    }
}

function isHordeGenerationNotAllowed() {
    if (main_api == 'koboldhorde' && preset_settings == 'gui') {
        toastr.error('GUI Settings preset is not supported for Horde. Please select another preset.');
        return true;
    }

    return false;
}

export function cancelTtsPlay() {
    if ('speechSynthesis' in window) {
        speechSynthesis.cancel();
    }
}

function updateAlternateGreetingsHintVisibility(root) {
    const numberOfGreetings = root.find('.alternate_greetings_list .alternate_greeting').length;
    $(root).find('.alternate_grettings_hint').toggle(numberOfGreetings == 0);
}

function openCharacterWorldPopup() {
    const chid = $('#set_character_world').data('chid');

    if (menu_type != 'create' && chid == undefined) {
        toastr.error('Does not have an Id for this character in world select menu.');
        return;
    }

    async function onSelectCharacterWorld() {
        const value = $('.character_world_info_selector').find('option:selected').val();
        const worldIndex = value !== '' ? Number(value) : NaN;
        const name = !isNaN(worldIndex) ? world_names[worldIndex] : '';

        const previousValue = $('#character_world').val();
        $('#character_world').val(name);

        console.debug('Character world selected:', name);

        if (menu_type == 'create') {
            create_save.world = name;
        } else {
            if (previousValue && !name) {
                try {
                    // Dirty hack to remove embedded lorebook from character JSON data.
                    const data = JSON.parse($('#character_json_data').val());

                    if (data?.data?.character_book) {
                        data.data.character_book = undefined;
                    }

                    $('#character_json_data').val(JSON.stringify(data));
                    toastr.info('Embedded lorebook will be removed from this character.');
                } catch {
                    console.error('Failed to parse character JSON data.');
                }
            }

            await createOrEditCharacter();
        }

        setWorldInfoButtonClass(undefined, !!value);
    }

    function onExtraWorldInfoChanged() {
        const selectedWorlds = $('.character_extra_world_info_selector').val();
        let charLore = world_info.charLore ?? [];

        // TODO: Maybe make this utility function not use the window context?
        const fileName = getCharaFilename(chid);
        const tempExtraBooks = selectedWorlds.map((index) => world_names[index]).filter((e) => e !== undefined);

        const existingCharIndex = charLore.findIndex((e) => e.name === fileName);
        if (existingCharIndex === -1) {
            const newCharLoreEntry = {
                name: fileName,
                extraBooks: tempExtraBooks,
            };

            charLore.push(newCharLoreEntry);
        } else if (tempExtraBooks.length === 0) {
            charLore.splice(existingCharIndex, 1);
        } else {
            charLore[existingCharIndex].extraBooks = tempExtraBooks;
        }

        Object.assign(world_info, { charLore: charLore });
        saveSettingsDebounced();
    }

    const template = $('#character_world_template .character_world').clone();
    const select = template.find('.character_world_info_selector');
    const extraSelect = template.find('.character_extra_world_info_selector');
    const name = (menu_type == 'create' ? create_save.name : characters[chid]?.data?.name) || 'Nameless';
    const worldId = (menu_type == 'create' ? create_save.world : characters[chid]?.data?.extensions?.world) || '';
    template.find('.character_name').text(name);

    // Not needed on mobile
    if (!isMobile()) {
        $(extraSelect).select2({
            width: '100%',
            placeholder: 'No auxillary Lorebooks set. Click here to select.',
            allowClear: true,
            closeOnSelect: false,
        });
    }

    // Apped to base dropdown
    world_names.forEach((item, i) => {
        const option = document.createElement('option');
        option.value = i;
        option.innerText = item;
        option.selected = item === worldId;
        select.append(option);
    });

    // Append to extras dropdown
    if (world_names.length > 0) {
        extraSelect.empty();
    }
    world_names.forEach((item, i) => {
        const option = document.createElement('option');
        option.value = i;
        option.innerText = item;

        const existingCharLore = world_info.charLore?.find((e) => e.name === getCharaFilename());
        if (existingCharLore) {
            option.selected = existingCharLore.extraBooks.includes(item);
        } else {
            option.selected = false;
        }
        extraSelect.append(option);
    });

    select.on('change', onSelectCharacterWorld);
    extraSelect.on('mousedown change', async function (e) {
        // If there's no world names, don't do anything
        if (world_names.length === 0) {
            e.preventDefault();
            return;
        }

        onExtraWorldInfoChanged();
    });

    callPopup(template, 'text');
}

function openAlternateGreetings() {
    const chid = $('.open_alternate_greetings').data('chid');

    if (menu_type != 'create' && chid === undefined) {
        toastr.error('Does not have an Id for this character in editor menu.');
        return;
    } else {
        // If the character does not have alternate greetings, create an empty array
        if (chid && Array.isArray(characters[chid].data.alternate_greetings) == false) {
            characters[chid].data.alternate_greetings = [];
        }
    }

    const template = $('#alternate_greetings_template .alternate_grettings').clone();
    const getArray = () => menu_type == 'create' ? create_save.alternate_greetings : characters[chid].data.alternate_greetings;

    for (let index = 0; index < getArray().length; index++) {
        addAlternateGreeting(template, getArray()[index], index, getArray);
    }

    template.find('.add_alternate_greeting').on('click', function () {
        const array = getArray();
        const index = array.length;
        array.push(default_ch_mes);
        addAlternateGreeting(template, default_ch_mes, index, getArray);
        updateAlternateGreetingsHintVisibility(template);
    });

    updateAlternateGreetingsHintVisibility(template);
    callPopup(template, 'alternate_greeting', '', { wide: true, large: true });
}

function addAlternateGreeting(template, greeting, index, getArray) {
    const greetingBlock = $('#alternate_greeting_form_template .alternate_greeting').clone();
    greetingBlock.find('.alternate_greeting_text').on('input', async function () {
        const value = $(this).val();
        const array = getArray();
        array[index] = value;
    }).val(greeting);
    greetingBlock.find('.greeting_index').text(index + 1);
    greetingBlock.find('.delete_alternate_greeting').on('click', async function () {
        if (confirm('Are you sure you want to delete this alternate greeting?')) {
            const array = getArray();
            array.splice(index, 1);
            // We need to reopen the popup to update the index numbers
            openAlternateGreetings();
        }
    });
    template.find('.alternate_greetings_list').append(greetingBlock);
}

async function createOrEditCharacter(e) {
    $('#rm_info_avatar').html('');
    const formData = new FormData($('#form_create').get(0));
    formData.set('fav', fav_ch_checked);

    const rawFile = formData.get('avatar');
    if (rawFile instanceof File) {
        const convertedFile = await ensureImageFormatSupported(rawFile);
        formData.set('avatar', convertedFile);
    }

    if ($('#form_create').attr('actiontype') == 'createcharacter') {
        if ($('#character_name_pole').val().length > 0) {
            if (is_group_generating || is_send_press) {
                toastr.error('Cannot create characters while generating. Stop the request and try again.', 'Creation aborted');
                throw new Error('Cannot import character while generating');
            }

            //if the character name text area isn't empty (only posible when creating a new character)
            let url = '/api/characters/create';

            if (crop_data != undefined) {
                url += `?crop=${encodeURIComponent(JSON.stringify(crop_data))}`;
            }

            formData.delete('alternate_greetings');
            for (const value of create_save.alternate_greetings) {
                formData.append('alternate_greetings', value);
            }

            formData.append('extensions', JSON.stringify(create_save.extensions));

            await jQuery.ajax({
                type: 'POST',
                url: url,
                data: formData,
                beforeSend: function () {
                    $('#create_button').attr('disabled', true);
                    $('#create_button').attr('value', '⏳');
                },
                cache: false,
                contentType: false,
                processData: false,
                success: async function (html) {
                    $('#character_cross').trigger('click'); //closes the advanced character editing popup
                    const fields = [
                        { id: '#character_name_pole', callback: value => create_save.name = value },
                        { id: '#description_textarea', callback: value => create_save.description = value },
                        { id: '#creator_notes_textarea', callback: value => create_save.creator_notes = value },
                        { id: '#character_version_textarea', callback: value => create_save.character_version = value },
                        { id: '#post_history_instructions_textarea', callback: value => create_save.post_history_instructions = value },
                        { id: '#system_prompt_textarea', callback: value => create_save.system_prompt = value },
                        { id: '#tags_textarea', callback: value => create_save.tags = value },
                        { id: '#creator_textarea', callback: value => create_save.creator = value },
                        { id: '#personality_textarea', callback: value => create_save.personality = value },
                        { id: '#firstmessage_textarea', callback: value => create_save.first_message = value },
                        { id: '#talkativeness_slider', callback: value => create_save.talkativeness = value, defaultValue: talkativeness_default },
                        { id: '#scenario_pole', callback: value => create_save.scenario = value },
                        { id: '#depth_prompt_prompt', callback: value => create_save.depth_prompt_prompt = value },
                        { id: '#depth_prompt_depth', callback: value => create_save.depth_prompt_depth = value, defaultValue: depth_prompt_depth_default },
                        { id: '#depth_prompt_role', callback: value => create_save.depth_prompt_role = value, defaultValue: depth_prompt_role_default },
                        { id: '#mes_example_textarea', callback: value => create_save.mes_example = value },
                        { id: '#character_json_data', callback: () => { } },
                        { id: '#alternate_greetings_template', callback: value => create_save.alternate_greetings = value, defaultValue: [] },
                        { id: '#character_world', callback: value => create_save.world = value },
                        { id: '#_character_extensions_fake', callback: value => create_save.extensions = {} },
                    ];

                    fields.forEach(field => {
                        const fieldValue = field.defaultValue !== undefined ? field.defaultValue : '';
                        $(field.id).val(fieldValue);
                        field.callback && field.callback(fieldValue);
                    });

                    $('#character_popup_text_h3').text('Create character');

                    create_save.avatar = '';

                    $('#create_button').removeAttr('disabled');
                    $('#add_avatar_button').replaceWith(
                        $('#add_avatar_button').val('').clone(true),
                    );

                    $('#create_button').attr('value', '✅');
                    let oldSelectedChar = null;
                    if (this_chid !== undefined) {
                        oldSelectedChar = characters[this_chid].avatar;
                    }

                    console.log(`new avatar id: ${html}`);
                    createTagMapFromList('#tagList', html);
                    await getCharacters();

                    select_rm_info('char_create', html, oldSelectedChar);

                    crop_data = undefined;
                },
                error: function (jqXHR, exception) {
                    $('#create_button').removeAttr('disabled');
                },
            });
        } else {
            toastr.error('Name is required');
        }
    } else {
        let url = '/api/characters/edit';

        if (crop_data != undefined) {
            url += `?crop=${encodeURIComponent(JSON.stringify(crop_data))}`;
        }

        formData.delete('alternate_greetings');
        const chid = $('.open_alternate_greetings').data('chid');
        if (chid && Array.isArray(characters[chid]?.data?.alternate_greetings)) {
            for (const value of characters[chid].data.alternate_greetings) {
                formData.append('alternate_greetings', value);
            }
        }

        await jQuery.ajax({
            type: 'POST',
            url: url,
            data: formData,
            beforeSend: function () {
                $('#create_button').attr('disabled', true);
                $('#create_button').attr('value', 'Save');
            },
            cache: false,
            contentType: false,
            processData: false,
            success: async function (html) {
                $('#create_button').removeAttr('disabled');

                await getOneCharacter(formData.get('avatar_url'));
                favsToHotswap(); // Update fav state

                $('#add_avatar_button').replaceWith(
                    $('#add_avatar_button').val('').clone(true),
                );
                $('#create_button').attr('value', 'Save');
                crop_data = undefined;
                eventSource.emit(event_types.CHARACTER_EDITED, { detail: { id: this_chid, character: characters[this_chid] } });

                // Recreate the chat if it hasn't been used at least once (i.e. with continue).
                if (chat.length === 1 && !selected_group && !chat_metadata['tainted']) {
                    const firstMessage = getFirstMessage();
                    chat[0] = firstMessage;

                    const chat_id = (chat.length - 1);
                    await eventSource.emit(event_types.MESSAGE_RECEIVED, chat_id);
                    await clearChat();
                    await printMessages();
                    await eventSource.emit(event_types.CHARACTER_MESSAGE_RENDERED, chat_id);
                    await saveChatConditional();
                }
            },
            error: function (jqXHR, exception) {
                $('#create_button').removeAttr('disabled');
                console.log('Error! Either a file with the same name already existed, or the image file provided was in an invalid format. Double check that the image is not a webp.');
                toastr.error('Something went wrong while saving the character, or the image file provided was in an invalid format. Double check that the image is not a webp.');
            },
        });
    }
}

window['SillyTavern'].getContext = function () {
    return {
        chat: chat,
        characters: characters,
        groups: groups,
        name1: name1,
        name2: name2,
        characterId: this_chid,
        groupId: selected_group,
        chatId: selected_group
            ? groups.find(x => x.id == selected_group)?.chat_id
            : (this_chid && characters[this_chid] && characters[this_chid].chat),
        getCurrentChatId: getCurrentChatId,
        getRequestHeaders: getRequestHeaders,
        reloadCurrentChat: reloadCurrentChat,
        saveSettingsDebounced: saveSettingsDebounced,
        onlineStatus: online_status,
        maxContext: Number(max_context),
        chatMetadata: chat_metadata,
        streamingProcessor,
        eventSource: eventSource,
        eventTypes: event_types,
        addOneMessage: addOneMessage,
        generate: Generate,
        getTokenCount: getTokenCount,
        extensionPrompts: extension_prompts,
        setExtensionPrompt: setExtensionPrompt,
        updateChatMetadata: updateChatMetadata,
        saveChat: saveChatConditional,
        saveMetadata: saveMetadata,
        sendSystemMessage: sendSystemMessage,
        activateSendButtons,
        deactivateSendButtons,
        saveReply,
        registerSlashCommand: registerSlashCommand,
        executeSlashCommands: executeSlashCommands,
        timestampToMoment: timestampToMoment,
        /**
         * @deprecated Handlebars for extensions are no longer supported.
         */
        registerHelper: () => { },
        registedDebugFunction: registerDebugFunction,
        /**
         * @deprecated Use renderExtensionTemplateAsync instead.
         */
        renderExtensionTemplate: renderExtensionTemplate,
        renderExtensionTemplateAsync: renderExtensionTemplateAsync,
        registerDataBankScraper: ScraperManager.registerDataBankScraper,
        callPopup: callPopup,
        callGenericPopup: callGenericPopup,
        mainApi: main_api,
        extensionSettings: extension_settings,
        ModuleWorkerWrapper: ModuleWorkerWrapper,
        getTokenizerModel: getTokenizerModel,
        generateQuietPrompt: generateQuietPrompt,
        writeExtensionField: writeExtensionField,
        getThumbnailUrl: getThumbnailUrl,
        selectCharacterById: selectCharacterById,
        messageFormatting: messageFormatting,
        shouldSendOnEnter: shouldSendOnEnter,
        isMobile: isMobile,
        tags: tags,
        tagMap: tag_map,
        menuType: menu_type,
        createCharacterData: create_save,
        /**
         * @deprecated Legacy snake-case naming, compatibility with old extensions
         */
        event_types: event_types,
    };
};

function swipe_left() {      // when we swipe left..but no generation.
    if (chat.length - 1 === Number(this_edit_mes_id)) {
        closeMessageEditor();
    }

    if (isStreamingEnabled() && streamingProcessor) {
        streamingProcessor.onStopStreaming();
    }

    const swipe_duration = 120;
    const swipe_range = '700px';
    chat[chat.length - 1]['swipe_id']--;

    if (chat[chat.length - 1]['swipe_id'] < 0) {
        chat[chat.length - 1]['swipe_id'] = chat[chat.length - 1]['swipes'].length - 1;
    }

    if (chat[chat.length - 1]['swipe_id'] >= 0) {
        /*$(this).parent().children('swipe_right').css('display', 'flex');
        if (chat[chat.length - 1]['swipe_id'] === 0) {
            $(this).css('display', 'none');
        }*/ // Just in case
        if (!Array.isArray(chat[chat.length - 1]['swipe_info'])) {
            chat[chat.length - 1]['swipe_info'] = [];
        }
        let this_mes_div = $(this).parent();
        let this_mes_block = $(this).parent().children('.mes_block').children('.mes_text');
        const this_mes_div_height = this_mes_div[0].scrollHeight;
        this_mes_div.css('height', this_mes_div_height);
        const this_mes_block_height = this_mes_block[0].scrollHeight;
        chat[chat.length - 1]['mes'] = chat[chat.length - 1]['swipes'][chat[chat.length - 1]['swipe_id']];
        chat[chat.length - 1]['send_date'] = chat[chat.length - 1].swipe_info[chat[chat.length - 1]['swipe_id']]?.send_date || chat[chat.length - 1].send_date; //load the last mes box with the latest generation
        chat[chat.length - 1]['extra'] = JSON.parse(JSON.stringify(chat[chat.length - 1].swipe_info[chat[chat.length - 1]['swipe_id']]?.extra || chat[chat.length - 1].extra));

        if (chat[chat.length - 1].extra) {
            // if message has memory attached - remove it to allow regen
            if (chat[chat.length - 1].extra.memory) {
                delete chat[chat.length - 1].extra.memory;
            }
            // ditto for display text
            if (chat[chat.length - 1].extra.display_text) {
                delete chat[chat.length - 1].extra.display_text;
            }
        }
        $(this).parent().children('.mes_block').transition({
            x: swipe_range,
            duration: swipe_duration,
            easing: animation_easing,
            queue: false,
            complete: async function () {
                const is_animation_scroll = ($('#chat').scrollTop() >= ($('#chat').prop('scrollHeight') - $('#chat').outerHeight()) - 10);
                //console.log('on left swipe click calling addOneMessage');
                addOneMessage(chat[chat.length - 1], { type: 'swipe' });

                if (power_user.message_token_count_enabled) {
                    if (!chat[chat.length - 1].extra) {
                        chat[chat.length - 1].extra = {};
                    }

                    const swipeMessage = $('#chat').find(`[mesid="${chat.length - 1}"]`);
                    const tokenCount = await getTokenCountAsync(chat[chat.length - 1].mes, 0);
                    chat[chat.length - 1]['extra']['token_count'] = tokenCount;
                    swipeMessage.find('.tokenCounterDisplay').text(`${tokenCount}t`);
                }

                let new_height = this_mes_div_height - (this_mes_block_height - this_mes_block[0].scrollHeight);
                if (new_height < 103) new_height = 103;
                this_mes_div.animate({ height: new_height + 'px' }, {
                    duration: 0, //used to be 100
                    queue: false,
                    progress: function () {
                        // Scroll the chat down as the message expands

                        if (is_animation_scroll) $('#chat').scrollTop($('#chat')[0].scrollHeight);
                    },
                    complete: function () {
                        this_mes_div.css('height', 'auto');
                        // Scroll the chat down to the bottom once the animation is complete
                        if (is_animation_scroll) $('#chat').scrollTop($('#chat')[0].scrollHeight);
                    },
                });
                $(this).parent().children('.mes_block').transition({
                    x: '-' + swipe_range,
                    duration: 0,
                    easing: animation_easing,
                    queue: false,
                    complete: function () {
                        $(this).parent().children('.mes_block').transition({
                            x: '0px',
                            duration: swipe_duration,
                            easing: animation_easing,
                            queue: false,
                            complete: async function () {
                                await eventSource.emit(event_types.MESSAGE_SWIPED, (chat.length - 1));
                                saveChatDebounced();
                            },
                        });
                    },
                });
            },
        });

        $(this).parent().children('.avatar').transition({
            x: swipe_range,
            duration: swipe_duration,
            easing: animation_easing,
            queue: false,
            complete: function () {
                $(this).parent().children('.avatar').transition({
                    x: '-' + swipe_range,
                    duration: 0,
                    easing: animation_easing,
                    queue: false,
                    complete: function () {
                        $(this).parent().children('.avatar').transition({
                            x: '0px',
                            duration: swipe_duration,
                            easing: animation_easing,
                            queue: false,
                            complete: function () {

                            },
                        });
                    },
                });
            },
        });
    }
    if (chat[chat.length - 1]['swipe_id'] < 0) {
        chat[chat.length - 1]['swipe_id'] = 0;
    }
}

/**
 * Creates a new branch from the message with the given ID
 * @param {number} mesId Message ID
 * @returns {Promise<string>} Branch file name
 */
async function branchChat(mesId) {
    const fileName = await createBranch(mesId);

    if (selected_group) {
        await openGroupChat(selected_group, fileName);
    } else {
        await openCharacterChat(fileName);
    }

    return fileName;
}

// when we click swipe right button
const swipe_right = () => {
    if (chat.length - 1 === Number(this_edit_mes_id)) {
        closeMessageEditor();
    }

    if (isHordeGenerationNotAllowed()) {
        return unblockGeneration();
    }

    const swipe_duration = 200;
    const swipe_range = 700;
    //console.log(swipe_range);
    let run_generate = false;
    let run_swipe_right = false;
    if (chat[chat.length - 1]['swipe_id'] === undefined) {              // if there is no swipe-message in the last spot of the chat array
        chat[chat.length - 1]['swipe_id'] = 0;                        // set it to id 0
        chat[chat.length - 1]['swipes'] = [];                         // empty the array
        chat[chat.length - 1]['swipe_info'] = [];
        chat[chat.length - 1]['swipes'][0] = chat[chat.length - 1]['mes'];  //assign swipe array with last message from chat
        chat[chat.length - 1]['swipe_info'][0] = { 'send_date': chat[chat.length - 1]['send_date'], 'gen_started': chat[chat.length - 1]['gen_started'], 'gen_finished': chat[chat.length - 1]['gen_finished'], 'extra': JSON.parse(JSON.stringify(chat[chat.length - 1]['extra'])) };
        //assign swipe info array with last message from chat
    }
    if (chat.length === 1 && chat[0]['swipe_id'] !== undefined && chat[0]['swipe_id'] === chat[0]['swipes'].length - 1) {    // if swipe_right is called on the last alternate greeting, loop back around
        chat[0]['swipe_id'] = 0;
    } else {
        chat[chat.length - 1]['swipe_id']++;                                // make new slot in array
    }
    if (chat[chat.length - 1].extra) {
        // if message has memory attached - remove it to allow regen
        if (chat[chat.length - 1].extra.memory) {
            delete chat[chat.length - 1].extra.memory;
        }
        // ditto for display text
        if (chat[chat.length - 1].extra.display_text) {
            delete chat[chat.length - 1].extra.display_text;
        }
    }
    if (!Array.isArray(chat[chat.length - 1]['swipe_info'])) {
        chat[chat.length - 1]['swipe_info'] = [];
    }
    //console.log(chat[chat.length-1]['swipes']);
    if (parseInt(chat[chat.length - 1]['swipe_id']) === chat[chat.length - 1]['swipes'].length && chat.length !== 1) { //if swipe id of last message is the same as the length of the 'swipes' array and not the greeting
        delete chat[chat.length - 1].gen_started;
        delete chat[chat.length - 1].gen_finished;
        run_generate = true;
    } else if (parseInt(chat[chat.length - 1]['swipe_id']) < chat[chat.length - 1]['swipes'].length) { //otherwise, if the id is less than the number of swipes
        chat[chat.length - 1]['mes'] = chat[chat.length - 1]['swipes'][chat[chat.length - 1]['swipe_id']]; //load the last mes box with the latest generation
        chat[chat.length - 1]['send_date'] = chat[chat.length - 1]?.swipe_info[chat[chat.length - 1]['swipe_id']]?.send_date || chat[chat.length - 1]['send_date']; //update send date
        chat[chat.length - 1]['extra'] = JSON.parse(JSON.stringify(chat[chat.length - 1].swipe_info[chat[chat.length - 1]['swipe_id']]?.extra || chat[chat.length - 1].extra || []));
        run_swipe_right = true; //then prepare to do normal right swipe to show next message
    }

    const currentMessage = $('#chat').children().filter(`[mesid="${chat.length - 1}"]`);
    let this_div = currentMessage.children('.swipe_right');
    let this_mes_div = this_div.parent();

    if (chat[chat.length - 1]['swipe_id'] > chat[chat.length - 1]['swipes'].length) { //if we swipe right while generating (the swipe ID is greater than what we are viewing now)
        chat[chat.length - 1]['swipe_id'] = chat[chat.length - 1]['swipes'].length; //show that message slot (will be '...' while generating)
    }
    if (run_generate) {               //hide swipe arrows while generating
        this_div.css('display', 'none');
    }
    // handles animated transitions when swipe right, specifically height transitions between messages
    if (run_generate || run_swipe_right) {
        let this_mes_block = this_mes_div.children('.mes_block').children('.mes_text');
        const this_mes_div_height = this_mes_div[0].scrollHeight;
        const this_mes_block_height = this_mes_block[0].scrollHeight;

        this_mes_div.children('.swipe_left').css('display', 'flex');
        this_mes_div.children('.mes_block').transition({        // this moves the div back and forth
            x: '-' + swipe_range,
            duration: swipe_duration,
            easing: animation_easing,
            queue: false,
            complete: async function () {
                /*if (!selected_group) {
                    var typingIndicator = $("#typing_indicator_template .typing_indicator").clone();
                    typingIndicator.find(".typing_indicator_name").text(characters[this_chid].name);
                } */
                /* $("#chat").append(typingIndicator); */
                const is_animation_scroll = ($('#chat').scrollTop() >= ($('#chat').prop('scrollHeight') - $('#chat').outerHeight()) - 10);
                //console.log(parseInt(chat[chat.length-1]['swipe_id']));
                //console.log(chat[chat.length-1]['swipes'].length);
                const swipeMessage = $('#chat').find('[mesid="' + (chat.length - 1) + '"]');
                if (run_generate && parseInt(chat[chat.length - 1]['swipe_id']) === chat[chat.length - 1]['swipes'].length) {
                    //shows "..." while generating
                    swipeMessage.find('.mes_text').html('...');
                    // resets the timer
                    swipeMessage.find('.mes_timer').html('');
                    swipeMessage.find('.tokenCounterDisplay').text('');
                } else {
                    //console.log('showing previously generated swipe candidate, or "..."');
                    //console.log('onclick right swipe calling addOneMessage');
                    addOneMessage(chat[chat.length - 1], { type: 'swipe' });

                    if (power_user.message_token_count_enabled) {
                        if (!chat[chat.length - 1].extra) {
                            chat[chat.length - 1].extra = {};
                        }

                        const tokenCount = await getTokenCountAsync(chat[chat.length - 1].mes, 0);
                        chat[chat.length - 1]['extra']['token_count'] = tokenCount;
                        swipeMessage.find('.tokenCounterDisplay').text(`${tokenCount}t`);
                    }
                }
                let new_height = this_mes_div_height - (this_mes_block_height - this_mes_block[0].scrollHeight);
                if (new_height < 103) new_height = 103;


                this_mes_div.animate({ height: new_height + 'px' }, {
                    duration: 0, //used to be 100
                    queue: false,
                    progress: function () {
                        // Scroll the chat down as the message expands
                        if (is_animation_scroll) $('#chat').scrollTop($('#chat')[0].scrollHeight);
                    },
                    complete: function () {
                        this_mes_div.css('height', 'auto');
                        // Scroll the chat down to the bottom once the animation is complete
                        if (is_animation_scroll) $('#chat').scrollTop($('#chat')[0].scrollHeight);
                    },
                });
                this_mes_div.children('.mes_block').transition({
                    x: swipe_range,
                    duration: 0,
                    easing: animation_easing,
                    queue: false,
                    complete: function () {
                        this_mes_div.children('.mes_block').transition({
                            x: '0px',
                            duration: swipe_duration,
                            easing: animation_easing,
                            queue: false,
                            complete: async function () {
                                await eventSource.emit(event_types.MESSAGE_SWIPED, (chat.length - 1));
                                if (run_generate && !is_send_press && parseInt(chat[chat.length - 1]['swipe_id']) === chat[chat.length - 1]['swipes'].length) {
                                    console.debug('caught here 2');
                                    is_send_press = true;
                                    $('.mes_buttons:last').hide();
                                    await Generate('swipe');
                                } else {
                                    if (parseInt(chat[chat.length - 1]['swipe_id']) !== chat[chat.length - 1]['swipes'].length) {
                                        saveChatDebounced();
                                    }
                                }
                            },
                        });
                    },
                });
            },
        });
        this_mes_div.children('.avatar').transition({ // moves avatar along with swipe
            x: '-' + swipe_range,
            duration: swipe_duration,
            easing: animation_easing,
            queue: false,
            complete: function () {
                this_mes_div.children('.avatar').transition({
                    x: swipe_range,
                    duration: 0,
                    easing: animation_easing,
                    queue: false,
                    complete: function () {
                        this_mes_div.children('.avatar').transition({
                            x: '0px',
                            duration: swipe_duration,
                            easing: animation_easing,
                            queue: false,
                            complete: function () {

                            },
                        });
                    },
                });
            },
        });
    }
};

const CONNECT_API_MAP = {
    'kobold': {
        button: '#api_button',
    },
    'horde': {
        selected: 'koboldhorde',
    },
    'novel': {
        button: '#api_button_novel',
    },
    'ooba': {
        selected: 'textgenerationwebui',
        button: '#api_button_textgenerationwebui',
        type: textgen_types.OOBA,
    },
    'tabby': {
        selected: 'textgenerationwebui',
        button: '#api_button_textgenerationwebui',
        type: textgen_types.TABBY,
    },
    'llamacpp': {
        selected: 'textgenerationwebui',
        button: '#api_button_textgenerationwebui',
        type: textgen_types.LLAMACPP,
    },
    'ollama': {
        selected: 'textgenerationwebui',
        button: '#api_button_textgenerationwebui',
        type: textgen_types.OLLAMA,
    },
    'mancer': {
        selected: 'textgenerationwebui',
        button: '#api_button_textgenerationwebui',
        type: textgen_types.MANCER,
    },
    'aphrodite': {
        selected: 'textgenerationwebui',
        button: '#api_button_textgenerationwebui',
        type: textgen_types.APHRODITE,
    },
    'kcpp': {
        selected: 'textgenerationwebui',
        button: '#api_button_textgenerationwebui',
        type: textgen_types.KOBOLDCPP,
    },
    'togetherai': {
        selected: 'textgenerationwebui',
        button: '#api_button_textgenerationwebui',
        type: textgen_types.TOGETHERAI,
    },
    'oai': {
        selected: 'openai',
        button: '#api_button_openai',
        source: chat_completion_sources.OPENAI,
    },
    'claude': {
        selected: 'openai',
        button: '#api_button_openai',
        source: chat_completion_sources.CLAUDE,
    },
    'windowai': {
        selected: 'openai',
        button: '#api_button_openai',
        source: chat_completion_sources.WINDOWAI,
    },
    'openrouter': {
        selected: 'openai',
        button: '#api_button_openai',
        source: chat_completion_sources.OPENROUTER,
    },
    'scale': {
        selected: 'openai',
        button: '#api_button_openai',
        source: chat_completion_sources.SCALE,
    },
    'ai21': {
        selected: 'openai',
        button: '#api_button_openai',
        source: chat_completion_sources.AI21,
    },
    'makersuite': {
        selected: 'openai',
        button: '#api_button_openai',
        source: chat_completion_sources.MAKERSUITE,
    },
    'mistralai': {
        selected: 'openai',
        button: '#api_button_openai',
        source: chat_completion_sources.MISTRALAI,
    },
    'custom': {
        selected: 'openai',
        button: '#api_button_openai',
        source: chat_completion_sources.CUSTOM,
    },
    'cohere': {
        selected: 'openai',
        button: '#api_button_openai',
        source: chat_completion_sources.COHERE,
    },
    'perplexity': {
        selected: 'openai',
        button: '#api_button_openai',
        source: chat_completion_sources.PERPLEXITY,
    },
    'infermaticai': {
        selected: 'textgenerationwebui',
        button: '#api_button_textgenerationwebui',
        type: textgen_types.INFERMATICAI,
    },
    'dreamgen': {
        selected: 'textgenerationwebui',
        button: '#api_button_textgenerationwebui',
        type: textgen_types.DREAMGEN,
    },
    'openrouter-text': {
        selected: 'textgenerationwebui',
        button: '#api_button_textgenerationwebui',
        type: textgen_types.OPENROUTER,
    },
};

async function selectContextCallback(_, name) {
    if (!name) {
        return power_user.context.preset;
    }

    const contextNames = context_presets.map(preset => preset.name);
    const fuse = new Fuse(contextNames);
    const result = fuse.search(name);

    if (result.length === 0) {
        toastr.warning(`Context preset "${name}" not found`);
        return '';
    }

    const foundName = result[0].item;
    selectContextPreset(foundName);
    return foundName;
}

async function selectInstructCallback(_, name) {
    if (!name) {
        return power_user.instruct.preset;
    }

    const instructNames = instruct_presets.map(preset => preset.name);
    const fuse = new Fuse(instructNames);
    const result = fuse.search(name);

    if (result.length === 0) {
        toastr.warning(`Instruct preset "${name}" not found`);
        return '';
    }

    const foundName = result[0].item;
    selectInstructPreset(foundName);
    return foundName;
}

async function enableInstructCallback() {
    $('#instruct_enabled').prop('checked', true).trigger('change');
}

async function disableInstructCallback() {
    $('#instruct_enabled').prop('checked', false).trigger('change');
}

/**
 * @param {string} text API name
 */
async function connectAPISlash(_, text) {
    if (!text) return;

    const apiConfig = CONNECT_API_MAP[text.toLowerCase()];
    if (!apiConfig) {
        toastr.error(`Error: ${text} is not a valid API`);
        return;
    }

    $(`#main_api option[value='${apiConfig.selected || text}']`).prop('selected', true);
    $('#main_api').trigger('change');

    if (apiConfig.source) {
        $(`#chat_completion_source option[value='${apiConfig.source}']`).prop('selected', true);
        $('#chat_completion_source').trigger('change');
    }

    if (apiConfig.type) {
        $(`#textgen_type option[value='${apiConfig.type}']`).prop('selected', true);
        $('#textgen_type').trigger('change');
    }

    if (apiConfig.button) {
        $(apiConfig.button).trigger('click');
    }

    toastr.info(`API set to ${text}, trying to connect..`);

    try {
        await waitUntilCondition(() => online_status !== 'no_connection', 10000, 100);
        console.log('Connection successful');
    } catch {
        console.log('Could not connect after 5 seconds, skipping.');
    }
}

/**
 * Imports supported files dropped into the app window.
 * @param {File[]} files Array of files to process
 * @param {boolean?} preserveFileNames Whether to preserve original file names
 * @returns {Promise<void>}
 */
export async function processDroppedFiles(files, preserveFileNames = false) {
    const allowedMimeTypes = [
        'application/json',
        'image/png',
        'application/yaml',
        'application/x-yaml',
        'text/yaml',
        'text/x-yaml',
    ];

    for (const file of files) {
        if (allowedMimeTypes.includes(file.type)) {
            await importCharacter(file, preserveFileNames);
        } else {
            toastr.warning('Unsupported file type: ' + file.name);
        }
    }
}

/**
 * Imports a character from a file.
 * @param {File} file File to import
 * @param {boolean?} preserveFileName Whether to preserve original file name
 * @returns {Promise<void>}
 */
async function importCharacter(file, preserveFileName = false) {
    if (is_group_generating || is_send_press) {
        toastr.error('Cannot import characters while generating. Stop the request and try again.', 'Import aborted');
        throw new Error('Cannot import character while generating');
    }

    const ext = file.name.match(/\.(\w+)$/);
    if (!ext || !(['json', 'png', 'yaml', 'yml'].includes(ext[1].toLowerCase()))) {
        return;
    }

    const format = ext[1].toLowerCase();
    $('#character_import_file_type').val(format);
    const formData = new FormData();
    formData.append('avatar', file);
    formData.append('file_type', format);
    formData.append('preserve_file_name', String(preserveFileName));

    const data = await jQuery.ajax({
        type: 'POST',
        url: '/api/characters/import',
        data: formData,
        async: true,
        cache: false,
        contentType: false,
        processData: false,
    });

    if (data.error) {
        toastr.error('The file is likely invalid or corrupted.', 'Could not import character');
        return;
    }

    if (data.file_name !== undefined) {
        $('#character_search_bar').val('').trigger('input');

        let oldSelectedChar = null;
        if (this_chid !== undefined) {
            oldSelectedChar = characters[this_chid].avatar;
        }

        await getCharacters();
        select_rm_info('char_import', data.file_name, oldSelectedChar);
        if (power_user.import_card_tags) {
            let currentContext = getContext();
            let avatarFileName = `${data.file_name}.png`;
            let importedCharacter = currentContext.characters.find(character => character.avatar === avatarFileName);
            await importTags(importedCharacter);
        }
    }
}

async function importFromURL(items, files) {
    for (const item of items) {
        if (item.type === 'text/uri-list') {
            const uriList = await new Promise((resolve) => {
                item.getAsString((uriList) => { resolve(uriList); });
            });
            const uris = uriList.split('\n').filter(uri => uri.trim() !== '');
            try {
                for (const uri of uris) {
                    const request = await fetch(uri);
                    const data = await request.blob();
                    const fileName = request.headers.get('Content-Disposition')?.split('filename=')[1]?.replace(/"/g, '') || uri.split('/').pop() || 'file.png';
                    const file = new File([data], fileName, { type: data.type });
                    files.push(file);
                }
            } catch (error) {
                console.error('Failed to import from URL', error);
            }
        }
    }
}

async function doImpersonate(_, prompt) {
    $('#send_textarea').val('');
    $('#option_impersonate').trigger('click', { fromSlashCommand: true, additionalPrompt: prompt });
}

async function doDeleteChat() {
    await displayPastChats();
    let currentChatDeleteButton = $('.select_chat_block[highlight=\'true\']').parent().find('.PastChat_cross');
    $(currentChatDeleteButton).trigger('click');
    await delay(1);
    $('#dialogue_popup_ok').trigger('click', { fromSlashCommand: true });
}

/**
 * /getchatname` slash command
 */
async function doGetChatName() {
    return getCurrentChatDetails().sessionName;
}

const isPwaMode = window.navigator.standalone;
if (isPwaMode) { $('body').addClass('PWA'); }

function doCharListDisplaySwitch() {
    console.debug('toggling body charListGrid state');
    $('body').toggleClass('charListGrid');
    power_user.charListGrid = $('body').hasClass('charListGrid') ? true : false;
    saveSettingsDebounced();
}

function doCloseChat() {
    $('#option_close_chat').trigger('click');
}

/**
 * Function to handle the deletion of a character, given a specific popup type and character ID.
 * If popup type equals "del_ch", it will proceed with deletion otherwise it will exit the function.
 * It fetches the delete character route, sending necessary parameters, and in case of success,
 * it proceeds to delete character from UI and saves settings.
 * In case of error during the fetch request, it logs the error details.
 *
 * @param {string} popup_type - The type of popup currently active.
 * @param {string} this_chid - The character ID to be deleted.
 * @param {boolean} delete_chats - Whether to delete chats or not.
 */
export async function handleDeleteCharacter(popup_type, this_chid, delete_chats) {
    if (popup_type !== 'del_ch' ||
        !characters[this_chid]) {
        return;
    }

    const avatar = characters[this_chid].avatar;
    const name = characters[this_chid].name;
    const pastChats = await getPastCharacterChats();

    const msg = { avatar_url: avatar, delete_chats: delete_chats };

    const response = await fetch('/api/characters/delete', {
        method: 'POST',
        headers: getRequestHeaders(),
        body: JSON.stringify(msg),
        cache: 'no-cache',
    });

    if (response.ok) {
        await deleteCharacter(name, avatar);

        if (delete_chats) {
            for (const chat of pastChats) {
                const name = chat.file_name.replace('.jsonl', '');
                await eventSource.emit(event_types.CHAT_DELETED, name);
            }
        }
    } else {
        console.error('Failed to delete character: ', response.status, response.statusText);
    }
}

/**
 * Function to delete a character from UI after character deletion API success.
 * It manages necessary UI changes such as closing advanced editing popup, unsetting
 * character ID, resetting characters array and chat metadata, deselecting character's tab
 * panel, removing character name from navigation tabs, clearing chat, removing character's
 * avatar from tag_map, fetching updated list of characters and updating the 'deleted
 * character' message.
 * It also ensures to save the settings after all the operations.
 *
 * @param {string} name - The name of the character to be deleted.
 * @param {string} avatar - The avatar URL of the character to be deleted.
 * @param {boolean} reloadCharacters - Whether the character list should be refreshed after deletion.
 */
export async function deleteCharacter(name, avatar, reloadCharacters = true) {
    await clearChat();
    $('#character_cross').click();
    this_chid = undefined;
    characters.length = 0;
    name2 = systemUserName;
    chat = [...safetychat];
    chat_metadata = {};
    $(document.getElementById('rm_button_selected_ch')).children('h2').text('');
    this_chid = undefined;
    delete tag_map[avatar];
    if (reloadCharacters) await getCharacters();
    select_rm_info('char_delete', name);
    await printMessages();
    saveSettingsDebounced();
}

function doTogglePanels() {
    $('#option_settings').trigger('click');
}

function addDebugFunctions() {
    const doBackfill = async () => {
        for (const message of chat) {
            // System messages are not counted
            if (message.is_system) {
                continue;
            }

            if (!message.extra) {
                message.extra = {};
            }

            message.extra.token_count = await getTokenCountAsync(message.mes, 0);
        }

        await saveChatConditional();
        await reloadCurrentChat();
    };

    registerDebugFunction('backfillTokenCounts', 'Backfill token counters',
        `Recalculates token counts of all messages in the current chat to refresh the counters.
        Useful when you switch between models that have different tokenizers.
        This is a visual change only. Your chat will be reloaded.`, doBackfill);

    registerDebugFunction('generationTest', 'Send a generation request', 'Generates text using the currently selected API.', async () => {
        const text = prompt('Input text:', 'Hello');
        toastr.info('Working on it...');
        const message = await generateRaw(text, null, false, false);
        alert(message);
    });

    registerDebugFunction('clearPrompts', 'Delete itemized prompts', 'Deletes all itemized prompts from the local storage.', async () => {
        await clearItemizedPrompts();
        toastr.info('Itemized prompts deleted.');
        if (getCurrentChatId()) {
            await reloadCurrentChat();
        }
    });

    registerDebugFunction('toggleEventTracing', 'Toggle event tracing', 'Useful to see what triggered a certain event.', () => {
        localStorage.setItem('eventTracing', localStorage.getItem('eventTracing') === 'true' ? 'false' : 'true');
        toastr.info('Event tracing is now ' + (localStorage.getItem('eventTracing') === 'true' ? 'enabled' : 'disabled'));
    });
}

jQuery(async function () {

    if (isMobile()) {
        console.debug('hiding movingUI and sheldWidth toggles for mobile');
        $('#sheldWidthToggleBlock').hide();
        $('#movingUIModeCheckBlock').hide();

    }

    async function doForceSave() {
        await saveSettings();
        await saveChatConditional();
        toastr.success('Chat and settings saved.');
    }

    registerSlashCommand('dupe', DupeChar, [], '– duplicates the currently selected character', true, true);
    registerSlashCommand('api', connectAPISlash, [], `<span class="monospace">(${Object.keys(CONNECT_API_MAP).join(', ')})</span> – connect to an API`, true, true);
    registerSlashCommand('impersonate', doImpersonate, ['imp'], '<span class="monospace">[prompt]</span> – calls an impersonation response, with an optional additional prompt', true, true);
    registerSlashCommand('delchat', doDeleteChat, [], '– deletes the current chat', true, true);
    registerSlashCommand('getchatname', doGetChatName, [], '– returns the name of the current chat file into the pipe', false, true);
    registerSlashCommand('closechat', doCloseChat, [], '– closes the current chat', true, true);
    registerSlashCommand('panels', doTogglePanels, ['togglepanels'], '– toggle UI panels on/off', true, true);
    registerSlashCommand('forcesave', doForceSave, [], '– forces a save of the current chat and settings', true, true);
    registerSlashCommand('instruct', selectInstructCallback, [], '<span class="monospace">(name)</span> – selects instruct mode preset by name. Gets the current instruct if no name is provided', true, true);
    registerSlashCommand('instruct-on', enableInstructCallback, [], '– enables instruct mode', true, true);
    registerSlashCommand('instruct-off', disableInstructCallback, [], '– disables instruct mode', true, true);
    registerSlashCommand('context', selectContextCallback, [], '<span class="monospace">(name)</span> – selects context template by name. Gets the current template if no name is provided', true, true);
    registerSlashCommand('chat-manager', () => $('#option_select_chat').trigger('click'), ['chat-history', 'manage-chats'], '– opens the chat manager for the current character/group', true, true);

    setTimeout(function () {
        $('#groupControlsToggle').trigger('click');
        $('#groupCurrentMemberListToggle .inline-drawer-icon').trigger('click');
    }, 200);

    $('#chat').on('wheel touchstart', () => {
        scrollLock = true;
    });

    $(document).on('click', '.api_loading', cancelStatusCheck);

    //////////INPUT BAR FOCUS-KEEPING LOGIC/////////////
    let S_TAPreviouslyFocused = false;
    $('#send_textarea').on('focusin focus click', () => {
        S_TAPreviouslyFocused = true;
    });
    $('#options_button, #send_but, #option_regenerate, #option_continue, #mes_continue').on('click', () => {
        if (S_TAPreviouslyFocused) {
            $('#send_textarea').focus();
        }
    });
    $(document).click(event => {
        if ($(':focus').attr('id') !== 'send_textarea') {
            var validIDs = ['options_button', 'send_but', 'mes_continue', 'send_textarea', 'option_regenerate', 'option_continue'];
            if (!validIDs.includes($(event.target).attr('id'))) {
                S_TAPreviouslyFocused = false;
            }
        } else {
            S_TAPreviouslyFocused = true;
        }
    });

    /////////////////

    $('#swipes-checkbox').change(function () {
        swipes = !!$('#swipes-checkbox').prop('checked');
        if (swipes) {
            //console.log('toggle change calling showswipebtns');
            showSwipeButtons();
        } else {
            hideSwipeButtons();
        }
        saveSettingsDebounced();
    });

    ///// SWIPE BUTTON CLICKS ///////

    $(document).on('click', '.swipe_right', swipe_right);

    $(document).on('click', '.swipe_left', swipe_left);

    $('#character_search_bar').on('input', function () {
        const searchValue = String($(this).val()).toLowerCase();
        entitiesFilter.setFilterData(FILTER_TYPES.SEARCH, searchValue);
    });

    $('#persona_search_bar').on('input', function () {
        const searchValue = String($(this).val()).toLowerCase();
        personasFilter.setFilterData(FILTER_TYPES.PERSONA_SEARCH, searchValue);
    });

    $('#mes_continue').on('click', function () {
        $('#option_continue').trigger('click');
    });

    $('#send_but').on('click', function () {
        sendTextareaMessage();
    });

    //menu buttons setup

    $('#rm_button_settings').click(function () {
        selected_button = 'settings';
        menu_type = 'settings';
        selectRightMenuWithAnimation('rm_api_block');
    });
    $('#rm_button_characters').click(function () {
        selected_button = 'characters';
        select_rm_characters();
    });
    $('#rm_button_back').click(function () {
        selected_button = 'characters';
        select_rm_characters();
    });
    $('#rm_button_create').click(function () {
        selected_button = 'create';
        select_rm_create();
    });
    $('#rm_button_selected_ch').click(function () {
        if (selected_group) {
            select_group_chats(selected_group);
        } else {
            selected_button = 'character_edit';
            select_selected_character(this_chid);
        }
        $('#character_search_bar').val('').trigger('input');
    });

    $(document).on('click', '.character_select', async function () {
        const id = $(this).attr('chid');
        await selectCharacterById(id);
    });

    $(document).on('click', '.bogus_folder_select', function () {
        const tagId = $(this).attr('tagid');
        console.debug('Bogus folder clicked', tagId);
        chooseBogusFolder($(this), tagId);
    });

    $(document).on('input', '.edit_textarea', function () {
        scroll_holder = $('#chat').scrollTop();
        $(this).height(0).height(this.scrollHeight);
        is_use_scroll_holder = true;
    });
    $('#chat').on('scroll', function () {
        if (is_use_scroll_holder) {
            $('#chat').scrollTop(scroll_holder);
            is_use_scroll_holder = false;
        }
    });

    $(document).on('click', '.mes', function () {
        //when a 'delete message' parent div is clicked
        // and we are in delete mode and del_checkbox is visible
        if (!is_delete_mode || !$(this).children('.del_checkbox').is(':visible')) {
            return;
        }
        $('.mes').children('.del_checkbox').each(function () {
            $(this).prop('checked', false);
            $(this).parent().css('background', css_mes_bg);
        });
        $(this).css('background', '#600'); //sets the bg of the mes selected for deletion
        var i = Number($(this).attr('mesid')); //checks the message ID in the chat
        this_del_mes = i;
        while (i < chat.length) {
            //as long as the current message ID is less than the total chat length
            $('.mes[mesid=\'' + i + '\']').css('background', '#600'); //sets the bg of the all msgs BELOW the selected .mes
            $('.mes[mesid=\'' + i + '\']')
                .children('.del_checkbox')
                .prop('checked', true);
            i++;
            //console.log(i);
        }
    });

    $(document).on('click', '#user_avatar_block .avatar-container', function () {
        const imgfile = $(this).attr('imgfile');
        setUserAvatar(imgfile);

        // force firstMes {{user}} update on persona switch
        retriggerFirstMessageOnEmptyChat();
    });
    $(document).on('click', '#user_avatar_block .avatar_upload', function () {
        $('#avatar_upload_overwrite').val('');
        $('#avatar_upload_file').trigger('click');
    });
    $(document).on('click', '#user_avatar_block .set_persona_image', function (e) {
        e.stopPropagation();
        const avatarId = $(this).closest('.avatar-container').find('.avatar').attr('imgfile');

        if (!avatarId) {
            console.log('no imgfile');
            return;
        }

        $('#avatar_upload_overwrite').val(avatarId);
        $('#avatar_upload_file').trigger('click');
    });
    $('#avatar_upload_file').on('change', uploadUserAvatar);

    $(document).on('click', '.PastChat_cross', function (e) {
        e.stopPropagation();
        chat_file_for_del = $(this).attr('file_name');
        console.debug('detected cross click for' + chat_file_for_del);
        popup_type = 'del_chat';
        callPopup('<h3>Delete the Chat File?</h3>');
    });

    $('#advanced_div').click(function () {
        if (!is_advanced_char_open) {
            is_advanced_char_open = true;
            $('#character_popup').css({ 'display': 'flex', 'opacity': 0.0 }).addClass('open');
            $('#character_popup').transition({
                opacity: 1.0,
                duration: animation_duration,
                easing: animation_easing,
            });
        } else {
            is_advanced_char_open = false;
            $('#character_popup').css('display', 'none').removeClass('open');
        }
    });

    $('#character_cross').click(function () {
        is_advanced_char_open = false;
        $('#character_popup').transition({
            opacity: 0,
            duration: animation_duration,
            easing: animation_easing,
        });
        setTimeout(function () { $('#character_popup').css('display', 'none'); }, animation_duration);
    });

    $('#character_popup_ok').click(function () {
        is_advanced_char_open = false;
        $('#character_popup').css('display', 'none');
    });

    $('#dialogue_popup_ok').click(async function (e, customData) {
        const fromSlashCommand = customData?.fromSlashCommand || false;
        dialogueCloseStop = false;
        $('#shadow_popup').transition({
            opacity: 0,
            duration: animation_duration,
            easing: animation_easing,
        });
        setTimeout(function () {
            if (dialogueCloseStop) return;
            $('#shadow_popup').css('display', 'none');
            $('#dialogue_popup').removeClass('large_dialogue_popup');
            $('#dialogue_popup').removeClass('wide_dialogue_popup');
        }, animation_duration);

        //      $("#shadow_popup").css("opacity:", 0.0);

        if (popup_type == 'avatarToCrop') {
            dialogueResolve($('#avatarToCrop').data('cropper').getCroppedCanvas().toDataURL('image/jpeg'));
        }

        if (popup_type == 'del_chat') {
            //close past chat popup
            $('#select_chat_cross').trigger('click');
            showLoader();
            if (selected_group) {
                await deleteGroupChat(selected_group, chat_file_for_del);
            } else {
                await delChat(chat_file_for_del);
            }

            if (fromSlashCommand) {  // When called from `/delchat` command, don't re-open the history view.
                $('#options').hide();  // hide option popup menu
                hideLoader();
            } else {  // Open the history view again after 2 seconds (delay to avoid edge cases for deleting last chat).
                setTimeout(function () {
                    $('#option_select_chat').click();
                    $('#options').hide();  // hide option popup menu
                    hideLoader();
                }, 2000);
            }
        }
        if (popup_type == 'del_ch') {
            const deleteChats = !!$('#del_char_checkbox').prop('checked');
            eventSource.emit(event_types.CHARACTER_DELETED, { id: this_chid, character: characters[this_chid] });
            await handleDeleteCharacter(popup_type, this_chid, deleteChats);
        }
        if (popup_type == 'alternate_greeting' && menu_type !== 'create') {
            createOrEditCharacter();
        }
        if (popup_type === 'del_group') {
            const groupId = $('#dialogue_popup').data('group_id');

            if (groupId) {
                deleteGroup(groupId);
            }
        }
        //Make a new chat for selected character
        if (
            popup_type == 'new_chat' &&
            (selected_group || this_chid !== undefined) &&
            menu_type != 'create'
        ) {
            //Fix it; New chat doesn't create while open create character menu
            await clearChat();
            chat.length = 0;

            chat_file_for_del = getCurrentChatDetails()?.sessionName;
            const isDelChatCheckbox = document.getElementById('del_chat_checkbox')?.checked;

            // Make it easier to find in backups
            if (isDelChatCheckbox) {
                await saveChatConditional();
            }

            if (selected_group) {
                await createNewGroupChat(selected_group);
                if (isDelChatCheckbox) await deleteGroupChat(selected_group, chat_file_for_del);
            }
            else {
                //RossAscends: added character name to new chat filenames and replaced Date.now() with humanizedDateTime;
                chat_metadata = {};
                characters[this_chid].chat = `${name2} - ${humanizedDateTime()}`;
                $('#selected_chat_pole').val(characters[this_chid].chat);
                await getChat();
                await createOrEditCharacter();
                if (isDelChatCheckbox) await delChat(chat_file_for_del + '.jsonl');
            }
        }

        rawPromptPopper.update();
        $('#rawPromptPopup').hide();

        if (dialogueResolve) {
            if (popup_type == 'input') {
                dialogueResolve($('#dialogue_popup_input').val());
                $('#dialogue_popup_input').val('');

            }
            else {
                dialogueResolve(true);

            }

            dialogueResolve = null;
        }
    });

    $('#dialogue_popup_cancel').click(function (e) {
        dialogueCloseStop = false;
        $('#shadow_popup').transition({
            opacity: 0,
            duration: animation_duration,
            easing: animation_easing,
        });
        setTimeout(function () {
            if (dialogueCloseStop) return;
            $('#shadow_popup').css('display', 'none');
            $('#dialogue_popup').removeClass('large_dialogue_popup');
        }, animation_duration);

        //$("#shadow_popup").css("opacity:", 0.0);
        popup_type = '';

        if (dialogueResolve) {
            dialogueResolve(false);
            dialogueResolve = null;
        }

    });

    $('#add_avatar_button').change(function () {
        read_avatar_load(this);
    });

    $('#form_create').submit(createOrEditCharacter);

    $('#delete_button').on('click', function () {
        callPopup(`
                <h3>Delete the character?</h3>
                <b>THIS IS PERMANENT!<br><br>
                <label for="del_char_checkbox" class="checkbox_label justifyCenter">
                    <input type="checkbox" id="del_char_checkbox" />
                    <small>Also delete the chat files</small>
                </label><br></b>`, 'del_ch', '',
        );
    });

    //////// OPTIMIZED ALL CHAR CREATION/EDITING TEXTAREA LISTENERS ///////////////

    $('#character_name_pole').on('input', function () {
        if (menu_type == 'create') {
            create_save.name = String($('#character_name_pole').val());
        }
    });

    const elementsToUpdate = {
        '#description_textarea': function () { create_save.description = String($('#description_textarea').val()); },
        '#creator_notes_textarea': function () { create_save.creator_notes = String($('#creator_notes_textarea').val()); },
        '#character_version_textarea': function () { create_save.character_version = String($('#character_version_textarea').val()); },
        '#system_prompt_textarea': function () { create_save.system_prompt = String($('#system_prompt_textarea').val()); },
        '#post_history_instructions_textarea': function () { create_save.post_history_instructions = String($('#post_history_instructions_textarea').val()); },
        '#creator_textarea': function () { create_save.creator = String($('#creator_textarea').val()); },
        '#tags_textarea': function () { create_save.tags = String($('#tags_textarea').val()); },
        '#personality_textarea': function () { create_save.personality = String($('#personality_textarea').val()); },
        '#scenario_pole': function () { create_save.scenario = String($('#scenario_pole').val()); },
        '#mes_example_textarea': function () { create_save.mes_example = String($('#mes_example_textarea').val()); },
        '#firstmessage_textarea': function () { create_save.first_message = String($('#firstmessage_textarea').val()); },
        '#talkativeness_slider': function () { create_save.talkativeness = Number($('#talkativeness_slider').val()); },
        '#depth_prompt_prompt': function () { create_save.depth_prompt_prompt = String($('#depth_prompt_prompt').val()); },
        '#depth_prompt_depth': function () { create_save.depth_prompt_depth = Number($('#depth_prompt_depth').val()); },
        '#depth_prompt_role': function () { create_save.depth_prompt_role = String($('#depth_prompt_role').val()); },
    };

    Object.keys(elementsToUpdate).forEach(function (id) {
        $(id).on('input', function () {
            if (menu_type == 'create') {
                elementsToUpdate[id]();
            } else {
                saveCharacterDebounced();
            }
        });
    });

    $('#favorite_button').on('click', function () {
        updateFavButtonState(!fav_ch_checked);
        if (menu_type != 'create') {
            saveCharacterDebounced();
        }
    });

    /* $("#renameCharButton").on('click', renameCharacter); */

    $(document).on('click', '.renameChatButton', async function (e) {
        e.stopPropagation();
        const old_filenamefull = $(this).closest('.select_chat_block_wrapper').find('.select_chat_block_filename').text();
        const old_filename = old_filenamefull.replace('.jsonl', '');

        const popupText = `<h3>Enter the new name for the chat:<h3>
        <small>!!Using an existing filename will produce an error!!<br>
        This will break the link between checkpoint chats.<br>
        No need to add '.jsonl' at the end.<br>
        </small>`;
        const newName = await callPopup(popupText, 'input', old_filename);

        if (!newName || newName == old_filename) {
            console.log('no new name found, aborting');
            return;
        }

        const body = {
            is_group: !!selected_group,
            avatar_url: characters[this_chid]?.avatar,
            original_file: `${old_filename}.jsonl`,
            renamed_file: `${newName}.jsonl`,
        };

        try {
            showLoader();
            const response = await fetch('/api/chats/rename', {
                method: 'POST',
                body: JSON.stringify(body),
                headers: getRequestHeaders(),
            });

            if (!response.ok) {
                throw new Error('Unsuccessful request.');
            }

            const data = await response.json();

            if (data.error) {
                throw new Error('Server returned an error.');
            }

            if (selected_group) {
                await renameGroupChat(selected_group, old_filename, newName);
            }
            else {
                if (characters[this_chid].chat == old_filename) {
                    characters[this_chid].chat = newName;
                    $('#selected_chat_pole').val(characters[this_chid].chat);
                    await createOrEditCharacter();
                }
            }

            await reloadCurrentChat();

            await delay(250);
            $('#option_select_chat').trigger('click');
            $('#options').hide();
        } catch {
            hideLoader();
            await delay(500);
            await callPopup('An error has occurred. Chat was not renamed.', 'text');
        } finally {
            hideLoader();
        }
    });

    $(document).on('click', '.exportChatButton, .exportRawChatButton', async function (e) {
        e.stopPropagation();
        const format = $(this).data('format') || 'txt';
        await saveChatConditional();
        const filenamefull = $(this).closest('.select_chat_block_wrapper').find('.select_chat_block_filename').text();
        console.log(`exporting ${filenamefull} in ${format} format`);

        const filename = filenamefull.replace('.jsonl', '');
        const body = {
            is_group: !!selected_group,
            avatar_url: characters[this_chid]?.avatar,
            file: `${filename}.jsonl`,
            exportfilename: `${filename}.${format}`,
            format: format,
        };
        console.log(body);
        try {
            const response = await fetch('/api/chats/export', {
                method: 'POST',
                body: JSON.stringify(body),
                headers: getRequestHeaders(),
            });
            const data = await response.json();
            if (!response.ok) {
                // display error message
                console.log(data.message);
                await delay(250);
                toastr.error(`Error: ${data.message}`);
                return;
            } else {
                const mimeType = format == 'txt' ? 'text/plain' : 'application/octet-stream';
                // success, handle response data
                console.log(data);
                await delay(250);
                toastr.success(data.message);
                download(data.result, body.exportfilename, mimeType);
            }
        } catch (error) {
            // display error message
            console.log(`An error has occurred: ${error.message}`);
            await delay(250);
            toastr.error(`Error: ${error.message}`);
        }
    });

    ///////////////////////////////////////////////////////////////////////////////////

    $('#api_button').click(function (e) {
        if ($('#api_url_text').val() != '') {
            let value = formatKoboldUrl(String($('#api_url_text').val()).trim());

            if (!value) {
                toastr.error('Please enter a valid URL.');
                return;
            }

            $('#api_url_text').val(value);
            api_server = value;
            startStatusLoading();

            main_api = 'kobold';
            saveSettingsDebounced();
            getStatusKobold();
        }
    });

    $('#api_button_textgenerationwebui').on('click', async function (e) {
        const keys = [
            { id: 'api_key_mancer', secret: SECRET_KEYS.MANCER },
            { id: 'api_key_aphrodite', secret: SECRET_KEYS.APHRODITE },
            { id: 'api_key_tabby', secret: SECRET_KEYS.TABBY },
            { id: 'api_key_togetherai', secret: SECRET_KEYS.TOGETHERAI },
            { id: 'api_key_ooba', secret: SECRET_KEYS.OOBA },
            { id: 'api_key_infermaticai', secret: SECRET_KEYS.INFERMATICAI },
            { id: 'api_key_dreamgen', secret: SECRET_KEYS.DREAMGEN },
            { id: 'api_key_openrouter-tg', secret: SECRET_KEYS.OPENROUTER },
            { id: 'api_key_koboldcpp', secret: SECRET_KEYS.KOBOLDCPP },
            { id: 'api_key_llamacpp', secret: SECRET_KEYS.LLAMACPP },
        ];

        for (const key of keys) {
            const keyValue = String($(`#${key.id}`).val()).trim();
            if (keyValue.length) {
                await writeSecret(key.secret, keyValue);
            }
        }

        validateTextGenUrl();
        startStatusLoading();
        main_api = 'textgenerationwebui';
        saveSettingsDebounced();
        getStatusTextgen();
    });

    $('#api_button_novel').on('click', async function (e) {
        e.stopPropagation();
        const api_key_novel = String($('#api_key_novel').val()).trim();

        if (api_key_novel.length) {
            await writeSecret(SECRET_KEYS.NOVEL, api_key_novel);
        }

        if (!secret_state[SECRET_KEYS.NOVEL]) {
            console.log('No secret key saved for NovelAI');
            return;
        }

        startStatusLoading();
        // Check near immediately rather than waiting for up to 90s
        await getStatusNovel();
    });

    var button = $('#options_button');
    var menu = $('#options');

    function showMenu() {
        showBookmarksButtons();
        // menu.stop()
        menu.fadeIn(animation_duration);
        optionsPopper.update();
    }

    function hideMenu() {
        // menu.stop();
        menu.fadeOut(animation_duration);
        optionsPopper.update();
    }

    function isMouseOverButtonOrMenu() {
        return menu.is(':hover') || button.is(':hover');
    }

    button.on('click', function () {
        if (menu.is(':visible')) {
            hideMenu();
        } else {
            showMenu();
        }
    });
    button.on('blur', function () {
        //delay to prevent menu hiding when mouse leaves button into menu
        setTimeout(() => {
            if (!isMouseOverButtonOrMenu()) { hideMenu(); }
        }, 100);
    });
    menu.on('blur', function () {
        //delay to prevent menu hide when mouseleaves menu into button
        setTimeout(() => {
            if (!isMouseOverButtonOrMenu()) { hideMenu(); }
        }, 100);
    });
    $(document).on('click', function () {
        if (!isMouseOverButtonOrMenu() && menu.is(':visible')) { hideMenu(); }
    });

    /* $('#set_chat_scenario').on('click', setScenarioOverride); */

    ///////////// OPTIMIZED LISTENERS FOR LEFT SIDE OPTIONS POPUP MENU //////////////////////
    $('#options [id]').on('click', async function (event, customData) {
        const fromSlashCommand = customData?.fromSlashCommand || false;
        var id = $(this).attr('id');

        // Check whether a custom prompt was provided via custom data (for example through a slash command)
        const additionalPrompt = customData?.additionalPrompt?.trim() || undefined;
        const buildOrFillAdditionalArgs = (args = {}) => ({
            ...args,
            ...(additionalPrompt !== undefined && { quiet_prompt: additionalPrompt, quietToLoud: true }),
        });

        if (id == 'option_select_chat') {
            if ((selected_group && !is_group_generating) || (this_chid !== undefined && !is_send_press) || fromSlashCommand) {
                await displayPastChats();
                //this is just to avoid the shadow for past chat view when using /delchat
                //however, the dialog popup still gets one..
                if (!fromSlashCommand) {
                    console.log('displaying shadow');
                    $('#shadow_select_chat_popup').css('display', 'block');
                    $('#shadow_select_chat_popup').css('opacity', 0.0);
                    $('#shadow_select_chat_popup').transition({
                        opacity: 1.0,
                        duration: animation_duration,
                        easing: animation_easing,
                    });
                }
            }
        }

        else if (id == 'option_start_new_chat') {
            if ((selected_group || this_chid !== undefined) && !is_send_press) {
                callPopup(`
                    <h3>Start new chat?</h3><br>
                    <label for="del_chat_checkbox" class="checkbox_label justifyCenter"
                    title="If necessary, you can later restore this chat file from the /backups folder">
                        <input type="checkbox" id="del_chat_checkbox" />
                        <small>Also delete the current chat file</small>
                    </label><br>
                `, 'new_chat', '');
            }
        }

        else if (id == 'option_regenerate') {
            closeMessageEditor();
            if (is_send_press == false) {
                //hideSwipeButtons();

                if (selected_group) {
                    regenerateGroup();
                }
                else {
                    is_send_press = true;
                    Generate('regenerate', buildOrFillAdditionalArgs());
                }
            }
        }

        else if (id == 'option_impersonate') {
            if (is_send_press == false || fromSlashCommand) {
                is_send_press = true;
                Generate('impersonate', buildOrFillAdditionalArgs());
            }
        }

        else if (id == 'option_continue') {
            if (is_send_press == false || fromSlashCommand) {
                is_send_press = true;
                Generate('continue', buildOrFillAdditionalArgs());
            }
        }

        else if (id == 'option_delete_mes') {
            setTimeout(() => openMessageDelete(fromSlashCommand), animation_duration);
        }

        else if (id == 'option_close_chat') {
            if (is_send_press == false) {
                await clearChat();
                chat.length = 0;
                resetSelectedGroup();
                setCharacterId(undefined);
                setCharacterName('');
                setActiveCharacter(null);
                setActiveGroup(null);
                this_edit_mes_id = undefined;
                chat_metadata = {};
                selected_button = 'characters';
                $('#rm_button_selected_ch').children('h2').text('');
                select_rm_characters();
                sendSystemMessage(system_message_types.WELCOME);
                eventSource.emit(event_types.CHAT_CHANGED, getCurrentChatId());
                await getClientVersion();
            } else {
                toastr.info('Please stop the message generation first.');
            }
        }

        else if (id === 'option_settings') {
            //var checkBox = document.getElementById("waifuMode");
            var topBar = document.getElementById('top-bar');
            var topSettingsHolder = document.getElementById('top-settings-holder');
            var divchat = document.getElementById('chat');

            //if (checkBox.checked) {
            if (topBar.style.display === 'none') {
                topBar.style.display = ''; // or "inline-block" if that's the original display value
                topSettingsHolder.style.display = ''; // or "inline-block" if that's the original display value

                divchat.style.borderRadius = '';
                divchat.style.backgroundColor = '';

            } else {

                divchat.style.borderRadius = '10px'; // Adjust the value to control the roundness of the corners
                divchat.style.backgroundColor = ''; // Set the background color to your preference

                topBar.style.display = 'none';
                topSettingsHolder.style.display = 'none';
            }
            //}
        }
        hideMenu();
    });

    $('#newChatFromManageScreenButton').on('click', function () {
        setTimeout(() => {
            $('#option_start_new_chat').trigger('click');
        }, 1);
        setTimeout(() => {
            $('#dialogue_popup_ok').trigger('click');
        }, 1);
        $('#select_chat_cross').trigger('click');

    });

    //////////////////////////////////////////////////////////////////////////////////////////////

    //functionality for the cancel delete messages button, reverts to normal display of input form
    $('#dialogue_del_mes_cancel').click(function () {
        $('#dialogue_del_mes').css('display', 'none');
        $('#send_form').css('display', css_send_form_display);
        $('.del_checkbox').each(function () {
            $(this).css('display', 'none');
            $(this).parent().children('.for_checkbox').css('display', 'block');
            $(this).parent().css('background', css_mes_bg);
            $(this).prop('checked', false);
        });
        showSwipeButtons();
        this_del_mes = -1;
        is_delete_mode = false;
    });

    //confirms message deletion with the "ok" button
    $('#dialogue_del_mes_ok').click(async function () {
        $('#dialogue_del_mes').css('display', 'none');
        $('#send_form').css('display', css_send_form_display);
        $('.del_checkbox').each(function () {
            $(this).css('display', 'none');
            $(this).parent().children('.for_checkbox').css('display', 'block');
            $(this).parent().css('background', css_mes_bg);
            $(this).prop('checked', false);
        });

        if (this_del_mes >= 0) {
            $('.mes[mesid=\'' + this_del_mes + '\']')
                .nextAll('div')
                .remove();
            $('.mes[mesid=\'' + this_del_mes + '\']').remove();
            chat.length = this_del_mes;
            await saveChatConditional();
            var $textchat = $('#chat');
            $textchat.scrollTop($textchat[0].scrollHeight);
            eventSource.emit(event_types.MESSAGE_DELETED, chat.length);
            $('#chat .mes').last().addClass('last_mes');
            $('#chat .mes').eq(-2).removeClass('last_mes');
        } else {
            console.log('this_del_mes is not >= 0, not deleting');
        }

        showSwipeButtons();
        this_del_mes = -1;
        is_delete_mode = false;
    });

    $('#settings_preset').change(function () {
        if ($('#settings_preset').find(':selected').val() != 'gui') {
            preset_settings = $('#settings_preset').find(':selected').text();
            const preset = koboldai_settings[koboldai_setting_names[preset_settings]];
            loadKoboldSettings(preset);
            setGenerationParamsFromPreset(preset);
            $('#kobold_api-settings').find('input').prop('disabled', false);
            $('#kobold_api-settings').css('opacity', 1.0);
            $('#kobold_order')
                .css('opacity', 1)
                .sortable('enable');
        } else {
            //$('.button').disableSelection();
            preset_settings = 'gui';

            $('#kobold_api-settings').find('input').prop('disabled', true);
            $('#kobold_api-settings').css('opacity', 0.5);

            $('#kobold_order')
                .css('opacity', 0.5)
                .sortable('disable');
        }
        saveSettingsDebounced();
    });

    $('#settings_preset_novel').change(function () {
        nai_settings.preset_settings_novel = $('#settings_preset_novel')
            .find(':selected')
            .text();

        const preset = novelai_settings[novelai_setting_names[nai_settings.preset_settings_novel]];
        loadNovelPreset(preset);
        amount_gen = Number($('#amount_gen').val());
        max_context = Number($('#max_context').val());

        saveSettingsDebounced();
    });

    $('#main_api').change(function () {
        cancelStatusCheck();
        changeMainAPI();
        saveSettingsDebounced();
    });

    ////////////////// OPTIMIZED RANGE SLIDER LISTENERS////////////////

    var sliderLocked = true;
    var sliderTimer;

    $('input[type=\'range\']').on('touchstart', function () {
        // Unlock the slider after 300ms
        setTimeout(function () {
            sliderLocked = false;
            $(this).css('background-color', 'var(--SmartThemeQuoteColor)');
        }.bind(this), 300);
    });

    $('input[type=\'range\']').on('touchend', function () {
        clearTimeout(sliderTimer);
        $(this).css('background-color', '');
        sliderLocked = true;
    });

    $('input[type=\'range\']').on('touchmove', function (event) {
        if (sliderLocked) {
            event.preventDefault();
        }
    });

    const sliders = [
        {
            sliderId: '#amount_gen',
            counterId: '#amount_gen_counter',
            format: (val) => `${val}`,
            setValue: (val) => { amount_gen = Number(val); },
        },
        {
            sliderId: '#max_context',
            counterId: '#max_context_counter',
            format: (val) => `${val}`,
            setValue: (val) => { max_context = Number(val); },
        },
    ];

    sliders.forEach(slider => {
        $(document).on('input', slider.sliderId, function () {
            const value = $(this).val();
            const formattedValue = slider.format(value);
            slider.setValue(value);
            $(slider.counterId).val(formattedValue);
            saveSettingsDebounced();
        });
    });

    //////////////////////////////////////////////////////////////

    $('#select_chat_cross').click(function () {
        $('#shadow_select_chat_popup').transition({
            opacity: 0,
            duration: animation_duration,
            easing: animation_easing,
        });
        setTimeout(function () { $('#shadow_select_chat_popup').css('display', 'none'); }, animation_duration);
        //$("#shadow_select_chat_popup").css("display", "none");
        $('#load_select_chat_div').css('display', 'block');
    });

    if (navigator.clipboard === undefined) {
        // No clipboard support
        $('.mes_copy').remove();
    }
    else {
        $(document).on('pointerup', '.mes_copy', function () {
            if (this_chid !== undefined || selected_group) {
                const message = $(this).closest('.mes');

                if (message.data('isSystem')) {
                    return;
                }
                try {
                    var edit_mes_id = $(this).closest('.mes').attr('mesid');
                    var text = chat[edit_mes_id]['mes'];
                    navigator.clipboard.writeText(text);
                    toastr.info('Copied!', '', { timeOut: 2000 });
                } catch (err) {
                    console.error('Failed to copy: ', err);
                }
            }
        });
    }

    $(document).on('pointerup', '.mes_prompt', function () {
        let mesIdForItemization = $(this).closest('.mes').attr('mesId');
        console.log(`looking for mesID: ${mesIdForItemization}`);
        if (itemizedPrompts.length !== undefined && itemizedPrompts.length !== 0) {
            promptItemize(itemizedPrompts, mesIdForItemization);
        }
    });

    $(document).on('pointerup', '#copyPromptToClipboard', function () {
        let rawPrompt = itemizedPrompts[PromptArrayItemForRawPromptDisplay].rawPrompt;
        let rawPromptValues = rawPrompt;

        if (Array.isArray(rawPrompt)) {
            rawPromptValues = rawPrompt.map(x => x.content).join('\n');
        }

        navigator.clipboard.writeText(rawPromptValues);
        toastr.info('Copied!', '', { timeOut: 2000 });
    });

    $(document).on('pointerup', '#showRawPrompt', function () {
        //console.log(itemizedPrompts[PromptArrayItemForRawPromptDisplay].rawPrompt);
        console.log(PromptArrayItemForRawPromptDisplay);
        console.log(itemizedPrompts);
        console.log(itemizedPrompts[PromptArrayItemForRawPromptDisplay].rawPrompt);

        let rawPrompt = itemizedPrompts[PromptArrayItemForRawPromptDisplay].rawPrompt;
        let rawPromptValues = rawPrompt;

        if (Array.isArray(rawPrompt)) {
            rawPromptValues = rawPrompt.map(x => x.content).join('\n');
        }

        //let DisplayStringifiedPrompt = JSON.stringify(itemizedPrompts[PromptArrayItemForRawPromptDisplay].rawPrompt).replace(/\n+/g, '<br>');
        $('#rawPromptWrapper').text(rawPromptValues);
        rawPromptPopper.update();
        $('#rawPromptPopup').toggle();
    });

    //********************
    //***Message Editor***
    $(document).on('click', '.mes_edit', async function () {
        if (this_chid !== undefined || selected_group) {
            // Previously system messages we're allowed to be edited
            /*const message = $(this).closest(".mes");

            if (message.data("isSystem")) {
                return;
            }*/

            let chatScrollPosition = $('#chat').scrollTop();
            if (this_edit_mes_id !== undefined) {
                let mes_edited = $(`#chat [mesid="${this_edit_mes_id}"]`).find('.mes_edit_done');
                if (Number(edit_mes_id) == chat.length - 1) { //if the generating swipe (...)
                    let run_edit = true;
                    if (chat[edit_mes_id]['swipe_id'] !== undefined) {
                        if (chat[edit_mes_id]['swipes'].length === chat[edit_mes_id]['swipe_id']) {
                            run_edit = false;
                        }
                    }
                    if (run_edit) {
                        hideSwipeButtons();
                    }
                }
                await messageEditDone(mes_edited);
            }
            $(this).closest('.mes_block').find('.mes_text').empty();
            $(this).closest('.mes_block').find('.mes_buttons').css('display', 'none');
            $(this).closest('.mes_block').find('.mes_edit_buttons').css('display', 'inline-flex');
            var edit_mes_id = $(this).closest('.mes').attr('mesid');
            this_edit_mes_id = edit_mes_id;

            var text = chat[edit_mes_id]['mes'];
            if (chat[edit_mes_id]['is_user']) {
                this_edit_mes_chname = name1;
            } else if (chat[edit_mes_id]['force_avatar']) {
                this_edit_mes_chname = chat[edit_mes_id]['name'];
            } else {
                this_edit_mes_chname = name2;
            }
            if (power_user.trim_spaces) {
                text = text.trim();
            }
            $(this)
                .closest('.mes_block')
                .find('.mes_text')
                .append(
                    '<textarea id=\'curEditTextarea\' class=\'edit_textarea\' style=\'max-width:auto;\'></textarea>',
                );
            $('#curEditTextarea').val(text);
            let edit_textarea = $(this)
                .closest('.mes_block')
                .find('.edit_textarea');
            edit_textarea.height(0);
            edit_textarea.height(edit_textarea[0].scrollHeight);
            edit_textarea.focus();
            edit_textarea[0].setSelectionRange(     //this sets the cursor at the end of the text
                edit_textarea.val().length,
                edit_textarea.val().length,
            );
            if (this_edit_mes_id == chat.length - 1) {
                $('#chat').scrollTop(chatScrollPosition);
            }

            updateEditArrowClasses();
        }
    });

    $(document).on('input', '#curEditTextarea', function () {
        if (power_user.auto_save_msg_edits === true) {
            messageEditAuto($(this));
        }
    });

    $(document).on('click', '.extraMesButtonsHint', function (e) {
        const elmnt = e.target;
        $(elmnt).transition({
            opacity: 0,
            duration: animation_duration,
            easing: 'ease-in-out',
        });
        setTimeout(function () {
            $(elmnt).hide();
            $(elmnt).siblings('.extraMesButtons').css('opcacity', '0');
            $(elmnt).siblings('.extraMesButtons').css('display', 'flex');
            $(elmnt).siblings('.extraMesButtons').transition({
                opacity: 1,
                duration: animation_duration,
                easing: 'ease-in-out',
            });
        }, animation_duration);
    });

    $(document).on('click', function (e) {
        // Expanded options don't need to be closed
        if (power_user.expand_message_actions) {
            return;
        }

        // Check if the click was outside the relevant elements
        if (!$(e.target).closest('.extraMesButtons, .extraMesButtonsHint').length) {
            // Transition out the .extraMesButtons first
            $('.extraMesButtons:visible').transition({
                opacity: 0,
                duration: animation_duration,
                easing: 'ease-in-out',
                complete: function () {
                    $(this).hide(); // Hide the .extraMesButtons after the transition

                    // Transition the .extraMesButtonsHint back in
                    $('.extraMesButtonsHint:not(:visible)').show().transition({
                        opacity: .3,
                        duration: animation_duration,
                        easing: 'ease-in-out',
                        complete: function () {
                            $(this).css('opacity', '');
                        },
                    });
                },
            });
        }
    });

    $(document).on('click', '.mes_edit_cancel', function () {
        let text = chat[this_edit_mes_id]['mes'];

        $(this).closest('.mes_block').find('.mes_text').empty();
        $(this).closest('.mes_edit_buttons').css('display', 'none');
        $(this).closest('.mes_block').find('.mes_buttons').css('display', '');
        $(this)
            .closest('.mes_block')
            .find('.mes_text')
            .append(messageFormatting(
                text,
                this_edit_mes_chname,
                chat[this_edit_mes_id].is_system,
                chat[this_edit_mes_id].is_user,
                this_edit_mes_id,
            ));
        appendMediaToMessage(chat[this_edit_mes_id], $(this).closest('.mes'));
        addCopyToCodeBlocks($(this).closest('.mes'));
        this_edit_mes_id = undefined;
    });

    $(document).on('click', '.mes_edit_up', async function () {
        if (is_send_press || this_edit_mes_id <= 0) {
            return;
        }

        hideSwipeButtons();
        const targetId = Number(this_edit_mes_id) - 1;
        const target = $(`#chat .mes[mesid="${targetId}"]`);
        const root = $(this).closest('.mes');

        if (root.length === 0 || target.length === 0) {
            return;
        }

        root.insertBefore(target);

        target.attr('mesid', this_edit_mes_id);
        root.attr('mesid', targetId);

        const temp = chat[targetId];
        chat[targetId] = chat[this_edit_mes_id];
        chat[this_edit_mes_id] = temp;

        this_edit_mes_id = targetId;
        updateViewMessageIds();
        await saveChatConditional();
        showSwipeButtons();
    });

    $(document).on('click', '.mes_edit_down', async function () {
        if (is_send_press || this_edit_mes_id >= chat.length - 1) {
            return;
        }

        hideSwipeButtons();
        const targetId = Number(this_edit_mes_id) + 1;
        const target = $(`#chat .mes[mesid="${targetId}"]`);
        const root = $(this).closest('.mes');

        if (root.length === 0 || target.length === 0) {
            return;
        }

        root.insertAfter(target);

        target.attr('mesid', this_edit_mes_id);
        root.attr('mesid', targetId);

        const temp = chat[targetId];
        chat[targetId] = chat[this_edit_mes_id];
        chat[this_edit_mes_id] = temp;

        this_edit_mes_id = targetId;
        updateViewMessageIds();
        await saveChatConditional();
        showSwipeButtons();
    });

    $(document).on('click', '.mes_edit_copy', async function () {
        const confirmation = await callPopup('Create a copy of this message?', 'confirm');
        if (!confirmation) {
            return;
        }

        hideSwipeButtons();
        let oldScroll = $('#chat')[0].scrollTop;
        const clone = JSON.parse(JSON.stringify(chat[this_edit_mes_id])); // quick and dirty clone
        clone.send_date = Date.now();
        clone.mes = $(this).closest('.mes').find('.edit_textarea').val();

        if (power_user.trim_spaces) {
            clone.mes = clone.mes.trim();
        }

        chat.splice(Number(this_edit_mes_id) + 1, 0, clone);
        addOneMessage(clone, { insertAfter: this_edit_mes_id });

        updateViewMessageIds();
        await saveChatConditional();
        $('#chat')[0].scrollTop = oldScroll;
        showSwipeButtons();
    });

    $(document).on('click', '.mes_edit_delete', async function (event, customData) {
        const fromSlashCommand = customData?.fromSlashCommand || false;
        const swipeExists = (!Array.isArray(chat[this_edit_mes_id].swipes) || chat[this_edit_mes_id].swipes.length <= 1 || chat[this_edit_mes_id].is_user || parseInt(this_edit_mes_id) !== chat.length - 1);
        if (power_user.confirm_message_delete && fromSlashCommand !== true) {
            const confirmation = swipeExists ? await callPopup('Are you sure you want to delete this message?', 'confirm')
                : await callPopup('<h3>Delete this...</h3> <select id=\'del_type\'><option value=\'swipe\'>Swipe</option><option value=\'message\'>Message</option></select>', 'confirm');
            if (!confirmation) {
                return;
            }
        }

        const mes = $(this).closest('.mes');

        if (!mes) {
            return;
        }

        if ($('#del_type').val() === 'swipe') {
            const swipe_id = chat[this_edit_mes_id]['swipe_id'];
            chat[this_edit_mes_id]['swipes'].splice(swipe_id, 1);
            if (swipe_id > 0) {
                $('.swipe_left:last').click();
            } else {
                $('.swipe_right:last').click();
            }
        } else {
            chat.splice(this_edit_mes_id, 1);
            mes.remove();
        }

        let startFromZero = Number(this_edit_mes_id) === 0;

        this_edit_mes_id = undefined;

        updateViewMessageIds(startFromZero);
        saveChatDebounced();

        hideSwipeButtons();
        showSwipeButtons();

        await eventSource.emit(event_types.MESSAGE_DELETED, chat.length);
    });

    $(document).on('click', '.mes_edit_done', async function () {
        await messageEditDone($(this));
    });

    $('#your_name_button').click(async function () {
        const userName = String($('#your_name').val()).trim();
        setUserName(userName);
        await updatePersonaNameIfExists(user_avatar, userName);
        retriggerFirstMessageOnEmptyChat();
    });

    $('#sync_name_button').on('click', async function () {
        const confirmation = await callPopup(`<h3>Are you sure?</h3>All user-sent messages in this chat will be attributed to ${name1}.`, 'confirm');

        if (!confirmation) {
            return;
        }

        for (const mes of chat) {
            if (mes.is_user) {
                mes.name = name1;
                mes.force_avatar = getUserAvatar(user_avatar);
            }
        }

        await saveChatConditional();
        await reloadCurrentChat();
    });
    //Select chat

    //**************************CHARACTER IMPORT EXPORT*************************//
    $('#character_import_button').click(function () {
        $('#character_import_file').click();
    });

    $('#character_import_file').on('change', async function (e) {
        $('#rm_info_avatar').html('');
        if (!e.target.files.length) {
            return;
        }

        for (const file of e.target.files) {
            await importCharacter(file);
        }
    });

    $('#export_button').on('click', function (e) {
        $('#export_format_popup').toggle();
        exportPopper.update();
    });

    $(document).on('click', '.export_format', async function () {
        const format = $(this).data('format');

        if (!format) {
            return;
        }

        // Save before exporting
        await createOrEditCharacter();
        const body = { format, avatar_url: characters[this_chid].avatar };

        const response = await fetch('/api/characters/export', {
            method: 'POST',
            headers: getRequestHeaders(),
            body: JSON.stringify(body),
        });

        if (response.ok) {
            const filename = characters[this_chid].avatar.replace('.png', `.${format}`);
            const blob = await response.blob();
            const a = document.createElement('a');
            a.href = URL.createObjectURL(blob);
            a.setAttribute('download', filename);
            document.body.appendChild(a);
            a.click();
            document.body.removeChild(a);
        }


        $('#export_format_popup').hide();
    });
    //**************************CHAT IMPORT EXPORT*************************//
    $('#chat_import_button').click(function () {
        $('#chat_import_file').click();
    });

    $('#chat_import_file').on('change', async function (e) {
        var file = e.target.files[0];

        if (!file) {
            return;
        }

        var ext = file.name.match(/\.(\w+)$/);
        if (
            !ext ||
            (ext[1].toLowerCase() != 'json' && ext[1].toLowerCase() != 'jsonl')
        ) {
            return;
        }

        if (selected_group && file.name.endsWith('.json')) {
            toastr.warning('Only SillyTavern\'s own format is supported for group chat imports. Sorry!');
            return;
        }

        var format = ext[1].toLowerCase();
        $('#chat_import_file_type').val(format);

        var formData = new FormData($('#form_import_chat').get(0));
        formData.append('user_name', name1);
        $('#select_chat_div').html('');
        $('#load_select_chat_div').css('display', 'block');

        if (selected_group) {
            await importGroupChat(formData);
        } else {
            await importCharacterChat(formData);
        }
    });

    $('#rm_button_group_chats').click(function () {
        selected_button = 'group_chats';
        select_group_chats();
    });

    $('#rm_button_back_from_group').click(function () {
        selected_button = 'characters';
        select_rm_characters();
    });

    $('#dupe_button').click(async function () {
        await DupeChar();
    });

    $(document).on('click', '.select_chat_block, .bookmark_link, .mes_bookmark', async function () {
        let file_name = $(this).hasClass('mes_bookmark')
            ? $(this).closest('.mes').attr('bookmark_link')
            : $(this).attr('file_name').replace('.jsonl', '');

        if (!file_name) {
            return;
        }

        try {
            showLoader();
            if (selected_group) {
                await openGroupChat(selected_group, file_name);
            } else {
                await openCharacterChat(file_name);
            }
        } finally {
            hideLoader();
        }

        $('#shadow_select_chat_popup').css('display', 'none');
        $('#load_select_chat_div').css('display', 'block');
    });

    $(document).on('click', '.mes_create_bookmark', async function () {
        var selected_mes_id = $(this).closest('.mes').attr('mesid');
        if (selected_mes_id !== undefined) {
            createNewBookmark(selected_mes_id);
        }
    });

    $(document).on('click', '.mes_create_branch', async function () {
        var selected_mes_id = $(this).closest('.mes').attr('mesid');
        if (selected_mes_id !== undefined) {
            branchChat(selected_mes_id);
        }
    });

    $(document).on('click', '.mes_stop', function () {
        if (streamingProcessor) {
            streamingProcessor.onStopStreaming();
            streamingProcessor = null;
        }
        if (abortController) {
            abortController.abort();
            hideStopButton();
        }
        eventSource.emit(event_types.GENERATION_STOPPED);
        activateSendButtons();
    });

    $('.drawer-toggle').on('click', function () {
        var icon = $(this).find('.drawer-icon');
        var drawer = $(this).parent().find('.drawer-content');
        if (drawer.hasClass('resizing')) { return; }
        var drawerWasOpenAlready = $(this).parent().find('.drawer-content').hasClass('openDrawer');
        let targetDrawerID = $(this).parent().find('.drawer-content').attr('id');
        const pinnedDrawerClicked = drawer.hasClass('pinnedOpen');

        if (!drawerWasOpenAlready) { //to open the drawer
            $('.openDrawer').not('.pinnedOpen').addClass('resizing').slideToggle(200, 'swing', async function () {
                await delay(50); $(this).closest('.drawer-content').removeClass('resizing');
            });
            $('.openIcon').toggleClass('closedIcon openIcon');
            $('.openDrawer').not('.pinnedOpen').toggleClass('closedDrawer openDrawer');
            icon.toggleClass('openIcon closedIcon');
            drawer.toggleClass('openDrawer closedDrawer');

            //console.log(targetDrawerID);
            if (targetDrawerID === 'right-nav-panel') {
                $(this).closest('.drawer').find('.drawer-content').addClass('resizing').slideToggle({
                    duration: 200,
                    easing: 'swing',
                    start: function () {
                        jQuery(this).css('display', 'flex'); //flex needed to make charlist scroll
                    },
                    complete: async function () {
                        favsToHotswap();
                        await delay(50);
                        $(this).closest('.drawer-content').removeClass('resizing');
                        $('#rm_print_characters_block').trigger('scroll');
                    },
                });
            } else {
                $(this).closest('.drawer').find('.drawer-content').addClass('resizing').slideToggle(200, 'swing', async function () {
                    await delay(50); $(this).closest('.drawer-content').removeClass('resizing');
                });
            }

            // Set the height of "autoSetHeight" textareas within the drawer to their scroll height
            $(this).closest('.drawer').find('.drawer-content textarea.autoSetHeight').each(function () {
                resetScrollHeight($(this));
            });

        } else if (drawerWasOpenAlready) { //to close manually
            icon.toggleClass('closedIcon openIcon');

            if (pinnedDrawerClicked) {
                $(drawer).addClass('resizing').slideToggle(200, 'swing', async function () {
                    await delay(50); $(this).removeClass('resizing');
                });
            }
            else {
                $('.openDrawer').not('.pinnedOpen').addClass('resizing').slideToggle(200, 'swing', async function () {
                    await delay(50); $(this).closest('.drawer-content').removeClass('resizing');
                });
            }

            drawer.toggleClass('closedDrawer openDrawer');
        }
    });

    $('html').on('touchstart mousedown', function (e) {
        var clickTarget = $(e.target);

        if ($('#export_format_popup').is(':visible')
            && clickTarget.closest('#export_button').length == 0
            && clickTarget.closest('#export_format_popup').length == 0) {
            $('#export_format_popup').hide();
        }

        const forbiddenTargets = [
            '#character_cross',
            '#avatar-and-name-block',
            '#shadow_popup',
            '.shadow_popup',
            '#world_popup',
            '.ui-widget',
            '.text_pole',
            '#toast-container',
            '.select2-results',
        ];
        for (const id of forbiddenTargets) {
            if (clickTarget.closest(id).length > 0) {
                return;
            }
        }

        var targetParentHasOpenDrawer = clickTarget.parents('.openDrawer').length;
        if (clickTarget.hasClass('drawer-icon') == false && !clickTarget.hasClass('openDrawer')) {
            if (jQuery.find('.openDrawer').length !== 0) {
                if (targetParentHasOpenDrawer === 0) {
                    //console.log($('.openDrawer').not('.pinnedOpen').length);
                    $('.openDrawer').not('.pinnedOpen').addClass('resizing').slideToggle(200, 'swing', function () {
                        $(this).closest('.drawer-content').removeClass('resizing');
                    });
                    $('.openIcon').toggleClass('closedIcon openIcon');
                    $('.openDrawer').not('.pinnedOpen').toggleClass('closedDrawer openDrawer');

                }
            }
        }
    });

    $(document).on('click', '.inline-drawer-toggle', function (e) {
        if ($(e.target).hasClass('text_pole')) {
            return;
        }
        var icon = $(this).find('.inline-drawer-icon');
        icon.toggleClass('down up');
        icon.toggleClass('fa-circle-chevron-down fa-circle-chevron-up');
        $(this).closest('.inline-drawer').find('.inline-drawer-content').stop().slideToggle();

        // Set the height of "autoSetHeight" textareas within the inline-drawer to their scroll height
        $(this).closest('.inline-drawer').find('.inline-drawer-content textarea.autoSetHeight').each(function () {
            resetScrollHeight($(this));
        });
    });

    $(document).on('click', '.inline-drawer-maximize', function () {
        const icon = $(this).find('.inline-drawer-icon, .floating_panel_maximize');
        icon.toggleClass('fa-window-maximize fa-window-restore');
        const drawerContent = $(this).closest('.drawer-content');
        drawerContent.toggleClass('maximized');
        const drawerId = drawerContent.attr('id');
        resetMovableStyles(drawerId);
    });

    $(document).on('click', '.mes .avatar', function () {
        const messageElement = $(this).closest('.mes');
        const thumbURL = $(this).children('img').attr('src');
        const charsPath = '/characters/';
        const targetAvatarImg = thumbURL.substring(thumbURL.lastIndexOf('=') + 1);
        const charname = targetAvatarImg.replace('.png', '');
        const isValidCharacter = characters.some(x => x.avatar === decodeURIComponent(targetAvatarImg));

        // Remove existing zoomed avatars for characters that are not the clicked character when moving UI is not enabled
        if (!power_user.movingUI) {
            $('.zoomed_avatar').each(function () {
                const currentForChar = $(this).attr('forChar');
                if (currentForChar !== charname && typeof currentForChar !== 'undefined') {
                    console.debug(`Removing zoomed avatar for character: ${currentForChar}`);
                    $(this).remove();
                }
            });
        }

        const avatarSrc = isDataURL(thumbURL) ? thumbURL : charsPath + targetAvatarImg;
        if ($(`.zoomed_avatar[forChar="${charname}"]`).length) {
            console.debug('removing container as it already existed');
            $(`.zoomed_avatar[forChar="${charname}"]`).fadeOut(animation_duration, () => {
                $(`.zoomed_avatar[forChar="${charname}"]`).remove();
            });
        } else {
            console.debug('making new container from template');
            const template = $('#zoomed_avatar_template').html();
            const newElement = $(template);
            newElement.attr('forChar', charname);
            newElement.attr('id', `zoomFor_${charname}`);
            newElement.addClass('draggable');
            newElement.find('.drag-grabber').attr('id', `zoomFor_${charname}header`);

            $('body').append(newElement);
            newElement.fadeIn(animation_duration);
            const zoomedAvatarImgElement = $(`.zoomed_avatar[forChar="${charname}"] img`);
            if (messageElement.attr('is_user') == 'true' || (messageElement.attr('is_system') == 'true' && !isValidCharacter)) { //handle user and system avatars
                zoomedAvatarImgElement.attr('src', thumbURL);
                zoomedAvatarImgElement.attr('data-izoomify-url', thumbURL);
            } else if (messageElement.attr('is_user') == 'false') { //handle char avatars
                zoomedAvatarImgElement.attr('src', avatarSrc);
                zoomedAvatarImgElement.attr('data-izoomify-url', avatarSrc);
            }
            loadMovingUIState();
            $(`.zoomed_avatar[forChar="${charname}"]`).css('display', 'flex');
            dragElement(newElement);

            if (power_user.zoomed_avatar_magnification) {
                $('.zoomed_avatar_container').izoomify();
            } else {
                $(`.zoomed_avatar[forChar="${charname}"] .dragClose`).hide();
            }

            $('.zoomed_avatar').on('mouseup', (e) => {
                if (e.target.closest('.drag-grabber') || e.button !== 0) {
                    return;
                }
                $(`.zoomed_avatar[forChar="${charname}"]`).fadeOut(animation_duration, () => {
                    $(`.zoomed_avatar[forChar="${charname}"]`).remove();
                });
            });

            $('.zoomed_avatar, .zoomed_avatar .dragClose').on('click touchend', (e) => {
                if (e.target.closest('.dragClose')) {
                    $(`.zoomed_avatar[forChar="${charname}"]`).fadeOut(animation_duration, () => {
                        $(`.zoomed_avatar[forChar="${charname}"]`).remove();
                    });
                }
            });

            zoomedAvatarImgElement.on('dragstart', (e) => {
                console.log('saw drag on avatar!');
                e.preventDefault();
                return false;
            });
        }
    });

    $(document).on('click', '#OpenAllWIEntries', function () {
        $('#world_popup_entries_list').children().find('.down').click();
    });
    $(document).on('click', '#CloseAllWIEntries', function () {
        $('#world_popup_entries_list').children().find('.up').click();
    });
    $(document).on('click', '.open_alternate_greetings', openAlternateGreetings);
    /* $('#set_character_world').on('click', openCharacterWorldPopup); */

    $(document).keyup(function (e) {
        if (e.key === 'Escape') {
            const isEditVisible = $('#curEditTextarea').is(':visible');
            if (isEditVisible && power_user.auto_save_msg_edits === false) {
                closeMessageEditor();
                $('#send_textarea').focus();
                return;
            }
            if (isEditVisible && power_user.auto_save_msg_edits === true) {
                $(`#chat .mes[mesid="${this_edit_mes_id}"] .mes_edit_done`).click();
                $('#send_textarea').focus();
                return;
            }
            if (!this_edit_mes_id && $('#mes_stop').is(':visible')) {
                $('#mes_stop').trigger('click');
                if (chat.length && Array.isArray(chat[chat.length - 1].swipes) && chat[chat.length - 1].swipe_id == chat[chat.length - 1].swipes.length) {
                    $('.last_mes .swipe_left').trigger('click');
                }
            }
        }
    });

    $('#char-management-dropdown').on('change', async (e) => {
        let target = $(e.target.selectedOptions).attr('id');
        switch (target) {
            case 'set_character_world':
                openCharacterWorldPopup();
                break;
            case 'set_chat_scenario':
                setScenarioOverride();
                break;
            case 'renameCharButton':
                renameCharacter();
                break;
            /*case 'dupe_button':
                DupeChar();
                break;
            case 'export_button':
                $('#export_format_popup').toggle();
                exportPopper.update();
                break;
            */
            case 'import_character_info':
                await importEmbeddedWorldInfo();
                saveCharacterDebounced();
                break;
            case 'character_source': {
                const source = getCharacterSource(this_chid);
                if (source && isValidUrl(source)) {
                    const url = new URL(source);
                    const confirm = await callPopup(`Open ${url.hostname} in a new tab?`, 'confirm');
                    if (confirm) {
                        window.open(source, '_blank');
                    }
                } else {
                    toastr.info('This character doesn\'t seem to have a source.');
                }
            } break;
            case 'replace_update': {
                const confirm = await callPopup('<p><b>Choose a new character card to replace this character with.</b></p><p>All chats, assets and group memberships will be preserved, but local changes to the character data will be lost.</p><p>Proceed?</p>', 'confirm', '');
                if (confirm) {
                    async function uploadReplacementCard(e) {
                        const file = e.target.files[0];

                        if (!file) {
                            return;
                        }

                        try {
                            const cloneFile = new File([file], characters[this_chid].avatar, { type: file.type });
                            const chatFile = characters[this_chid]['chat'];
                            await processDroppedFiles([cloneFile], true);
                            await openCharacterChat(chatFile);
                        } catch {
                            toastr.error('Failed to replace the character card.', 'Something went wrong');
                        }
                    }
                    $('#character_replace_file').off('change').on('change', uploadReplacementCard).trigger('click');
                }
            } break;
            /*case 'delete_button':
                popup_type = "del_ch";
                callPopup(`
                        <h3>Delete the character?</h3>
                        <b>THIS IS PERMANENT!<br><br>
                        THIS WILL ALSO DELETE ALL<br>
                        OF THE CHARACTER'S CHAT FILES.<br><br></b>`
                );
                break;*/
            default:
                eventSource.emit('charManagementDropdown', target);
        }
        $('#char-management-dropdown').prop('selectedIndex', 0);
    });

    $(window).on('beforeunload', () => {
        cancelTtsPlay();
        if (streamingProcessor) {
            console.log('Page reloaded. Aborting streaming...');
            streamingProcessor.onStopStreaming();
        }
    });


    var isManualInput = false;
    var valueBeforeManualInput;

    $('.range-block-counter input, .neo-range-input').on('click', function () {
        valueBeforeManualInput = $(this).val();
        console.log(valueBeforeManualInput);
    })
        .on('change', function (e) {
            e.target.focus();
            e.target.dispatchEvent(new Event('keyup'));
        })
        .on('keydown', function (e) {
            const masterSelector = '#' + $(this).data('for');
            const masterElement = $(masterSelector);
            if (e.key === 'Enter') {
                let manualInput = parseFloat($(this).val());
                if (isManualInput) {
                    //disallow manual inputs outside acceptable range
                    if (manualInput >= $(this).attr('min') && manualInput <= $(this).attr('max')) {
                        //if value is ok, assign to slider and update handle text and position
                        //newSlider.val(manualInput)
                        //handleSlideEvent.call(newSlider, null, { value: parseFloat(manualInput) }, 'manual');
                        valueBeforeManualInput = manualInput;
                        $(masterElement).val($(this).val()).trigger('input');
                    } else {
                        //if value not ok, warn and reset to last known valid value
                        toastr.warning(`Invalid value. Must be between ${$(this).attr('min')} and ${$(this).attr('max')}`);
                        console.log(valueBeforeManualInput);
                        //newSlider.val(valueBeforeManualInput)
                        $(this).val(valueBeforeManualInput);
                    }
                }
            }
        })
        .on('keyup', function () {
            valueBeforeManualInput = $(this).val();
            console.log(valueBeforeManualInput);
            isManualInput = true;
        })
        //trigger slider changes when user clicks away
        .on('mouseup blur', function () {
            const masterSelector = '#' + $(this).data('for');
            const masterElement = $(masterSelector);
            let manualInput = parseFloat($(this).val());
            if (isManualInput) {
                //if value is between correct range for the slider
                if (manualInput >= $(this).attr('min') && manualInput <= $(this).attr('max')) {
                    valueBeforeManualInput = manualInput;
                    //set the slider value to input value
                    $(masterElement).val($(this).val()).trigger('input');
                } else {
                    //if value not ok, warn and reset to last known valid value
                    toastr.warning(`Invalid value. Must be between ${$(this).attr('min')} and ${$(this).attr('max')}`);
                    console.log(valueBeforeManualInput);
                    $(this).val(valueBeforeManualInput);
                }
            }
            isManualInput = false;
        });
    /*
        let manualInputTimeout;
             .on('input', '.range-block-counter input, .neo-range-input', function () {
            clearTimeout(manualInputTimeout);
            manualInputTimeout = setTimeout(() => {
                const caretPosition = saveCaretPosition($(this).get(0));
                const myText = $(this).val().trim();
                $(this).val(myText); // trim line breaks and spaces
                const masterSelector = $(this).data('for');
                const masterElement = document.getElementById(masterSelector);

                if (masterElement == null) {
                    console.error('Master input element not found for the editable label', masterSelector);
                    return;
                }

                const myValue = Number(myText);
                const masterStep = Number(masterElement.getAttribute('step'))
                const masterMin = Number($(masterElement).attr('min'));
                const masterMax = Number($(masterElement).attr('max'));
                const rawStepCompare = myValue / masterStep
                const closestStep = Math.round(rawStepCompare)
                const closestStepRaw = (closestStep) * masterStep

                //yolo anything for Lab Mode
                if (power_user.enableLabMode) {
                    //console.log($(masterElement).attr('id'), myValue)
                    $(masterElement).val(myValue).trigger('input')
                    return
                }

                //if text box val is not a number, reset slider val to its previous and wait for better input
                if (Number.isNaN(myValue)) {
                    console.warn('Label input is not a valid number. Resetting the value to match slider', myText);
                    $(masterElement).trigger('input');
                    restoreCaretPosition($(this).get(0), caretPosition);
                    return;
                }

                //if textbox val is less than min, set slider to min
                //PROBLEM: the moment slider gets set to min, textbox also auto-sets to min.
                //if min = 0, this prevents further typing and locks input at 0 unless users pastes
                //a multi-character number which is between min and max. adding delay was necessary.
                if (myValue < masterMin) {
                    console.warn('Label input is less than minimum.', myText, '<', masterMin);
                    $(masterElement).val(masterMin).trigger('input').trigger('mouseup');
                    $(masterElement).val(myValue)
                    restoreCaretPosition($(this).get(0), caretPosition);
                    return;
                }
                //Same as above but in reverse. Not a problem because max value has multiple
                //characters which can be edited.
                if (myValue > masterMax) {
                    console.warn('Label input is more than maximum.', myText, '>', masterMax);
                    $(masterElement).val(masterMax).trigger('input').trigger('mouseup');
                    $(masterElement).val(myValue)
                    restoreCaretPosition($(this).get(0), caretPosition);
                    return;
                }

                //round input value to nearest step if between min and max
                if (!(myValue < masterMin) && !(myValue > masterMax)) {
                    console.debug(`Label value ${myText} is OK, setting slider to closest step (${closestStepRaw})`);
                    $(masterElement).val(closestStepRaw).trigger('input').trigger('mouseup');
                    restoreCaretPosition($(this).get(0), caretPosition);
                    return;
                }

                restoreCaretPosition($(this).get(0), caretPosition);
            }, 2000); */
    //});

    $('.user_stats_button').on('click', function () {
        userStatsHandler();
    });

    $('#external_import_button').on('click', async () => {
        const html = `<h3>Enter the URL of the content to import</h3>
        Supported sources:<br>
        <ul class="justifyLeft">
            <li>Chub Character (Direct Link or ID)<br>Example: <tt>Anonymous/example-character</tt></li>
            <li>Chub Lorebook (Direct Link or ID)<br>Example: <tt>lorebooks/bartleby/example-lorebook</tt></li>
            <li>JanitorAI Character (Direct Link or UUID)<br>Example: <tt>ddd1498a-a370-4136-b138-a8cd9461fdfe_character-aqua-the-useless-goddess</tt></li>
            <li>Pygmalion.chat Character (Direct Link or UUID)<br>Example: <tt>a7ca95a1-0c88-4e23-91b3-149db1e78ab9</tt></li>
            <li>More coming soon...</li>
        <ul>`;
        const input = await callPopup(html, 'input', '', { okButton: 'Import', rows: 4 });

        if (!input) {
            console.debug('Custom content import cancelled');
            return;
        }

        const url = input.trim();
        var request;

        if (isValidUrl(url)) {
            console.debug('Custom content import started for URL: ', url);
            request = await fetch('/api/content/importURL', {
                method: 'POST',
                headers: getRequestHeaders(),
                body: JSON.stringify({ url }),
            });
        } else {
            console.debug('Custom content import started for Char UUID: ', url);
            request = await fetch('/api/content/importUUID', {
                method: 'POST',
                headers: getRequestHeaders(),
                body: JSON.stringify({ url }),
            });
        }

        if (!request.ok) {
            toastr.info(request.statusText, 'Custom content import failed');
            console.error('Custom content import failed', request.status, request.statusText);
            return;
        }

        const data = await request.blob();
        const customContentType = request.headers.get('X-Custom-Content-Type');
        const fileName = request.headers.get('Content-Disposition').split('filename=')[1].replace(/"/g, '');
        const file = new File([data], fileName, { type: data.type });

        switch (customContentType) {
            case 'character':
                await processDroppedFiles([file]);
                break;
            case 'lorebook':
                await importWorldInfo(file);
                break;
            default:
                toastr.warning('Unknown content type');
                console.error('Unknown content type', customContentType);
                break;
        }
    });

    const $dropzone = $(document.body);

    $dropzone.on('dragover', (event) => {
        event.preventDefault();
        event.stopPropagation();
        $dropzone.addClass('dragover');
    });

    $dropzone.on('dragleave', (event) => {
        event.preventDefault();
        event.stopPropagation();
        $dropzone.removeClass('dragover');
    });

    $dropzone.on('drop', async (event) => {
        event.preventDefault();
        event.stopPropagation();
        $dropzone.removeClass('dragover');

        const files = Array.from(event.originalEvent.dataTransfer.files);
        if (!files.length) {
            await importFromURL(event.originalEvent.dataTransfer.items, files);
        }
        await processDroppedFiles(files);
    });


    $('#charListGridToggle').on('click', async () => {
        doCharListDisplaySwitch();
    });

    $('#hideCharPanelAvatarButton').on('click', () => {
        $('#avatar-and-name-block').slideToggle();
    });

    $(document).on('mouseup touchend', '#show_more_messages', () => {
        showMoreMessages();
    });

    // Added here to prevent execution before script.js is loaded and get rid of quirky timeouts
    await firstLoadInit();

    addDebugFunctions();

    eventSource.on(event_types.CHAT_DELETED, async (name) => {
        await deleteItemizedPrompts(name);
    });
    eventSource.on(event_types.GROUP_CHAT_DELETED, async (name) => {
        await deleteItemizedPrompts(name);
    });
});<|MERGE_RESOLUTION|>--- conflicted
+++ resolved
@@ -7095,17 +7095,10 @@
  * @param {string} type
  * @param {string} inputValue - Value to set the input to.
  * @param {PopupOptions} options - Options for the popup.
-<<<<<<< HEAD
- * @typedef {{okButton?: string, rows?: number, wide?: boolean, wider?: boolean, large?: boolean, allowHorizontalScrolling?: boolean, allowVerticalScrolling?: boolean }} PopupOptions - Options for the popup.
+ * @typedef {{okButton?: string, rows?: number, wide?: boolean, wider?: boolean, large?: boolean, allowHorizontalScrolling?: boolean, allowVerticalScrolling?: boolean, cropAspect?: number }} PopupOptions - Options for the popup.
  * @returns
  */
-function callPopup(text, type, inputValue = '', { okButton, rows, wide, wider, large, allowHorizontalScrolling, allowVerticalScrolling } = {}) {
-=======
- * @typedef {{okButton?: string, rows?: number, wide?: boolean, large?: boolean, allowHorizontalScrolling?: boolean, allowVerticalScrolling?: boolean, cropAspect?: number }} PopupOptions - Options for the popup.
- * @returns
- */
-function callPopup(text, type, inputValue = '', { okButton, rows, wide, large, allowHorizontalScrolling, allowVerticalScrolling, cropAspect } = {}) {
->>>>>>> 80ff8383
+function callPopup(text, type, inputValue = '', { okButton, rows, wide, wider, large, allowHorizontalScrolling, allowVerticalScrolling, cropAspect } = {}) {
     dialogueCloseStop = true;
     if (type) {
         popup_type = type;
