--- conflicted
+++ resolved
@@ -6,15 +6,9 @@
     "api_server": "http://127.0.0.1:5000/api",
     "preset_settings": "RecoveredRuins",
     "user_avatar": "user-default.png",
-<<<<<<< HEAD
     "amount_gen": 250,
     "max_context": 2048,
     "main_api": "openai",
-=======
-    "amount_gen": 350,
-    "max_context": 8192,
-    "main_api": "koboldhorde",
->>>>>>> 44343e8e
     "world_info_settings": {
         "world_info": {
             "globalSelect": []
@@ -196,22 +190,15 @@
         "auto_fix_generated_markdown": false,
         "send_on_enter": 0,
         "console_log_prompts": false,
-<<<<<<< HEAD
         "request_token_probabilities": false,
         "render_formulas": false,
-=======
->>>>>>> 44343e8e
         "allow_name1_display": false,
         "allow_name2_display": false,
         "hotswap_enabled": true,
         "timer_enabled": true,
         "timestamps_enabled": true,
         "timestamp_model_icon": true,
-<<<<<<< HEAD
         "mesIDDisplay_enabled": true,
-=======
-        "mesIDDisplay_enabled": false,
->>>>>>> 44343e8e
         "hideChatAvatars_enabled": false,
         "max_context_unlocked": false,
         "message_token_count_enabled": false,
@@ -224,13 +211,10 @@
         "continue_on_send": false,
         "trim_spaces": true,
         "relaxed_api_urls": false,
-<<<<<<< HEAD
         "world_import_dialog": true,
         "disable_group_trimming": false,
         "single_line": false,
         "default_instruct": "",
-=======
->>>>>>> 44343e8e
         "instruct": {
             "enabled": false,
             "preset": "Alpaca",
@@ -285,7 +269,6 @@
         "custom_stopping_strings_macro": true,
         "fuzzy_search": true,
         "encode_tags": false,
-<<<<<<< HEAD
         "servers": [],
         "bogus_folders": true,
         "zoomed_avatar_magnification": "",
@@ -300,20 +283,6 @@
         "external_media_allowed_overrides": [],
         "external_media_forbidden_overrides": [],
         "auto_sort_tags": false
-=======
-        "enableLabMode": false,
-        "enableZenSliders": false,
-        "ui_mode": 1,
-        "forbid_external_media": true,
-        "stscript": {
-            "parser": {
-                "flags": {
-                    "1": true,
-                    "2": true
-                }
-            }
-        }
->>>>>>> 44343e8e
     },
     "extension_settings": {
         "apiUrl": "http://localhost:5100",
@@ -432,7 +401,6 @@
             "horde_karras": true,
             "refine_mode": false,
             "prompts": {
-<<<<<<< HEAD
                 "0": "[In the next response I want you to provide only a detailed comma-delimited list of keywords and phrases which describe {{char}}. The list must include all of the following items in this order: name, species and race, gender, age, clothing, occupation, physical features and appearances. Do not include descriptions of non-visual qualities such as personality, movements, scents, mental traits, or anything which could not be seen in a still photograph. Do not write in full sentences. Prefix your description with the phrase 'full body portrait,']",
                 "1": "[Pause your roleplay and provide a detailed description of {{user}}'s physical appearance from the perspective of {{char}} in the form of a comma-delimited list of keywords and phrases. The list must include all of the following items in this order: name, species and race, gender, age, clothing, occupation, physical features and appearances. Do not include descriptions of non-visual qualities such as personality, movements, scents, mental traits, or anything which could not be seen in a still photograph. Do not write in full sentences. Prefix your description with the phrase 'full body portrait,'. Ignore the rest of the story when crafting this description. Do not roleplay as {{char}} when writing this description, and do not attempt to continue the story.]",
                 "2": "[Pause your roleplay and provide a detailed description for all of the following: a brief recap of recent events in the story, {{char}}'s appearance, and {{char}}'s surroundings. Do not roleplay while writing this description.]",
@@ -443,15 +411,6 @@
                 "8": "Provide an exhaustive comma-separated list of tags describing the appearance of the character on this image in great detail. Start with \"full body portrait\".",
                 "9": "Provide an exhaustive comma-separated list of tags describing the appearance of the character on this image in great detail. Start with \"full body portrait\".",
                 "10": "Provide an exhaustive comma-separated list of tags describing the appearance of the character on this image in great detail. Start with \"close-up portrait\"."
-=======
-                "0": "In the next response I want you to provide only a detailed comma-delimited list of keywords and phrases which describe {{char}}. The list must include all of the following items in this order: name, species and race, gender, age, clothing, occupation, physical features and appearances. Do not include descriptions of non-visual qualities such as personality, movements, scents, mental traits, or anything which could not be seen in a still photograph. Do not write in full sentences. Prefix your description with the phrase 'full body portrait,'",
-                "1": "Ignore previous instructions and provide a detailed description of {{user}}'s physical appearance from the perspective of {{char}} in the form of a comma-delimited list of keywords and phrases. The list must include all of the following items in this order: name, species and race, gender, age, clothing, occupation, physical features and appearances. Do not include descriptions of non-visual qualities such as personality, movements, scents, mental traits, or anything which could not be seen in a still photograph. Do not write in full sentences. Prefix your description with the phrase 'full body portrait,'. Ignore the rest of the story when crafting this description. Do not reply as {{char}} when writing this description, and do not attempt to continue the story.",
-                "2": "Ignore previous instructions and provide a detailed description for all of the following: a brief recap of recent events in the story, {{char}}'s appearance, and {{char}}'s surroundings. Do not reply as {{char}} when writing this description, and do not attempt to continue the story.",
-                "3": "Ignore previous instructions and provide ONLY the last chat message string back to me verbatim. Do not write anything after the string. Do not reply as {{char}} when writing this description, and do not attempt to continue the story.",
-                "4": "Ignore previous instructions. Your next response must be formatted as a single comma-delimited list of concise keywords.  The list will describe of the visual details included in the last chat message.\n\n    Only mention characters by using pronouns ('he','his','she','her','it','its') or neutral nouns ('male', 'the man', 'female', 'the woman').\n\n    Ignore non-visible things such as feelings, personality traits, thoughts, and spoken dialog.\n\n    Add keywords in this precise order:\n    a keyword to describe the location of the scene,\n    a keyword to mention how many characters of each gender or type are present in the scene (minimum of two characters:\n    {{user}} and {{char}}, example: '2 men ' or '1 man 1 woman ', '1 man 3 robots'),\n\n    keywords to describe the relative physical positioning of the characters to each other (if a commonly known term for the positioning is known use it instead of describing the positioning in detail) + 'POV',\n\n    a single keyword or phrase to describe the primary act taking place in the last chat message,\n\n    keywords to describe {{char}}'s physical appearance and facial expression,\n    keywords to describe {{char}}'s actions,\n    keywords to describe {{user}}'s physical appearance and actions.\n\n    If character actions involve direct physical interaction with another character, mention specifically which body parts interacting and how.\n\n    A correctly formatted example response would be:\n    '(location),(character list by gender),(primary action), (relative character position) POV, (character 1's description and actions), (character 2's description and actions)'",
-                "5": "In the next response I want you to provide only a detailed comma-delimited list of keywords and phrases which describe {{char}}. The list must include all of the following items in this order: name, species and race, gender, age, facial features and expressions, occupation, hair and hair accessories (if any), what they are wearing on their upper body (if anything). Do not describe anything below their neck. Do not include descriptions of non-visual qualities such as personality, movements, scents, mental traits, or anything which could not be seen in a still photograph. Do not write in full sentences. Prefix your description with the phrase 'close up facial portrait,'",
-                "7": "Ignore previous instructions and provide a detailed description of {{char}}'s surroundings in the form of a comma-delimited list of keywords and phrases. The list must include all of the following items in this order: location, time of day, weather, lighting, and any other relevant details. Do not include descriptions of characters and non-visual qualities such as names, personality, movements, scents, mental traits, or anything which could not be seen in a still photograph. Do not write in full sentences. Prefix your description with the phrase 'background,'. Ignore the rest of the story when crafting this description. Do not reply as {{user}} when writing this description, and do not attempt to continue the story."
->>>>>>> 44343e8e
             },
             "character_prompts": {},
             "source": "extras",
@@ -907,7 +866,6 @@
                 }
             ]
         },
-<<<<<<< HEAD
         "wi_format": "[Details of the fictional world the RP is set in:\n{0}]\n",
         "group_nudge_prompt": "[Write the next reply only as {{char}}.]",
         "scenario_format": "[Circumstances and context of the dialogue: {{scenario}}]",
@@ -924,12 +882,6 @@
         "custom_include_body": "",
         "custom_exclude_body": "",
         "custom_include_headers": "",
-=======
-        "wi_format": "{0}",
-        "openai_model": "gpt-4-turbo",
-        "claude_model": "claude-3-5-sonnet-20240620",
-        "ai21_model": "jamba-1.5-large",
->>>>>>> 44343e8e
         "windowai_model": "",
         "openrouter_model": "OR_Website",
         "openrouter_use_fallback": false,
@@ -944,7 +896,6 @@
         "show_external_models": true,
         "proxy_password": "nothing",
         "assistant_prefill": "",
-<<<<<<< HEAD
         "human_sysprompt_message": "Let's get started. Please generate your response based on the information and instructions provided above.",
         "use_ai21_tokenizer": false,
         "use_google_tokenizer": false,
@@ -976,8 +927,5 @@
         "name": "Free Proxy Gemini của ProxyAI.me. Model xịn hơn vui lòng lên web xem",
         "url": "http://localhost:3000/v1",
         "password": "nothing"
-=======
-        "assistant_impersonation": ""
->>>>>>> 44343e8e
     }
 }