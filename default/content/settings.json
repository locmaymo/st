--- conflicted
+++ resolved
@@ -573,15 +573,11 @@
     "tag_map": {
         "default_Seraphina.png": [
             "1345561466591"
-<<<<<<< HEAD
-        ]
-=======
         ],
         "default_CodingSensei.png": [
             "1345561466591"
         ],
         "Felix.png": []
->>>>>>> 29b07e8f
     },
     "nai_settings": {
         "temperature": 1.5,
@@ -897,10 +893,6 @@
         "show_external_models": true,
         "proxy_password": "nothing",
         "assistant_prefill": "",
-<<<<<<< HEAD
-        "assistant_impersonation": "",
-        "use_ai21_tokenizer": false
-=======
         "human_sysprompt_message": "Let's get started. Please generate your response based on the information and instructions provided above.",
         "use_ai21_tokenizer": false,
         "use_google_tokenizer": false,
@@ -932,6 +924,5 @@
         "name": "Free Proxy Gemini của ProxyAI.me. Model xịn hơn vui lòng lên web xem",
         "url": "http://localhost:3000/v1",
         "password": "nothing"
->>>>>>> 29b07e8f
     }
 }