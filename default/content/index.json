--- conflicted
+++ resolved
@@ -12,23 +12,23 @@
         "type": "theme"
     },
     {
-<<<<<<< HEAD
+        "filename": "themes/Celestial Macaron.json",
+        "type": "theme"
+    },
+    {
+        "filename": "themes/Dark V 1.0.json",
+        "type": "theme"
+    },
+    {
+        "filename": "themes/Azure.json",
+        "type": "theme"
+    },
+    {
         "filename": "themes/ProxyAI.me.json",
         "type": "theme"
     },
     {
         "filename": "themes/Theme C.ai.json",
-=======
-        "filename": "themes/Celestial Macaron.json",
-        "type": "theme"
-    },
-    {
-        "filename": "themes/Dark V 1.0.json",
-        "type": "theme"
-    },
-    {
-        "filename": "themes/Azure.json",
->>>>>>> 44343e8e
         "type": "theme"
     },
     {
