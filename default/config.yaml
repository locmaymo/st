--- conflicted
+++ resolved
@@ -80,10 +80,7 @@
 securityOverride: true
 # -- ADVANCED CONFIGURATION --
 # Open the browser automatically
-<<<<<<< HEAD
 autorun: true
-=======
-autorun: false
 # Avoids using 'localhost' for autorun in auto mode.
 # use if you don't have 'localhost' in your hosts file
 avoidLocalhost: false
@@ -115,7 +112,6 @@
   quality: 95
   # Maximum thumbnail dimensions per type [width, height]
   dimensions: { 'bg': [160, 90], 'avatar': [96, 144] }
->>>>>>> 460cf974
 # Disable thumbnail generation
 disableThumbnails: false
 # Thumbnail quality (0-100)
