--- conflicted
+++ resolved
@@ -287,13 +287,10 @@
                     if (typeof value === 'object' && value !== null) {
                         return Array.isArray(value) ? value : { ...value };
                     }
-<<<<<<< HEAD
-=======
 
                     if (key === "freeSockets" && key.length) {
                         ResponseHasFreeSocket = true;
                     }
->>>>>>> 040380e0
                     if (key === "Cookie" || key === "set-cookie" || key === "Set-Cookie") {
                         return "[PB COOKIE DATA REDACTED BY ST CODE]"
                     }
@@ -328,10 +325,7 @@
             //this never actually gets seen as any non-200 response jumps to the catch code
             logger.warn(`Server returned a status code of ${response.status} while downloading. Retrying (${i + 1}/${attempts})...`);
         } catch (err) {
-<<<<<<< HEAD
-=======
             var ErrorHasFreeSocket = false;
->>>>>>> 040380e0
             const circularReference = new Set();
             const errString = JSON.stringify(err, function (key, value) {
                 if (key === 'data' && Array.isArray(value)) {
@@ -342,10 +336,6 @@
                     }
                     circularReference.add(value);
                 }
-<<<<<<< HEAD
-                if (key === "Cookie") {
-                    return "[COOKIE REDACTED BY ST CODE]"
-=======
                 if (key === "Cookie" || key === "set-cookie" || key === "Set-Cookie") {
                     return "[PB COOKIE DATA REDACTED BY ST CODE]"
                 }
@@ -367,17 +357,12 @@
                 }
                 if (key === "freeSockets" && key.length) {
                     ErrorHasFreeSocket = true;
->>>>>>> 040380e0
                 }
                 return value;
             }, 4);
             fs.writeFile('poe-error.log', errString, 'utf-8', (err) => {
                 if (err) throw err;
-<<<<<<< HEAD
-                console.log('Error saved to poe-error.log');
-=======
                 console.log(`Error saved to poe-error.log Free socket? ${ErrorHasFreeSocket}`);
->>>>>>> 040380e0
             });
             await delay(100)
         }
