const DIRECTORIES = {
    worlds: 'public/worlds/',
    user: 'public/user',
    avatars: 'public/User Avatars',
    images: 'public/img/',
    userImages: 'public/user/images/',
    groups: 'public/groups/',
    groupChats: 'public/group chats',
    chats: 'public/chats/',
    characters: 'public/characters/',
    backgrounds: 'public/backgrounds',
    novelAI_Settings: 'public/NovelAI Settings',
    koboldAI_Settings: 'public/KoboldAI Settings',
    openAI_Settings: 'public/OpenAI Settings',
    textGen_Settings: 'public/TextGen Settings',
    thumbnails: 'thumbnails/',
    thumbnailsBg: 'thumbnails/bg/',
    thumbnailsAvatar: 'thumbnails/avatar/',
    themes: 'public/themes',
    movingUI: 'public/movingUI',
    extensions: 'public/scripts/extensions',
    instruct: 'public/instruct',
    context: 'public/context',
    backups: 'backups/',
    quickreplies: 'public/QuickReplies',
    assets: 'public/assets',
    comfyWorkflows: 'public/user/workflows',
    files: 'public/user/files',
    sounds: 'public/sounds',
};

const UNSAFE_EXTENSIONS = [
    '.php',
    '.exe',
    '.com',
    '.dll',
    '.pif',
    '.application',
    '.gadget',
    '.msi',
    '.jar',
    '.cmd',
    '.bat',
    '.reg',
    '.sh',
    '.py',
    '.js',
    '.jse',
    '.jsp',
    '.pdf',
    '.html',
    '.htm',
    '.hta',
    '.vb',
    '.vbs',
    '.vbe',
    '.cpl',
    '.msc',
    '.scr',
    '.sql',
    '.iso',
    '.img',
    '.dmg',
    '.ps1',
    '.ps1xml',
    '.ps2',
    '.ps2xml',
    '.psc1',
    '.psc2',
    '.msh',
    '.msh1',
    '.msh2',
    '.mshxml',
    '.msh1xml',
    '.msh2xml',
    '.scf',
    '.lnk',
    '.inf',
    '.reg',
    '.doc',
    '.docm',
    '.docx',
    '.dot',
    '.dotm',
    '.dotx',
    '.xls',
    '.xlsm',
    '.xlsx',
    '.xlt',
    '.xltm',
    '.xltx',
    '.xlam',
    '.ppt',
    '.pptm',
    '.pptx',
    '.pot',
    '.potm',
    '.potx',
    '.ppam',
    '.ppsx',
    '.ppsm',
    '.pps',
    '.ppam',
    '.sldx',
    '.sldm',
    '.ws',
];

const GEMINI_SAFETY = [
    {
        category: 'HARM_CATEGORY_HARASSMENT',
        threshold: 'BLOCK_NONE',
    },
    {
        category: 'HARM_CATEGORY_HATE_SPEECH',
        threshold: 'BLOCK_NONE',
    },
    {
        category: 'HARM_CATEGORY_SEXUALLY_EXPLICIT',
        threshold: 'BLOCK_NONE',
    },
    {
        category: 'HARM_CATEGORY_DANGEROUS_CONTENT',
        threshold: 'BLOCK_NONE',
    },
];

const BISON_SAFETY = [
    {
        category: 'HARM_CATEGORY_DEROGATORY',
        threshold: 'BLOCK_NONE',
    },
    {
        category: 'HARM_CATEGORY_TOXICITY',
        threshold: 'BLOCK_NONE',
    },
    {
        category: 'HARM_CATEGORY_VIOLENCE',
        threshold: 'BLOCK_NONE',
    },
    {
        category: 'HARM_CATEGORY_SEXUAL',
        threshold: 'BLOCK_NONE',
    },
    {
        category: 'HARM_CATEGORY_MEDICAL',
        threshold: 'BLOCK_NONE',
    },
    {
        category: 'HARM_CATEGORY_DANGEROUS',
        threshold: 'BLOCK_NONE',
    },
];

const CHAT_COMPLETION_SOURCES = {
    OPENAI: 'openai',
    WINDOWAI: 'windowai',
    CLAUDE: 'claude',
    SCALE: 'scale',
    OPENROUTER: 'openrouter',
    AI21: 'ai21',
    MAKERSUITE: 'makersuite',
    MISTRALAI: 'mistralai',
    CUSTOM: 'custom',
    BEDROCK: 'bedrock',
};

const UPLOADS_PATH = './uploads';

// TODO: this is copied from the client code; there should be a way to de-duplicate it eventually
const TEXTGEN_TYPES = {
    OOBA: 'ooba',
    MANCER: 'mancer',
    APHRODITE: 'aphrodite',
    TABBY: 'tabby',
    KOBOLDCPP: 'koboldcpp',
    TOGETHERAI: 'togetherai',
    LLAMACPP: 'llamacpp',
    OLLAMA: 'ollama',
    INFERMATICAI: 'infermaticai',
    DREAMGEN: 'dreamgen',
    OPENROUTER: 'openrouter',
};

const INFERMATICAI_KEYS = [
    'model',
    'prompt',
    'max_tokens',
    'temperature',
    'top_p',
    'top_k',
    'repetition_penalty',
    'stream',
    'stop',
];

// https://dreamgen.com/docs/api#openai-text
const DREAMGEN_KEYS = [
    'model',
    'prompt',
    'max_tokens',
    'temperature',
    'top_p',
    'top_k',
    'min_p',
    'repetition_penalty',
    'frequency_penalty',
    'presence_penalty',
    'stop',
    'stream',
<<<<<<< HEAD
    'minimum_message_content_tokens'
=======
    'minimum_message_content_tokens',
>>>>>>> 80d7f5a2
];

// https://docs.together.ai/reference/completions
const TOGETHERAI_KEYS = [
    'model',
    'prompt',
    'max_tokens',
    'temperature',
    'top_p',
    'top_k',
    'repetition_penalty',
    'stream',
    'stop',
];

// https://github.com/jmorganca/ollama/blob/main/docs/api.md#request-with-options
const OLLAMA_KEYS = [
    'num_predict',
    'stop',
    'temperature',
    'repeat_penalty',
    'presence_penalty',
    'frequency_penalty',
    'top_k',
    'top_p',
    'tfs_z',
    'typical_p',
    'seed',
    'repeat_last_n',
    'mirostat',
    'mirostat_tau',
    'mirostat_eta',
];

const AVATAR_WIDTH = 400;
const AVATAR_HEIGHT = 600;

const OPENROUTER_HEADERS = {
    'HTTP-Referer': 'https://sillytavern.app',
    'X-Title': 'SillyTavern',
};

const OPENROUTER_KEYS = [
    'max_tokens',
    'temperature',
    'top_k',
    'top_p',
    'presence_penalty',
    'frequency_penalty',
    'repetition_penalty',
    'min_p',
    'top_a',
    'seed',
    'logit_bias',
    'model',
    'stream',
    'prompt',
    'stop',
];

module.exports = {
    DIRECTORIES,
    UNSAFE_EXTENSIONS,
    UPLOADS_PATH,
    GEMINI_SAFETY,
    BISON_SAFETY,
    TEXTGEN_TYPES,
    CHAT_COMPLETION_SOURCES,
    AVATAR_WIDTH,
    AVATAR_HEIGHT,
    TOGETHERAI_KEYS,
    OLLAMA_KEYS,
    INFERMATICAI_KEYS,
    DREAMGEN_KEYS,
    OPENROUTER_HEADERS,
    OPENROUTER_KEYS,
};<|MERGE_RESOLUTION|>--- conflicted
+++ resolved
@@ -208,11 +208,7 @@
     'presence_penalty',
     'stop',
     'stream',
-<<<<<<< HEAD
-    'minimum_message_content_tokens'
-=======
     'minimum_message_content_tokens',
->>>>>>> 80d7f5a2
 ];
 
 // https://docs.together.ai/reference/completions
