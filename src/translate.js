--- conflicted
+++ resolved
@@ -1,11 +1,8 @@
 const fetch = require('node-fetch').default;
 const https = require('https');
 const { readSecret, SECRET_KEYS } = require('./secrets');
-<<<<<<< HEAD
 const { generateRequestUrl, normaliseResponse } = require('google-translate-api-browser');
 const bingTranslateApi = require('bing-translate-api')
-=======
->>>>>>> 1b1f3e9e
 
 const DEEPLX_URL_DEFAULT = 'http://127.0.0.1:1188/translate';
 const ONERING_URL_DEFAULT = 'http://127.0.0.1:4990/translate';
@@ -248,15 +245,10 @@
     });
 
     app.post('/api/translate/bing', jsonParser, async (request, response) => {
-<<<<<<< HEAD
-        const text = request.body.text;
-        let lang = request.body.lang
-=======
         const bingTranslateApi = require('bing-translate-api');
         const text = request.body.text;
         let lang = request.body.lang;
 
->>>>>>> 1b1f3e9e
         if (request.body.lang === 'zh-CN') {
             lang = 'zh-Hans'
         }
